/**
 * H2GIS is a library that brings spatial support to the H2 Database Engine
 * <http://www.h2database.com>. H2GIS is developed by CNRS
 * <http://www.cnrs.fr/>.
 *
 * This code is part of the H2GIS project. H2GIS is free software; you can
 * redistribute it and/or modify it under the terms of the GNU Lesser General
 * Public License as published by the Free Software Foundation; version 3.0 of
 * the License.
 *
 * H2GIS is distributed in the hope that it will be useful, but WITHOUT ANY
 * WARRANTY; without even the implied warranty of MERCHANTABILITY or FITNESS FOR
 * A PARTICULAR PURPOSE. See the GNU Lesser General Public License for more
 * details <http://www.gnu.org/licenses/>.
 *
 *
 * For more information, please consult: <http://www.h2gis.org/>
 * or contact directly: info_at_h2gis.org
 */
package org.h2gis.utilities;

import java.sql.*;
import java.util.ArrayList;
import java.util.LinkedHashMap;
import java.util.List;

import org.h2gis.utilities.dbtypes.DBTypes;
import org.h2gis.utilities.dbtypes.DBUtils;
import org.locationtech.jts.geom.Envelope;
import org.locationtech.jts.geom.Geometry;
import org.locationtech.jts.geom.GeometryFactory;
import static org.h2gis.utilities.dbtypes.DBTypes.*;
import static org.h2gis.utilities.dbtypes.DBUtils.getDBType;

/**
 *
 * Utilities to get geometry metadata from a table that contains at least one
 * geometry column
 *
 *
 * @author Erwan Bocher, CNRS (2020)
 */
public class GeometryTableUtilities {

    /**
     * Read the geometry metadata of the first geometry column
     *
     *
     * @param connection
     * @param geometryTable
     * @return Geometry MetaData
     * @throws java.sql.SQLException
     */
    public static Tuple<String, GeometryMetaData> getFirstColumnMetaData(Connection connection, String geometryTable) throws SQLException {
        return getFirstColumnMetaData(connection, TableLocation.parse(geometryTable, getDBType(connection)));
    }
<<<<<<< HEAD
    
=======

>>>>>>> f17753e8
    /**
     * Read the geometry metadata of the first geometry column
     *
     *
     * @param connection
     * @param geometryTable
     * @return Geometry MetaData
     * @throws java.sql.SQLException
     */
    public static Tuple<String, GeometryMetaData> getFirstColumnMetaData(Connection connection, TableLocation geometryTable) throws SQLException {
        DBTypes dbTypes = geometryTable.getDbTypes();
        if(dbTypes==H2GIS || dbTypes== POSTGIS || dbTypes== H2|| dbTypes== POSTGRESQL) {
            try (ResultSet geomResultSet = getGeometryColumnsView(connection, geometryTable.getCatalog(), geometryTable.getSchema(),
                geometryTable.getTable())) {
            while (geomResultSet.next()) {
                String geometryColumnName = geomResultSet.getString("F_GEOMETRY_COLUMN");
                if (geometryColumnName != null && !geometryColumnName.isEmpty()) {
                    int dimension_ = geomResultSet.getInt("COORD_DIMENSION");
                    int srid_ = geomResultSet.getInt("SRID");
                    if (dbTypes==H2||dbTypes==H2GIS) {
                        GeometryMetaData geometryMetaData = new GeometryMetaData();
                        geometryMetaData.setDimension(dimension_);
                        geometryMetaData.setGeometryTypeCode(geomResultSet.getInt("GEOMETRY_TYPE"));
                        geometryMetaData.setSRID(srid_);
                        geometryMetaData.initDimension();
                        geometryMetaData.initGeometryType();
                        return new Tuple<>(geometryColumnName, geometryMetaData);
                    } else  {//POSTGIS case
                        return new Tuple<>(geometryColumnName, createMetadataFromPostGIS(geomResultSet.getString("type"), dimension_, srid_));
                    }
                }
            }
        }
        throw new SQLException(String.format("The table %s does not contain a geometry field", geometryTable));
        }
        throw new SQLException("Database not supported");
    }

    /**
     * The geometry metadata of a resulset is getting from the first row Because
     * a resulset can mixed geometry types and SRID we are not able to return
     * all geometry metadatas
     *
     * Use this method only to instantiate a GeometryMetaData object
     *
     * @param resultSet
     * @return Partial geometry metaData
     * @throws java.sql.SQLException
     */
    public static Tuple<String, GeometryMetaData> getFirstColumnMetaData(ResultSet resultSet) throws SQLException {
        ResultSetMetaData metadata = resultSet.getMetaData();
        int columnCount = metadata.getColumnCount();
        for (int i = 1; i <= columnCount; i++) {
            if (metadata.getColumnTypeName(i).equalsIgnoreCase("geometry")) {
                return new Tuple<>(metadata.getColumnName(i), new GeometryMetaData());
            }
        }
        throw new SQLException("The query does not contain a geometry field");
    }

    /**
     * Read the geometry metadata for a resulset
     *
     *
     * @param resultSet
     * @return Geometry MetaData
     * @throws java.sql.SQLException
     */
    public static LinkedHashMap<String, GeometryMetaData> getMetaData(ResultSet resultSet) throws SQLException {
        LinkedHashMap<String, GeometryMetaData> geometryMetaDatas = new LinkedHashMap<>();
        ResultSetMetaData metadata = resultSet.getMetaData();
        int columnCount = metadata.getColumnCount();
        for (int i = 1; i <= columnCount; i++) {
            if (metadata.getColumnTypeName(i).equalsIgnoreCase("geometry")) {
                geometryMetaDatas.put(metadata.getColumnName(i), new GeometryMetaData());
            }
        }
        return geometryMetaDatas;
    }
    
    /**
     * Read all geometry metadata from a table
     *
     * @param connection
     * @param geometryTable
     * @return Geometry MetaData
     * @throws java.sql.SQLException
     */
    public static LinkedHashMap<String, GeometryMetaData> getMetaData(Connection connection, String geometryTable) throws SQLException {
            return getMetaData(connection, TableLocation.parse(geometryTable, getDBType(connection)));
    }

    /**
     * Read all geometry metadata from a table
     *
     * @param connection
     * @param geometryTable
     * @return Geometry MetaData
     * @throws java.sql.SQLException
     */
    public static LinkedHashMap<String, GeometryMetaData> getMetaData(Connection connection, String geometryTable) throws SQLException {
            return getMetaData(connection, TableLocation.parse(geometryTable, getDBType(connection)));
    }

    /**
     * Read all geometry metadata from a table
     *
     * @param connection
     * @param geometryTable
     * @return Geometry MetaData
     * @throws java.sql.SQLException
     */
    public static LinkedHashMap<String, GeometryMetaData> getMetaData(Connection connection, TableLocation geometryTable) throws SQLException {
        DBTypes dbTypes = geometryTable.getDbTypes();
        if(dbTypes==H2GIS || dbTypes== POSTGIS || dbTypes== H2|| dbTypes== POSTGRESQL) {
            try (ResultSet geomResultSet = getGeometryColumnsView(connection, geometryTable.getCatalog(), geometryTable.getSchema(),
                    geometryTable.getTable())) {
                LinkedHashMap<String, GeometryMetaData> geometryMetaDatas = new LinkedHashMap<>();
                while (geomResultSet.next()) {
                    String geometryColumnName = geomResultSet.getString("F_GEOMETRY_COLUMN");
                    if (geometryColumnName != null && !geometryColumnName.isEmpty()) {
                        int dimension_ = geomResultSet.getInt("COORD_DIMENSION");
                        int srid_ = geomResultSet.getInt("SRID");
                        if (dbTypes == H2GIS || dbTypes==H2) {
                            GeometryMetaData geometryMetaData = new GeometryMetaData();
                            geometryMetaData.setDimension(dimension_);
                            geometryMetaData.setGeometryTypeCode(geomResultSet.getInt("GEOMETRY_TYPE"));
                            geometryMetaData.setSRID(srid_);
                            geometryMetaData.initDimension();
                            geometryMetaData.initGeometryType();
                            geometryMetaDatas.put(geometryColumnName, geometryMetaData);
                        } else {//POSTGIS case
                            geometryMetaDatas.put(geometryColumnName, createMetadataFromPostGIS(geomResultSet.getString("type"), dimension_, srid_));
                        }
                    }
                }
                return geometryMetaDatas;
            }
        }
        throw new SQLException("Database not supported");
    }
<<<<<<< HEAD
    
=======

>>>>>>> f17753e8
    /**
     * Read the geometry metadata from a column name
     *
     * @param connection
     * @param geometryTable
     * @param geometryColumnName
     * @return Geometry MetaData
     * @throws java.sql.SQLException
     */
    public static GeometryMetaData getMetaData(Connection connection, String geometryTable, String geometryColumnName) throws SQLException {
        return getMetaData(connection, TableLocation.parse(geometryTable, getDBType(connection)), geometryColumnName);
    }

    /**
     * Read the geometry metadata from a column name
     *
     * @param connection
     * @param geometryTable
     * @param geometryColumnName
     * @return Geometry MetaData
     * @throws java.sql.SQLException
     */
    public static GeometryMetaData getMetaData(Connection connection, TableLocation geometryTable, String geometryColumnName) throws SQLException {
        GeometryMetaData geometryMetaData = null;
        final DBTypes dbTypes = geometryTable.getDbTypes();
        if(dbTypes==H2GIS || dbTypes== H2) {
            try (ResultSet geomResultSet = getGeometryColumnsView(connection, geometryTable.getCatalog(), geometryTable.getSchema("PUBLIC"),
                    geometryTable.getTable(), TableLocation.quoteIdentifier(geometryColumnName, dbTypes))) {
                while (geomResultSet.next()) {
                    if (geometryColumnName.isEmpty() || geomResultSet.getString("F_GEOMETRY_COLUMN").equalsIgnoreCase(geometryColumnName)) {
                        int dimension_ = geomResultSet.getInt("COORD_DIMENSION");
                        int srid_ = geomResultSet.getInt("SRID");
                        geometryMetaData = new GeometryMetaData();
                        geometryMetaData.setDimension(dimension_);
                        geometryMetaData.setGeometryTypeCode(geomResultSet.getInt("GEOMETRY_TYPE"));
                        geometryMetaData.setSRID(srid_);
                        geometryMetaData.initDimension();
                        geometryMetaData.initGeometryType();
                        break;
                    }
                }
            }
            return geometryMetaData;
        }else if(dbTypes== POSTGRESQL|| dbTypes== POSTGIS ){
            try (ResultSet geomResultSet = getGeometryColumnsView(connection, geometryTable.getCatalog(), geometryTable.getSchema("public"),
                    geometryTable.getTable(), TableLocation.quoteIdentifier(geometryColumnName, dbTypes))) {
                while (geomResultSet.next()) {
                    if (geometryColumnName.isEmpty() || geomResultSet.getString("F_GEOMETRY_COLUMN").equalsIgnoreCase(geometryColumnName)) {
                        int dimension_ = geomResultSet.getInt("COORD_DIMENSION");
                        int srid_ = geomResultSet.getInt("SRID");
                        geometryMetaData = createMetadataFromPostGIS(geomResultSet.getString("type"), dimension_, srid_);
                        break;
                    }
                }
            }
            return geometryMetaData;
        }
        throw new SQLException("Database not supported");
    }

    /**
     * Find geometry metadata according the EWKT canonical form, its
     * coord_dimension and SRID
     *
     * This method is specific to POSTGIS because it doesn't store the full
     * representation of a geometry type e.g a POINTZ is stored with
     * coord_dimension= 3 and type = POINT a POINTZM is stored with
     * coord_dimension= 4 and type = POINT a POINTM is stored with
     * coord_dimension= 3 and type = POINTM
     *
     * as defined in SQL/MM specification. SQL-MM 3: 5.1.4 and OGC SFS 1.2
     *
     * @param type : geometry type
     * @param srid : srid value
     * @return GeometryMetaData
     */
    private static GeometryMetaData createMetadataFromPostGIS(String type, int coord_dimension, int srid) {
        GeometryMetaData geometryMetaData = new GeometryMetaData();
        geometryMetaData.setSRID(srid);
        if (type == null) {
            return geometryMetaData;
        }
        int geometry_code = GeometryTypeCodes.GEOMETRY;
        String sfs_geometry_type = "GEOMETRY";
        String geometry_type = "GEOMETRY";
        boolean hasz_ = false;
        boolean hasm_ = false;
        type = type.replaceAll(" ", "").replaceAll("\"", "");
        switch (type) {
            case "POINT":
                geometry_code = GeometryTypeCodes.POINT;
                sfs_geometry_type = "POINT";
                geometry_type = "POINT";
                if (coord_dimension > 3) {
                    hasz_ = true;
                    hasm_ = true;
                    geometry_type += "ZM";
                } else if (coord_dimension > 2) {
                    hasz_ = true;
                    geometry_type += "Z";
                }
                break;
            case "LINESTRING":
                geometry_code = GeometryTypeCodes.LINESTRING;
                sfs_geometry_type = "LINESTRING";
                geometry_type = "LINESTRING";
                if (coord_dimension > 3) {
                    hasz_ = true;
                    hasm_ = true;
                    geometry_type += "ZM";
                } else if (coord_dimension > 2) {
                    hasz_ = true;
                    geometry_type += "Z";
                }
                break;
            case "POLYGON":
                geometry_code = GeometryTypeCodes.POLYGON;
                sfs_geometry_type = "POLYGON";
                geometry_type = "POLYGON";
                if (coord_dimension > 3) {
                    hasz_ = true;
                    hasm_ = true;
                    geometry_type += "ZM";
                } else if (coord_dimension > 2) {
                    hasz_ = true;
                    geometry_type += "Z";
                }
                break;
            case "MULTIPOINT":
                geometry_code = GeometryTypeCodes.MULTIPOINT;
                sfs_geometry_type = "MULTIPOINT";
                geometry_type = "MULTIPOINT";
                if (coord_dimension > 3) {
                    hasz_ = true;
                    hasm_ = true;
                    geometry_type += "ZM";
                } else if (coord_dimension > 2) {
                    hasz_ = true;
                    geometry_type += "Z";
                }
                break;
            case "MULTILINESTRING":
                geometry_code = GeometryTypeCodes.MULTILINESTRING;
                sfs_geometry_type = "MULTILINESTRING";
                geometry_type = "MULTILINESTRING";
                if (coord_dimension > 3) {
                    hasz_ = true;
                    hasm_ = true;
                    geometry_type += "ZM";
                } else if (coord_dimension > 2) {
                    hasz_ = true;
                    geometry_type += "Z";
                }
                break;
            case "MULTIPOLYGON":
                geometry_code = GeometryTypeCodes.MULTIPOLYGON;
                sfs_geometry_type = "MULTIPOLYGON";
                geometry_type = "MULTIPOLYGON";
                if (coord_dimension > 3) {
                    hasz_ = true;
                    hasm_ = true;
                    geometry_type += "ZM";
                } else if (coord_dimension > 2) {
                    hasz_ = true;
                    geometry_type += "Z";
                }
                break;
            case "GEOMETRYCOLLECTION":
                geometry_code = GeometryTypeCodes.GEOMCOLLECTION;
                sfs_geometry_type = "GEOMCOLLECTION";
                geometry_type = "GEOMCOLLECTION";
                if (coord_dimension > 3) {
                    hasz_ = true;
                    hasm_ = true;
                    geometry_type += "ZM";
                } else if (coord_dimension > 2) {
                    hasz_ = true;
                    geometry_type += "Z";
                }
                break;
            case "POINTZ":
                geometry_code = GeometryTypeCodes.POINTZ;
                sfs_geometry_type = "POINTZ";
                geometry_type = "POINTZ";
                hasz_ = true;
                break;
            case "LINESTRINGZ":
                geometry_code = GeometryTypeCodes.LINESTRINGZ;
                sfs_geometry_type = "LINESTRINGZ";
                geometry_type = "LINESTRINGZ";
                hasz_ = true;
                break;
            case "POLYGONZ":
                geometry_code = GeometryTypeCodes.POLYGONZ;
                sfs_geometry_type = "POLYGONZ";
                geometry_type = "POLYGONZ";
                hasz_ = true;
                break;
            case "MULTIPOINTZ":
                geometry_code = GeometryTypeCodes.MULTIPOINTZ;
                sfs_geometry_type = "MULTIPOINTZ";
                geometry_type = "MULTIPOINTZ";
                hasz_ = true;
                break;
            case "MULTILINESTRINGZ":
                geometry_code = GeometryTypeCodes.MULTILINESTRINGZ;
                sfs_geometry_type = "MULTILINESTRINGZ";
                geometry_type = "MULTILINESTRINGZ";
                hasz_ = true;
                break;
            case "MULTIPOLYGONZ":
                geometry_code = GeometryTypeCodes.MULTIPOLYGONZ;
                sfs_geometry_type = "MULTIPOLYGONZ";
                geometry_type = "MULTIPOLYGONZ";
                hasz_ = true;
                break;
            case "GEOMETRYCOLLECTIONZ":
                geometry_code = GeometryTypeCodes.GEOMCOLLECTIONZ;
                sfs_geometry_type = "GEOMETRYCOLLECTIONZ";
                geometry_type = "GEOMETRYCOLLECTIONZ";
                hasz_ = true;
                break;
            case "POINTM":
                geometry_code = GeometryTypeCodes.POINTM;
                sfs_geometry_type = "POINTM";
                geometry_type = "POINTM";
                hasm_ = true;
                break;
            case "LINESTRINGM":
                geometry_code = GeometryTypeCodes.LINESTRINGM;
                sfs_geometry_type = "LINESTRINGM";
                geometry_type = "LINESTRINGM";
                hasm_ = true;
                break;
            case "POLYGONM":
                geometry_code = GeometryTypeCodes.POLYGONM;
                sfs_geometry_type = "POLYGONM";
                geometry_type = "POLYGONM";
                hasm_ = true;
                break;
            case "MULTIPOINTM":
                geometry_code = GeometryTypeCodes.MULTIPOINTM;
                sfs_geometry_type = "MULTIPOINTM";
                geometry_type = "MULTIPOINTM";
                hasm_ = true;
                break;
            case "MULTILINESTRINGM":
                geometry_code = GeometryTypeCodes.MULTILINESTRINGM;
                sfs_geometry_type = "MULTILINESTRINGM";
                geometry_type = "MULTILINESTRINGM";
                hasm_ = true;
                break;
            case "MULTIPOLYGONM":
                geometry_code = GeometryTypeCodes.MULTIPOLYGONM;
                sfs_geometry_type = "MULTIPOLYGONM";
                geometry_type = "MULTIPOLYGONM";
                hasm_ = true;
                break;
            case "GEOMETRYCOLLECTIONM":
                geometry_code = GeometryTypeCodes.GEOMCOLLECTIONM;
                sfs_geometry_type = "GEOMETRYCOLLECTIONM";
                geometry_type = "GEOMETRYCOLLECTIONM";
                hasm_ = true;
                break;
            case "POINTZM":
                geometry_code = GeometryTypeCodes.POINTZM;
                sfs_geometry_type = "POINTZM";
                geometry_type = "POINTZM";
                hasz_ = true;
                hasm_ = true;
                break;
            case "LINESTRINGZM":
                geometry_code = GeometryTypeCodes.LINESTRINGZM;
                sfs_geometry_type = "LINESTRINGZM";
                geometry_type = "LINESTRINGZM";
                hasz_ = true;
                hasm_ = true;
                break;
            case "POLYGONZM":
                geometry_code = GeometryTypeCodes.POLYGONZM;
                sfs_geometry_type = "POLYGONZM";
                geometry_type = "POLYGONZM";
                hasz_ = true;
                hasm_ = true;
                break;
            case "MULTIPOINTZM":
                geometry_code = GeometryTypeCodes.MULTIPOINTZM;
                sfs_geometry_type = "MULTIPOINTZM";
                geometry_type = "MULTIPOINTZM";
                hasz_ = true;
                hasm_ = true;
                break;
            case "MULTILINESTRINGZM":
                geometry_code = GeometryTypeCodes.MULTILINESTRINGZM;
                sfs_geometry_type = "MULTILINESTRINGZM";
                geometry_type = "MULTILINESTRINGZM";
                hasz_ = true;
                hasm_ = true;
                break;
            case "MULTIPOLYGONZM":
                geometry_code = GeometryTypeCodes.MULTIPOLYGONZM;
                sfs_geometry_type = "MULTIPOLYGONZM";
                geometry_type = "MULTIPOLYGONZM";
                hasz_ = true;
                hasm_ = true;
                break;
            case "GEOMETRYCOLLECTIONZM":
                geometry_code = GeometryTypeCodes.GEOMCOLLECTIONZM;
                sfs_geometry_type = "GEOMETRYCOLLECTIONZM";
                geometry_type = "GEOMETRYCOLLECTIONZM";
                hasz_ = true;
                hasm_ = true;
                break;
            case "GEOMETRY":
            default:
        }
        geometryMetaData.setDimension(coord_dimension);
        geometryMetaData.setGeometryTypeCode(geometry_code);
        geometryMetaData.setSfs_geometryType(sfs_geometry_type);
        geometryMetaData.setGeometryType(geometry_type);
        geometryMetaData.setHasM(hasm_);
        geometryMetaData.setHasZ(hasz_);
        return geometryMetaData;
    }

    /**
     * For table containing catalog, schema and table name, this function create
     * a prepared statement with a filter on this combination. Use
     * "f_table_catalog","f_table_schema","f_table_name" as field names.
     *
     * @param connection Active connection
     * @param catalog Table catalog, may be empty
     * @param schema Table schema, may be empty
     * @param table Table name
     * @param informationSchemaTable Information table location
     * @param endQuery Additional where statement
     *
     * @return Prepared statement
     *
     * @throws SQLException
     */
    public static PreparedStatement prepareInformationSchemaStatement(Connection connection, String catalog,
            String schema, String table,
            String informationSchemaTable, String endQuery)
            throws SQLException {
        return prepareInformationSchemaStatement(connection, catalog, schema, table, informationSchemaTable, endQuery,
                "f_table_catalog", "f_table_schema", "f_table_name");
    }

    /**
     * For table containing catalog, schema and table name, this function create
     * a prepared statement with a filter on this combination.
     *
     * @param connection Active connection
     * @param catalog Table catalog, may be empty
     * @param schema Table schema, may be empty
     * @param table Table name
     * @param informationSchemaTable Information table location
     * @param endQuery Additional where statement
     * @param catalog_field Catalog field name
     * @param schema_field Schema field name
     * @param table_field Table field name
     *
     * @return Prepared statement
     *
     * @throws SQLException
     */
    public static PreparedStatement prepareInformationSchemaStatement(Connection connection, String catalog,
            String schema, String table,
            String informationSchemaTable,
            String endQuery, String catalog_field,
            String schema_field, String table_field)
            throws SQLException {
        Integer catalogIndex = null;
        Integer schemaIndex = null;
        Integer tableIndex = 1;
        StringBuilder sb = new StringBuilder("SELECT * from " + informationSchemaTable + " where ");
        if (!catalog.isEmpty()) {
            sb.append("UPPER(");
            sb.append(catalog_field);
            sb.append(") = ? AND ");
            catalogIndex = 1;
            tableIndex++;
        }
        if (!schema.isEmpty()) {
            sb.append("UPPER(");
            sb.append(schema_field);
            sb.append(") = ? AND ");
            schemaIndex = tableIndex;
            tableIndex++;
        }
        sb.append("UPPER(");
        sb.append(table_field);
        sb.append(") = ? ");
        sb.append(endQuery);
        PreparedStatement preparedStatement = connection.prepareStatement(sb.toString());
        if (catalogIndex != null) {
            preparedStatement.setString(catalogIndex, catalog.toUpperCase());
        }
        if (schemaIndex != null) {
            preparedStatement.setString(schemaIndex, schema.toUpperCase());
        }
        preparedStatement.setString(tableIndex, table.toUpperCase());
        return preparedStatement;
    }

    /**
     * Find the first geometry column name and its index of a resultSet.
     *
     *
     * @param resultSet ResultSet to analyse
     *
     * @return The name and index of first geometry field
     *
     * @throws SQLException
     */
    public static Tuple<String, Integer> getFirstGeometryColumnNameAndIndex(ResultSet resultSet) throws SQLException {
        ResultSetMetaData meta = resultSet.getMetaData();
        int columnCount = meta.getColumnCount();
        for (int i = 1; i <= columnCount; i++) {
            if (meta.getColumnTypeName(i).equalsIgnoreCase("geometry")) {
                return new Tuple<>(meta.getColumnName(i), i);
            }
        }
        throw new SQLException("The query doesn't contain any geometry field");
    }

    /**
     * Check if the ResultSet contains a geometry column
     *
     * @param resultSet ResultSet to analyse
     *
     * @return True if the ResultSet contains one geometry field
     *
     * @throws SQLException
     */
    public static boolean hasGeometryColumn(ResultSet resultSet) throws SQLException {
        ResultSetMetaData meta = resultSet.getMetaData();
        int columnCount = meta.getColumnCount();
        for (int i = 1; i <= columnCount; i++) {
            if (meta.getColumnTypeName(i).equalsIgnoreCase("geometry")) {
                return true;
            }
        }
        return false;
    }
    
     /**
     * Check if the table contains a geometry column
     *
     * @param connection
     * @param tableLocation
     *
     * @return True if the ResultSet contains one geometry field
     *
     * @throws SQLException
     */
    public static boolean hasGeometryColumn(Connection connection, String tableLocation) throws SQLException {
        return hasGeometryColumn(connection, TableLocation.parse(tableLocation, getDBType(connection)));
    }

     /**
     * Check if the table contains a geometry column
     *
     * @param connection
     * @param tableLocation
     *
     * @return True if the ResultSet contains one geometry field
     *
     * @throws SQLException
     */
    public static boolean hasGeometryColumn(Connection connection, String tableLocation) throws SQLException {
        return hasGeometryColumn(connection, TableLocation.parse(tableLocation, getDBType(connection)));
    }

    /**
     * Check if the table contains a geometry column
     *
     * @param connection
     * @param tableLocation
     *
     * @return True if the ResultSet contains one geometry field
     *
     * @throws SQLException
     */
    public static boolean hasGeometryColumn(Connection connection, TableLocation tableLocation) throws SQLException {
        Statement statement = connection.createStatement();
        DBTypes dbTypes = tableLocation.getDbTypes();
        if(dbTypes==H2GIS || dbTypes== POSTGIS || dbTypes==H2 || dbTypes==POSTGRESQL) {
            try (ResultSet resultSet = statement.executeQuery(
                    "SELECT * FROM " + tableLocation.toString() + " WHERE 1=0;")) {
                ResultSetMetaData meta = resultSet.getMetaData();
                int columnCount = meta.getColumnCount();
                for (int i = 1; i <= columnCount; i++) {
                    if (meta.getColumnTypeName(i).equalsIgnoreCase("geometry")) {
                        return true;
                    }
                }
            }
            return false;
        }
        throw  new SQLException("Database not supported");
    }

    /**
     * Compute the full extend of a ResultSet using the first geometry field. If
     * the ResultSet does not contain any geometry field throw an exception
     *
     * @param resultSet ResultSet to analyse
     *
     * @return A geometry that represents the full extend of the first geometry
     * column in the ResultSet
     *
     * @throws SQLException
     */
    public static Geometry getEnvelope(ResultSet resultSet) throws SQLException {
        return getEnvelope(resultSet, getFirstGeometryColumnNameAndIndex(resultSet).first());

    }

    /**
     * Compute the full extend of a ResultSet using a specified geometry column.
     * If the ResultSet does not contain this geometry field throw an exception
     * If the geometries don't have the same SRID throw an exception
     *
     * @param resultSet ResultSet to analyse
     * @param geometryColumnName Field to analyse
     *
     * @return The full extend of the geometry column name in the ResultSet
     *
     * @throws SQLException
     */
    public static Geometry getEnvelope(ResultSet resultSet, String geometryColumnName) throws SQLException {
        //First one
        resultSet.next();
        Geometry geom = (Geometry) resultSet.getObject(geometryColumnName);
        int firstSRID = geom.getSRID();
        Envelope aggregatedEnvelope  = geom.getEnvelopeInternal();
        if(aggregatedEnvelope==null){
            aggregatedEnvelope = new Envelope();
        }
        //Next
        while (resultSet.next()) {
            geom = (Geometry) resultSet.getObject(geometryColumnName);
            if (geom.getSRID() != firstSRID) {
                throw new SQLException("The envelope cannot be computed on mixed SRID");
            }
            aggregatedEnvelope.expandToInclude(geom.getEnvelopeInternal());
        }
        Geometry geomEnv = new GeometryFactory().toGeometry(aggregatedEnvelope);
        geomEnv.setSRID(firstSRID);
        return geomEnv;
    }
    
     /**
     * Compute the 'estimated' extent of the given spatial table. Use the first
     * geometry field In case of POSTGIS : the estimated is taken from the
     * geometry column's statistics. In case of H2GIS : the estimated is taken
     * from the spatial index of the geometry column. If the estimated extend is
     * null the extent is computed.
     *
     * @param connection
     * @param tableName
     * @return
     * @throws java.sql.SQLException
     */
    public static Geometry getEstimatedExtent(Connection connection, String tableName) throws SQLException {
        return getEstimatedExtent(connection, TableLocation.parse(tableName, DBUtils.getDBType(connection)));
    }

     /**
     * Compute the 'estimated' extent of the given spatial table. Use the first
     * geometry field In case of POSTGIS : the estimated is taken from the
     * geometry column's statistics. In case of H2GIS : the estimated is taken
     * from the spatial index of the geometry column. If the estimated extend is
     * null the extent is computed.
     *
     * @param connection
     * @param tableName
     * @return
     * @throws java.sql.SQLException
     */
    public static Geometry getEstimatedExtent(Connection connection, String tableName) throws SQLException {
        return getEstimatedExtent(connection, TableLocation.parse(tableName, DBUtils.getDBType(connection)));
    }

    /**
     * Compute the 'estimated' extent of the given spatial table. Use the first
     * geometry field In case of POSTGIS : the estimated is taken from the
     * geometry column's statistics. In case of H2GIS : the estimated is taken
     * from the spatial index of the geometry column. If the estimated extend is
     * null the extent is computed.
     *
     * @param connection
     * @param tableLocation
     * @return
     * @throws java.sql.SQLException
     */
    public static Geometry getEstimatedExtent(Connection connection, TableLocation tableLocation) throws SQLException {
        LinkedHashMap<String, Integer> geometryFields = GeometryTableUtilities.getGeometryColumnNamesAndIndexes(connection, tableLocation);
        if (geometryFields.isEmpty()) {
            throw new SQLException("Cannot find any geometry column");
        }

        return getEstimatedExtent(connection, tableLocation, geometryFields.keySet().iterator().next());
    }
    
    /**
     * Compute the 'estimated' extent of the given spatial table. In case of
     * POSTGIS : the estimated is taken from the geometry column's statistics.
     * In case of H2GIS : the estimated is taken from the spatial index of the
     * geometry column. If the estimated extend is null the extent is computed.
     *
     * @param connection
     * @param tableName
     * @param geometryColumnName
     * @return
     * @throws java.sql.SQLException
     */
    public static Geometry getEstimatedExtent(Connection connection, String tableName, String geometryColumnName) throws SQLException {
        return getEstimatedExtent(connection, TableLocation.parse(tableName, DBUtils.getDBType(connection)), geometryColumnName);
    }

    /**
     * Compute the 'estimated' extent of the given spatial table. In case of
     * POSTGIS : the estimated is taken from the geometry column's statistics.
     * In case of H2GIS : the estimated is taken from the spatial index of the
     * geometry column. If the estimated extend is null the extent is computed.
     *
     * @param connection
     * @param tableName
     * @param geometryColumnName
     * @return
     * @throws java.sql.SQLException
     */
    public static Geometry getEstimatedExtent(Connection connection, String tableName, String geometryColumnName) throws SQLException {
        return getEstimatedExtent(connection, TableLocation.parse(tableName, DBUtils.getDBType(connection)), geometryColumnName);
    }

    /**
     * Compute the 'estimated' extent of the given spatial table. In case of
     * POSTGIS : the estimated is taken from the geometry column's statistics.
     * In case of H2GIS : the estimated is taken from the spatial index of the
     * geometry column. If the estimated extend is null the extent is computed.
     *
     * @param connection
     * @param tableLocation
     * @param geometryColumnName
     * @return
     * @throws java.sql.SQLException
     */
    public static Geometry getEstimatedExtent(Connection connection, TableLocation tableLocation, String geometryColumnName) throws SQLException {
        DBTypes dbTypes = tableLocation.getDbTypes();
        if(dbTypes==H2GIS || dbTypes== POSTGIS || dbTypes==H2 || dbTypes==POSTGRESQL) {
        Geometry result;
        int srid = getSRID(connection, tableLocation, geometryColumnName);
        if (dbTypes==POSTGIS || dbTypes==POSTGRESQL) {
            StringBuilder query = new StringBuilder("SELECT  ST_EstimatedExtent(");
            if (!tableLocation.getSchema().isEmpty()) {
                query.append("'").append(tableLocation.getSchema()).append("',");
            }
            else{
                query.append("'").append("public").append("',");
            }
            query.append("'").append(tableLocation.getTable()).append("','").append(geometryColumnName).append("') :: geometry");
            try (ResultSet rs = connection.createStatement().executeQuery(query.toString())) {
                if (rs.next()) {
                    result = ((Geometry) rs.getObject(1));
                    if (result != null) {
                        result.setSRID(srid);
                    }
                    return result;
                }
            }
        } else {
            StringBuilder query = new StringBuilder("SELECT  ESTIMATED_ENVELOPE('");
            query.append(tableLocation.toString()).append("','").append(geometryColumnName).append("')");
            try (ResultSet rs = connection.createStatement().executeQuery(query.toString())) {
                if (rs.next()) {
                    result = (Geometry) rs.getObject(1);
                    if (result != null) {
                        result.setSRID(srid);
                        return result;
                    }
                }
            }
            query = new StringBuilder("SELECT  ENVELOPE(");
            query.append(TableLocation.quoteIdentifier(geometryColumnName)).append(") FROM ").append(tableLocation.getTable());
            try (ResultSet rsEnv = connection.createStatement().executeQuery(query.toString())) {
                if (rsEnv.next()) {
                    result = (Geometry) rsEnv.getObject(1);
                    if (result != null) {
                        result.setSRID(srid);
                        return result;
                    }
                }
            }
        }
        throw new SQLException("Unable to compute the estimated extent");
        }
        throw  new SQLException("Database not supported");
    }
<<<<<<< HEAD
    
=======

>>>>>>> f17753e8
     /**
     * Return the SRID of the first geometry column of the input table
     *
     * @param connection Active connection
     * @param tableName Table name
     * @param geometryColumnName The geometryf field column
     *
     * @return The SRID of the first geometry column
     *
     * @throws SQLException
     */
    public static int getSRID(Connection connection,String tableName, String geometryColumnName) throws SQLException {
     return getSRID(connection, TableLocation.parse(tableName, DBUtils.getDBType(connection)), geometryColumnName);
    }

    /**
     * Return the SRID of the first geometry column of the input table
     *
     * @param connection Active connection
     * @param tableLocation Table name
     * @param geometryColumnName The geometryf field column
     *
     * @return The SRID of the first geometry column
     *
     * @throws SQLException
     */
    public static int getSRID(Connection connection, TableLocation tableLocation, String geometryColumnName) throws SQLException {
        int srid = 0;
        String columnName = TableLocation.capsIdentifier(geometryColumnName, tableLocation.getDbTypes());
        try (ResultSet geomResultSet = getGeometryColumnsView(connection, tableLocation.getCatalog(), tableLocation.getSchema("PUBLIC"),
                tableLocation.getTable(), columnName)) {
             while (geomResultSet.next()) {
                srid = geomResultSet.getInt("srid");
                break;
            }
        }
        return srid;
    }
    
     /**
     * Return the SRID of the first geometry column of the input table
     *
     * @param connection Active connection
     * @param tableName Table name
     *
     * @return The SRID of the first geometry column
     *
     * @throws SQLException
     */
    public static int getSRID(Connection connection, String tableName) throws SQLException {
        return getSRID(connection, TableLocation.parse(tableName, DBUtils.getDBType(connection)));
    }

     /**
     * Return the SRID of the first geometry column of the input table
     *
     * @param connection Active connection
     * @param tableName Table name
     *
     * @return The SRID of the first geometry column
     *
     * @throws SQLException
     */
    public static int getSRID(Connection connection, String tableName) throws SQLException {
        return getSRID(connection, TableLocation.parse(tableName, DBUtils.getDBType(connection)));
    }

    /**
     * Return the SRID of the first geometry column of the input table
     *
     * @param connection Active connection
     * @param tableLocation Table name
     *
     * @return The SRID of the first geometry column
     *
     * @throws SQLException
     */
    public static int getSRID(Connection connection, TableLocation tableLocation) throws SQLException {
        int srid = 0;
        try (ResultSet geomResultSet = getGeometryColumnsView(connection, tableLocation.getCatalog(), tableLocation.getSchema("PUBLIC"),
                tableLocation.getTable())) {
            while (geomResultSet.next()) {
                srid = geomResultSet.getInt("srid");
                break;
            }
        }
        return srid;
    }

    /* Find geometry column names and indexes of a table
     *
     * @param connection Active connection
     * @param tableLocation Table location
     *
     * @return A list of Geometry column names and indexes
     *
     * @throws SQLException
     */
    public static LinkedHashMap<String, Integer> getGeometryColumnNamesAndIndexes(Connection connection, String tableName) throws SQLException {
        return getGeometryColumnNamesAndIndexes(connection, TableLocation.parse(tableName, DBUtils.getDBType(connection)));
    }
    /**
     * Find geometry column names and indexes of a table
     *
     * @param connection Active connection
     * @param tableLocation Table location
     *
     * @return A list of Geometry column names and indexes
     *
     * @throws SQLException
     */
    public static LinkedHashMap<String, Integer> getGeometryColumnNamesAndIndexes(Connection connection, TableLocation tableLocation) throws SQLException {
        DBTypes dbTypes = tableLocation.getDbTypes();
        if(dbTypes==H2GIS || dbTypes== POSTGIS || dbTypes==H2 || dbTypes==POSTGRESQL) {
            try (ResultSet resultSet = connection.createStatement().executeQuery(
                    "SELECT * FROM " + tableLocation + " WHERE 1=0;")) {
                return getGeometryColumnNamesAndIndexes(resultSet.getMetaData());
            }
        }
        throw new SQLException("Database not supported");
    }

    /**
     * Find geometry column names and indexes from a resulset
     *
     * @param metadata metadata of a resulset
     * @return A list of Geometry column names and indexes
     *
     * @throws SQLException
     */
    public static LinkedHashMap<String, Integer> getGeometryColumnNamesAndIndexes(ResultSetMetaData metadata) throws SQLException {
        LinkedHashMap<String, Integer> namesWithIndexes = new LinkedHashMap<>();
        int columnCount = metadata.getColumnCount();
        for (int i = 1; i <= columnCount; i++) {
            if (metadata.getColumnTypeName(i).equalsIgnoreCase("geometry")) {
                namesWithIndexes.put(metadata.getColumnName(i), i);
            }
        }
        return namesWithIndexes;
    }

     /**
     * Find geometry column names
     *
     * @param connection Active connection
     * @param tableName Table location
     *
     * @return A list of Geometry column names and indexes
     *
     * @throws SQLException
     */
    public static List<String> getGeometryColumnNames(Connection connection, String tableName) throws SQLException {
     return getGeometryColumnNames(connection, TableLocation.parse(tableName, DBUtils.getDBType(connection)));
    }
<<<<<<< HEAD
    
=======

>>>>>>> f17753e8
    /**
     * Find geometry column names
     *
     * @param connection Active connection
     * @param tableLocation Table location
     *
     * @return A list of Geometry column names and indexes
     *
     * @throws SQLException
     */
    public static List<String> getGeometryColumnNames(Connection connection, TableLocation tableLocation) throws SQLException {
        DBTypes dbTypes = tableLocation.getDbTypes();
        if(dbTypes==H2GIS || dbTypes== POSTGIS || dbTypes==H2 || dbTypes==POSTGRESQL) {
            try (ResultSet resultSet = connection.createStatement().executeQuery(
                    "SELECT * FROM " + tableLocation + " WHERE 1=0;")) {
                return getGeometryColumnNames(resultSet.getMetaData());
            }
        }
        throw new SQLException("Database not supported");
    }

    /**
     * Find geometry column names from a resulset
     *
     * @param metadata metadata of a resulset
     * @return A list of Geometry column names
     *
     * @throws SQLException
     */
    public static List<String> getGeometryColumnNames(ResultSetMetaData metadata) throws SQLException {
        ArrayList<String> namesWithIndexes = new ArrayList<>();
        int columnCount = metadata.getColumnCount();
        for (int i = 1; i <= columnCount; i++) {
            if (metadata.getColumnTypeName(i).equalsIgnoreCase("geometry")) {
                namesWithIndexes.add(metadata.getColumnName(i));
            }
        }
        return namesWithIndexes;
    }
    
     /**
     * Find the first geometry column name of a table with its index
     *
     * @param connection Active connection
     * @param tableName Table location
     * @return The first geometry column name and its index
     *
     * @throws SQLException
     */
    public static Tuple<String, Integer> getFirstGeometryColumnNameAndIndex(Connection connection, String tableName) throws SQLException {
        return getFirstGeometryColumnNameAndIndex(connection, TableLocation.parse(tableName, DBUtils.getDBType(connection)));
    }

     /**
     * Find the first geometry column name of a table with its index
     *
     * @param connection Active connection
     * @param tableName Table location
     * @return The first geometry column name and its index
     *
     * @throws SQLException
     */
    public static Tuple<String, Integer> getFirstGeometryColumnNameAndIndex(Connection connection, String tableName) throws SQLException {
        return getFirstGeometryColumnNameAndIndex(connection, TableLocation.parse(tableName, DBUtils.getDBType(connection)));
    }

    /**
     * Find the first geometry column name of a table with its index
     *
     * @param connection Active connection
     * @param tableLocation Table location
     * @return The first geometry column name and its index
     *
     * @throws SQLException
     */
    public static Tuple<String, Integer> getFirstGeometryColumnNameAndIndex(Connection connection, TableLocation tableLocation) throws SQLException {
        DBTypes dbTypes = tableLocation.getDbTypes();
        if(dbTypes==H2GIS || dbTypes== POSTGIS || dbTypes== H2|| dbTypes== POSTGRESQL) {
            Statement statement = connection.createStatement();
            try (ResultSet resultSet = statement.executeQuery(
                    "SELECT * FROM " + tableLocation + " WHERE 1=0;")) {
                return GeometryTableUtilities.getFirstGeometryColumnNameAndIndex(resultSet.getMetaData());
            }
        }
        throw new SQLException("Database not supported");
    }

    /**
     * Find the first geometry column name of a table with its index
     *
     * @param metadata metadata of a resulset
     * @return The first geometry column name and its index
     *
     * @throws SQLException
     */
    public static Tuple<String, Integer> getFirstGeometryColumnNameAndIndex(ResultSetMetaData metadata) throws SQLException {
        int columnCount = metadata.getColumnCount();
        for (int i = 1; i <= columnCount; i++) {
            if (metadata.getColumnTypeName(i).equalsIgnoreCase("geometry")) {
                return new Tuple<>(metadata.getColumnName(i), i);
            }
        }
        throw new SQLException("The query doesn't contain any geometry field");
    }

    /**
     *
     * @param connection Active connection
     * @param catalog
     * @param schema
     * @param table
     * @return
     * @throws SQLException
     */
    public static ResultSet getGeometryColumnsView(Connection connection, String catalog, String schema, String table)
            throws SQLException {
        PreparedStatement geomStatement = prepareInformationSchemaStatement(connection, catalog, schema, table,
                "geometry_columns", "");
        return geomStatement.executeQuery();
    }

    /**
     * Return a resulset of the geometry column view properties from
     *
     * @param connection
     * @param catalog
     * @param schema
     * @param table
     * @param geometryField
     * @return
     * @throws SQLException
     */
    public static ResultSet getGeometryColumnsView(Connection connection, String catalog, String schema, String table, String geometryField)
            throws SQLException {
        if (geometryField != null && !geometryField.isEmpty()) {
            PreparedStatement geomStatement = prepareInformationSchemaStatement(connection, catalog, schema, table,
                    "geometry_columns", String.format(" and F_GEOMETRY_COLUMN ='%s'", geometryField));
            return geomStatement.executeQuery();
        }
        throw new SQLException("Unable to get geometry metadata from a null or empty column name");
    }
<<<<<<< HEAD
    
=======

>>>>>>> f17753e8
    /**
     * Merge the bounding box of all geometries inside the provided table.
     *
     * @param connection Active connection (not closed by this function)
     * @param table Location of the table
     * @param geometryColumn Geometry field or empty string (take the first
     * geometry field)
     *
     * @return Envelope of the table as Geometry
     *
     * @throws SQLException If the table not exists, empty or geometry field
     * empty.
     */
    public static Geometry getEnvelope(Connection connection, String table, String geometryColumn)
            throws SQLException {
        return getEnvelope(connection, TableLocation.parse(geometryColumn, DBUtils.getDBType(connection)), geometryColumn);
    }

    /**
     * Merge the bounding box of all geometries inside the provided table.
     *
     * @param connection Active connection (not closed by this function)
     * @param location Location of the table
     * @param geometryColumn Geometry field or empty string (take the first
     * geometry field)
     *
     * @return Envelope of the table as Geometry
     *
     * @throws SQLException If the table not exists, empty or geometry field
     * empty.
     */
    public static Geometry getEnvelope(Connection connection, TableLocation location, String geometryColumn)
            throws SQLException {
        DBTypes dbTypes = location.getDbTypes();
        if(dbTypes==H2GIS || dbTypes== POSTGIS || dbTypes==H2 || dbTypes==POSTGRESQL) {
            if (geometryColumn == null || geometryColumn.isEmpty()) {
                throw new SQLException("The table " + location + " does not contain a Geometry field, then the extent "
                        + "cannot be computed");
            }
            if (dbTypes== H2GIS || dbTypes==H2) {
                try (ResultSet rs = connection.createStatement().executeQuery("SELECT ST_Extent("
                        + TableLocation.quoteIdentifier(geometryColumn) + ") as ext FROM " + location)) {
                    if (rs.next()) {
                        return ((Geometry) rs.getObject(1));
                    }
                }
            } else  {
                try (ResultSet rs = connection.createStatement().executeQuery("SELECT ST_SetSRID(ST_Extent("
                        + TableLocation.quoteIdentifier(geometryColumn) + "), MAX(ST_SRID(" + TableLocation.quoteIdentifier(geometryColumn) + "))) as ext FROM " + location)) {
                    if (rs.next()) {
                        return ((Geometry) rs.getObject(1));
                    }
                }
            }
            throw new SQLException("Unable to get the table extent it may be empty");
        }
        throw new SQLException("Database not supported");
    }
<<<<<<< HEAD
    
    
=======


>>>>>>> f17753e8
    /**
     *
     * Merge the bounding box of all geometries inside the provided table and
     * geometry columns
     *
     * Note that the geometry column can be an expression.
     *
     *
     * Supported syntaxes the_geom -> Column name st_buffer(the_geom, 20) ->
     * Geometry function
     *
     * @param connection Active connection (not closed by this function)
     * @param location Location of the table
     * @param geometryColumns List of geometry columns or geometry functions
     *
     * @return Envelope of the table as Geometry
     *
     * @throws SQLException If the table not exists, empty or geometry field
     * empty.
     *
     */
    public static Geometry getEnvelope(Connection connection, TableLocation location, String... geometryColumns)
            throws SQLException {
        return getEnvelope(connection, location, geometryColumns, null);
    }

    /**
     *
     * Merge the bounding box of all geometries inside the provided table,
     * geometry columns and filter condition
     *
     * Note that the geometry column can be an expression.
     *
     * Supported syntaxes the_geom -> Column name st_buffer(the_geom, 20) ->
     * Geometry function
     *
     *
     *
     * @param connection Active connection (not closed by this function)
     * @param location Location of the table
     * @param geometryColumns List of geometry columns or geometry functions
     * @param filter filter condition after the from
     *
     * @return Envelope of the table as Geometry
     *
     * @throws SQLException If the table not exists, empty or geometry field
     * empty.
     *
     */
    public static Geometry getEnvelope(Connection connection, TableLocation location, String[] geometryColumns, String filter)
            throws SQLException {
        DBTypes dbTypes = location.getDbTypes();
        if(dbTypes==H2GIS || dbTypes== POSTGIS || dbTypes==H2 || dbTypes==POSTGRESQL) {
            if (geometryColumns == null || geometryColumns.length == 0) {
                throw new SQLException("The table " + location + " does not contain a geometry columns, then the extent "
                        + "cannot be computed");
            }
            int columnCount = 0;
            StringBuilder mainSelect = new StringBuilder("SELECT ");
            StringBuilder subSELECT = new StringBuilder("SELECT ");
            if (dbTypes== H2GIS|| dbTypes==H2) {
                for (int i = 0; i < geometryColumns.length; i++) {
                    String geomField = geometryColumns[i];
                    if (i > 0) {
                        mainSelect.append(",");
                        subSELECT.append(",");
                    }
                    if (geomField != null && !geomField.isEmpty()) {
                        String columnName = "geom_" + i;
                        subSELECT.append(geomField).append(" as ").append(columnName);
                        mainSelect.append("ST_EXTENT(").append(columnName).append(")").append(" as ").append(columnName);
                        columnCount++;
                    }
                }
            } else {
                for (int i = 0; i < geometryColumns.length; i++) {
                    String geomField = geometryColumns[i];
                    if (i > 0) {
                        mainSelect.append(",");
                        subSELECT.append(",");
                    }
                    if (geomField != null && !geomField.isEmpty()) {
                        String columnName = "geom_" + i;
                        subSELECT.append(geomField).append(" as ").append(columnName);
                        mainSelect.append(" ST_SetSRID(ST_EXTENT(").append(columnName).append("), MAX(ST_SRID(")
                                .append(columnName).
                                append(" ))) as ").append(columnName);
                        columnCount++;
                    }
                }
            }
            mainSelect.append(" FROM ");
            subSELECT.append(" FROM ").append(location.toString()).append(" ");
            if (filter != null && !filter.isEmpty()) {
                subSELECT.append(filter);
            }
            subSELECT.append(" ) as foo");
            mainSelect.append("(").append(subSELECT.toString());
            Envelope aggregatedEnvelope = new Envelope();
            int srid = 0;
            try (ResultSet rs = connection.createStatement().executeQuery(mainSelect.toString())) {
                if (rs.next()) {
                    for (int i = 0; i < columnCount; i++) {
                        Geometry geom = (Geometry) rs.getObject(i + 1);
                        if (geom != null) {
                            int currentSRID = geom.getSRID();
                            if (srid == 0) {
                                srid = currentSRID;
                            } else if (srid != currentSRID) {
                                throw new SQLException("Operation on mixed SRID geometries not supported");
                            }
                            aggregatedEnvelope.expandToInclude(geom.getEnvelopeInternal());
                        }
                    }
                }
            }
            if (aggregatedEnvelope.isNull()) {
                return null;
            } else {
                Geometry geom = new GeometryFactory().toGeometry(aggregatedEnvelope);
                geom.setSRID(srid);
                return geom;
            }
        }
        throw new SQLException("Database not supported");
    }
    
    /**
     *
     * Merge the bounding box of all geometries inside a provided subquery,
     * geometry columns
     *
     * Note that the geometry column can be an expression.
     *
     * Supported syntaxes 
     * the_geom -> Column name 
     * st_buffer(the_geom, 20) -> Geometry function
     *
     *
     *
     * @param connection Active connection (not closed by this function)
     * @param subQuery a subquery to filter the data
     * @param geometryColumns List of geometry columns or geometry functions
     *
     * @return Envelope of the table as Geometry
     *
     * @throws SQLException If the table not exists, empty or geometry field
     * empty.
     *
     */
    public static Geometry getEnvelope(Connection connection, String subQuery, String[] geometryColumns)
            throws SQLException {
        return getEnvelope(connection, subQuery, geometryColumns, null);
    }
    
    /**
     *
     * Merge the bounding box of all geometries inside a provided subquery,
     * geometry columns and filter condition
     *
     * Note that the geometry column can be an expression.
     *
     * Supported syntaxes 
     * the_geom -> Column name 
     * st_buffer(the_geom, 20) -> Geometry function
     *
     *
     *
     * @param connection Active connection (not closed by this function)
     * @param subQuery a subquery to filter the data
     * @param geometryColumns List of geometry columns or geometry functions
     * @param filter filter condition after the from
     *
     * @return Envelope of the table as Geometry
     *
     * @throws SQLException If the table not exists, empty or geometry field
     * empty.
     *
     */
    public static Geometry getEnvelope(Connection connection, String subQuery, String[] geometryColumns, String filter)
            throws SQLException {
        if (geometryColumns == null || geometryColumns.length == 0) {
            throw new SQLException("Geometry columns cannot be null or empty");
        }
        if(subQuery==null || subQuery.isEmpty()){
            throw new SQLException("The subquery cannot be null or empty");
        }
        DBTypes dbTypes = DBUtils.getDBType(connection);
        if(dbTypes==H2GIS || dbTypes== POSTGIS || dbTypes==H2 || dbTypes==POSTGRESQL) {
            int columnCount = 0;
            StringBuilder sb = new StringBuilder("SELECT ");
            if (dbTypes==H2GIS || dbTypes==H2) {
                for (int i = 0; i < geometryColumns.length; i++) {
                    String geomField = geometryColumns[i];
                    if (i > 0) {
                        sb.append(",");
                    }
                    if (geomField != null && !geomField.isEmpty()) {
                        sb.append("ST_EXTENT(").append(geomField).append(")").append(" as geom_").append(i);
                        columnCount++;
                    }
                }
            } else {
                for (int i = 0; i < geometryColumns.length; i++) {
                    String geomField = geometryColumns[i];
                    if (i > 0) {
                        sb.append(",");
                    }
                    if (geomField != null && !geomField.isEmpty()) {
                        sb.append(" ST_SetSRID(ST_EXTENT(").append(geomField).append("), MAX(ST_SRID(")
                                .append(geomField).
                                append(" ))) as geom_").append(i);
                        columnCount++;
                    }
                }
            }
            sb.append(" FROM ").append("(").append(subQuery).append(") as foo");
            if (filter != null && !filter.isEmpty()) {
                sb.append(" ").append(filter);
            }
            Envelope aggregatedEnvelope = new Envelope();
            int srid = 0;
            try (ResultSet rs = connection.createStatement().executeQuery(sb.toString())) {
                if (rs.next()) {
                    for (int i = 0; i < columnCount; i++) {
                        Geometry geom = (Geometry) rs.getObject(i + 1);
                        if (geom != null) {
                            int currentSRID = geom.getSRID();
                            if (srid == 0) {
                                srid = currentSRID;
                            } else if (srid != currentSRID) {
                                throw new SQLException("Operation on mixed SRID geometries not supported");
                            }
                            aggregatedEnvelope.expandToInclude(geom.getEnvelopeInternal());
                        }
                    }
                }
            }
            if (aggregatedEnvelope.isNull()) {
                return null;
            } else {
                Geometry geom = new GeometryFactory().toGeometry(aggregatedEnvelope);
                geom.setSRID(srid);
                return geom;
            }
        }
        throw new SQLException("DataBase not supported");
    }
<<<<<<< HEAD
    
=======

>>>>>>> f17753e8
    /**
     * Merge the bounding box of all geometries inside the provided table.
     *
     * Use the first geometry column
     *
     * @param connection Active connection (not closed by this function)
     * @param table table name
     *
     * @return Envelope of the table as Geometry
     *
     * @throws SQLException If the table not exists, empty or does not contain a
     * geometry field.
     */
    public static Geometry getEnvelope(Connection connection, String table)
            throws SQLException {
        return getEnvelope(connection, TableLocation.parse(table, DBUtils.getDBType(connection)));
    }

    /**
     * Merge the bounding box of all geometries inside the provided table.
     *
     * Use the first geometry column
     *
     * @param connection Active connection (not closed by this function)
     * @param location Location of the table
     *
     * @return Envelope of the table as Geometry
     *
     * @throws SQLException If the table not exists, empty or does not contain a
     * geometry field.
     */
    public static Geometry getEnvelope(Connection connection, TableLocation location)
            throws SQLException {
        LinkedHashMap<String, Integer> geometryFields = GeometryTableUtilities.getGeometryColumnNamesAndIndexes(connection, location);
        if (geometryFields.isEmpty()) {
            throw new SQLException("The table " + location + " does not contain a Geometry field, then the extent "
                    + "cannot be computed");
        }
        return getEnvelope(connection, location, geometryFields.keySet().stream().findFirst().get());
    }
    
    
    /**
     * Return an array of two string if the input SRID exists in the spatial ref table.
     * The array contains the authority name and
     * its SRID code. 
     * If the SRID does not exist return null
     * 
     * @param connection Active connection
     * @param srid 
     * 
     * @return Array of two string that correspond to the authority name and its
     * SRID code
     *
     * @throws SQLException
     */
    public static String[] getAuthorityAndSRID(Connection connection, int srid)
            throws SQLException {
        String authority = null;
        String sridCode = null;
        if (srid != 0) {
            PreparedStatement ps = connection.prepareStatement("SELECT AUTH_NAME FROM PUBLIC.SPATIAL_REF_SYS "
                    + " WHERE SRID = ?");
            ps.setInt(1, srid);
            try (ResultSet rs = ps.executeQuery()) {
                if (rs.next()) {
                    authority = rs.getString(1);
                    sridCode = String.valueOf(srid);
                    return new String[]{authority, sridCode};
                }
            } finally {
                ps.close();
            }
        }
        return null;        
    }
    
    
    /**
     * Return an array of two string that correspond to the authority name and
     * its SRID code.If the SRID does not exist return the array {null, null}
     *
     * @param connection Active connection
     * @param table Table name
     * @param geometryColumnName Field to analyse
     *
     * @return Array of two string that correspond to the authority name and its
     * SRID code
     * @throws java.sql.SQLException
     *
     */
    public static String[] getAuthorityAndSRID(Connection connection, String table, String geometryColumnName) throws SQLException{
        return getAuthorityAndSRID(connection, TableLocation.parse(table, DBUtils.getDBType(connection)), geometryColumnName);
    }


    /**
     * Return an array of two string that correspond to the authority name and
     * its SRID code.If the SRID does not exist return the array {null, null}
     *
     * @param connection Active connection
     * @param table Table name
     * @param geometryColumnName Field to analyse
     *
     * @return Array of two string that correspond to the authority name and its
     * SRID code
     * @throws java.sql.SQLException
     *
     */
    public static String[] getAuthorityAndSRID(Connection connection, String table, String geometryColumnName) throws SQLException{
        return getAuthorityAndSRID(connection, TableLocation.parse(table, DBUtils.getDBType(connection)), geometryColumnName);
    }

    /**
     * Return an array of two string that correspond to the authority name and
     * its SRID code. If the SRID does not exist return the array {null, null}
     *
     * @param connection Active connection
     * @param table Table name
     * @param geometryColumnName Field to analyse
     *
     * @return Array of two string that correspond to the authority name and its
     * SRID code
     *
     * @throws SQLException
     */
    public static String[] getAuthorityAndSRID(Connection connection, TableLocation table, String geometryColumnName)
            throws SQLException {
        int srid = getSRID(connection, table, geometryColumnName);
        String authority = null;
        String sridCode = null;
        if (srid != 0) {
            PreparedStatement ps = connection.prepareStatement("SELECT AUTH_NAME FROM PUBLIC.SPATIAL_REF_SYS "
                    + " WHERE SRID = ?");
            ps.setInt(1, srid);
            try (ResultSet rs = ps.executeQuery()) {
                if (rs.next()) {
                    authority = rs.getString(1);
                    sridCode = String.valueOf(srid);
                }
            } finally {
                ps.close();
            }
        }
        return new String[]{authority, sridCode};
    }
    
    /**
     * Change the SRID of the table
     *
     * @param connection Active connection
     * @param table Table name
     * @param geometryColumnName geometry column name
     * @param srid to force
     * @return true if query is well executed
     * @throws SQLException
     */
    public static boolean alterSRID(Connection connection, String table, String geometryColumnName, int srid) throws SQLException {
        return alterSRID(connection, TableLocation.parse(table, DBUtils.getDBType(connection)), geometryColumnName, srid);
    }

    /**
     * Change the SRID of the table
     *
     * @param connection Active connection
     * @param table Table name
     * @param geometryColumnName geometry column name
     * @param srid to force
     * @return true if query is well executed
     * @throws SQLException
     */
    public static boolean alterSRID(Connection connection, String table, String geometryColumnName, int srid) throws SQLException {
        return alterSRID(connection, TableLocation.parse(table, DBUtils.getDBType(connection)), geometryColumnName, srid);
    }

    /**
     * Change the SRID of the table
     *
     * @param connection Active connection
     * @param tableLocation Table name
     * @param geometryColumnName geometry column name
     * @param srid to force
     * @return true if query is well executed
     * @throws SQLException
     */
    public static boolean alterSRID(Connection connection, TableLocation tableLocation, String geometryColumnName, int srid) throws SQLException {
        DBTypes dbTypes = tableLocation.getDbTypes();
        if(dbTypes==H2GIS || dbTypes== POSTGIS || dbTypes==H2 || dbTypes==POSTGRESQL) {
            if (srid >= 0) {
                String tableName = tableLocation.toString();
                if (tableName.isEmpty()) {
                    throw new SQLException("The table name cannot be empty");
                }
                String fieldName = TableLocation.capsIdentifier(geometryColumnName, dbTypes);
                GeometryMetaData metadata = GeometryTableUtilities.getMetaData(connection, tableLocation, fieldName);
                if (metadata != null) {
                    if (metadata.getSRID() == srid) {
                        return false;
                    }
                    fieldName = TableLocation.quoteIdentifier(fieldName, dbTypes);
                    String geometrySignature = "GEOMETRY" + "(" + metadata.geometryType + "," + srid + ")";
                    String query = "ALTER TABLE " + tableName + " ALTER COLUMN " + fieldName +
                            " TYPE " + geometrySignature + " USING ST_SetSRID(" + fieldName + "," + srid + ")";
                    connection.createStatement().execute(query);
                    return true;
                } else {
                    return false;
                }
            }
            throw new SQLException("The SRID value must be greater or equal than 0");
        }
        throw new SQLException("DataBase not supported");
    }

    /**
     * Check if the geometry column has a spatial index
     *
     * @param connection Active connection
     * @param tableLocation Table name
     * @param geometryColumnName geometry column name
     * @return true if query is well executed
     * @throws SQLException
     */
    public static boolean isSpatialIndexed(Connection connection, TableLocation tableLocation, String geometryColumnName) throws SQLException {
<<<<<<< HEAD
        DBTypes dbType = tableLocation.getDbTypes();
        String schema = tableLocation.getSchema();
        String tableName = tableLocation.getTable();
        String fieldName = TableLocation.capsIdentifier(geometryColumnName, dbType);
        if (dbType==H2||dbType==H2GIS) {
            String query  = String.format("SELECT I.INDEX_TYPE_NAME, I.INDEX_CLASS FROM INFORMATION_SCHEMA.INDEXES AS I , " +
                            "(SELECT COLUMN_NAME, TABLE_NAME, TABLE_SCHEMA  FROM " +
                            "INFORMATION_SCHEMA.INDEXES WHERE TABLE_SCHEMA='%s' and TABLE_NAME='%s' AND COLUMN_NAME='%s') AS C " +
                            "WHERE I.TABLE_SCHEMA=C.TABLE_SCHEMA AND I.TABLE_NAME=C.TABLE_NAME and C.COLUMN_NAME='%s'"
                    ,schema.isEmpty()?"PUBLIC":schema,tableName, fieldName, fieldName);
            try (ResultSet rs = connection.createStatement().executeQuery(query)) {
                if (rs.next()) {
                    return  rs.getString("INDEX_TYPE_NAME").contains("SPATIAL");
                }
            }
            return false;
        }
        else if(dbType== POSTGIS || dbType==POSTGRESQL) { //POSTGIS CASE
            String query = String.format("SELECT  cls.relname, am.amname " +
                    "FROM  pg_class cls " +
                    "JOIN pg_am am ON am.oid=cls.relam where cls.oid " +
                    " in(select attrelid as pg_class_oid from pg_catalog.pg_attribute " +
                    " where attname = '%s' and attrelid in " +
                    "(select b.oid from pg_catalog.pg_indexes a, pg_catalog.pg_class b  where a.schemaname ='%s' and a.tablename ='%s' " +
                    "and a.indexname = b.relname)) and am.amname = 'gist' ;" ,fieldName,schema.isEmpty()?"public":schema,tableName);
            try (ResultSet rs = connection.createStatement().executeQuery(query)) {
                return rs.next();
            }
        }
        throw new SQLException("DataBase not supported");
=======
        return JDBCUtilities.isSpatialIndexed(connection,tableLocation, geometryColumnName);
>>>>>>> f17753e8
    }
}<|MERGE_RESOLUTION|>--- conflicted
+++ resolved
@@ -54,11 +54,7 @@
     public static Tuple<String, GeometryMetaData> getFirstColumnMetaData(Connection connection, String geometryTable) throws SQLException {
         return getFirstColumnMetaData(connection, TableLocation.parse(geometryTable, getDBType(connection)));
     }
-<<<<<<< HEAD
-    
-=======
-
->>>>>>> f17753e8
+
     /**
      * Read the geometry metadata of the first geometry column
      *
@@ -139,18 +135,6 @@
         return geometryMetaDatas;
     }
     
-    /**
-     * Read all geometry metadata from a table
-     *
-     * @param connection
-     * @param geometryTable
-     * @return Geometry MetaData
-     * @throws java.sql.SQLException
-     */
-    public static LinkedHashMap<String, GeometryMetaData> getMetaData(Connection connection, String geometryTable) throws SQLException {
-            return getMetaData(connection, TableLocation.parse(geometryTable, getDBType(connection)));
-    }
-
     /**
      * Read all geometry metadata from a table
      *
@@ -200,11 +184,7 @@
         }
         throw new SQLException("Database not supported");
     }
-<<<<<<< HEAD
-    
-=======
-
->>>>>>> f17753e8
+
     /**
      * Read the geometry metadata from a column name
      *
@@ -666,20 +646,6 @@
         return hasGeometryColumn(connection, TableLocation.parse(tableLocation, getDBType(connection)));
     }
 
-     /**
-     * Check if the table contains a geometry column
-     *
-     * @param connection
-     * @param tableLocation
-     *
-     * @return True if the ResultSet contains one geometry field
-     *
-     * @throws SQLException
-     */
-    public static boolean hasGeometryColumn(Connection connection, String tableLocation) throws SQLException {
-        return hasGeometryColumn(connection, TableLocation.parse(tableLocation, getDBType(connection)));
-    }
-
     /**
      * Check if the table contains a geometry column
      *
@@ -775,7 +741,7 @@
         return getEstimatedExtent(connection, TableLocation.parse(tableName, DBUtils.getDBType(connection)));
     }
 
-     /**
+    /**
      * Compute the 'estimated' extent of the given spatial table. Use the first
      * geometry field In case of POSTGIS : the estimated is taken from the
      * geometry column's statistics. In case of H2GIS : the estimated is taken
@@ -783,22 +749,6 @@
      * null the extent is computed.
      *
      * @param connection
-     * @param tableName
-     * @return
-     * @throws java.sql.SQLException
-     */
-    public static Geometry getEstimatedExtent(Connection connection, String tableName) throws SQLException {
-        return getEstimatedExtent(connection, TableLocation.parse(tableName, DBUtils.getDBType(connection)));
-    }
-
-    /**
-     * Compute the 'estimated' extent of the given spatial table. Use the first
-     * geometry field In case of POSTGIS : the estimated is taken from the
-     * geometry column's statistics. In case of H2GIS : the estimated is taken
-     * from the spatial index of the geometry column. If the estimated extend is
-     * null the extent is computed.
-     *
-     * @param connection
      * @param tableLocation
      * @return
      * @throws java.sql.SQLException
@@ -812,22 +762,6 @@
         return getEstimatedExtent(connection, tableLocation, geometryFields.keySet().iterator().next());
     }
     
-    /**
-     * Compute the 'estimated' extent of the given spatial table. In case of
-     * POSTGIS : the estimated is taken from the geometry column's statistics.
-     * In case of H2GIS : the estimated is taken from the spatial index of the
-     * geometry column. If the estimated extend is null the extent is computed.
-     *
-     * @param connection
-     * @param tableName
-     * @param geometryColumnName
-     * @return
-     * @throws java.sql.SQLException
-     */
-    public static Geometry getEstimatedExtent(Connection connection, String tableName, String geometryColumnName) throws SQLException {
-        return getEstimatedExtent(connection, TableLocation.parse(tableName, DBUtils.getDBType(connection)), geometryColumnName);
-    }
-
     /**
      * Compute the 'estimated' extent of the given spatial table. In case of
      * POSTGIS : the estimated is taken from the geometry column's statistics.
@@ -907,11 +841,7 @@
         }
         throw  new SQLException("Database not supported");
     }
-<<<<<<< HEAD
-    
-=======
-
->>>>>>> f17753e8
+
      /**
      * Return the SRID of the first geometry column of the input table
      *
@@ -965,20 +895,6 @@
         return getSRID(connection, TableLocation.parse(tableName, DBUtils.getDBType(connection)));
     }
 
-     /**
-     * Return the SRID of the first geometry column of the input table
-     *
-     * @param connection Active connection
-     * @param tableName Table name
-     *
-     * @return The SRID of the first geometry column
-     *
-     * @throws SQLException
-     */
-    public static int getSRID(Connection connection, String tableName) throws SQLException {
-        return getSRID(connection, TableLocation.parse(tableName, DBUtils.getDBType(connection)));
-    }
-
     /**
      * Return the SRID of the first geometry column of the input table
      *
@@ -1066,11 +982,7 @@
     public static List<String> getGeometryColumnNames(Connection connection, String tableName) throws SQLException {
      return getGeometryColumnNames(connection, TableLocation.parse(tableName, DBUtils.getDBType(connection)));
     }
-<<<<<<< HEAD
-    
-=======
-
->>>>>>> f17753e8
+
     /**
      * Find geometry column names
      *
@@ -1111,19 +1023,6 @@
         return namesWithIndexes;
     }
     
-     /**
-     * Find the first geometry column name of a table with its index
-     *
-     * @param connection Active connection
-     * @param tableName Table location
-     * @return The first geometry column name and its index
-     *
-     * @throws SQLException
-     */
-    public static Tuple<String, Integer> getFirstGeometryColumnNameAndIndex(Connection connection, String tableName) throws SQLException {
-        return getFirstGeometryColumnNameAndIndex(connection, TableLocation.parse(tableName, DBUtils.getDBType(connection)));
-    }
-
      /**
      * Find the first geometry column name of a table with its index
      *
@@ -1212,11 +1111,6 @@
         }
         throw new SQLException("Unable to get geometry metadata from a null or empty column name");
     }
-<<<<<<< HEAD
-    
-=======
-
->>>>>>> f17753e8
     /**
      * Merge the bounding box of all geometries inside the provided table.
      *
@@ -1275,13 +1169,6 @@
         }
         throw new SQLException("Database not supported");
     }
-<<<<<<< HEAD
-    
-    
-=======
-
-
->>>>>>> f17753e8
     /**
      *
      * Merge the bounding box of all geometries inside the provided table and
@@ -1530,11 +1417,7 @@
         }
         throw new SQLException("DataBase not supported");
     }
-<<<<<<< HEAD
-    
-=======
-
->>>>>>> f17753e8
+
     /**
      * Merge the bounding box of all geometries inside the provided table.
      *
@@ -1630,24 +1513,6 @@
         return getAuthorityAndSRID(connection, TableLocation.parse(table, DBUtils.getDBType(connection)), geometryColumnName);
     }
 
-
-    /**
-     * Return an array of two string that correspond to the authority name and
-     * its SRID code.If the SRID does not exist return the array {null, null}
-     *
-     * @param connection Active connection
-     * @param table Table name
-     * @param geometryColumnName Field to analyse
-     *
-     * @return Array of two string that correspond to the authority name and its
-     * SRID code
-     * @throws java.sql.SQLException
-     *
-     */
-    public static String[] getAuthorityAndSRID(Connection connection, String table, String geometryColumnName) throws SQLException{
-        return getAuthorityAndSRID(connection, TableLocation.parse(table, DBUtils.getDBType(connection)), geometryColumnName);
-    }
-
     /**
      * Return an array of two string that correspond to the authority name and
      * its SRID code. If the SRID does not exist return the array {null, null}
@@ -1700,20 +1565,6 @@
      * Change the SRID of the table
      *
      * @param connection Active connection
-     * @param table Table name
-     * @param geometryColumnName geometry column name
-     * @param srid to force
-     * @return true if query is well executed
-     * @throws SQLException
-     */
-    public static boolean alterSRID(Connection connection, String table, String geometryColumnName, int srid) throws SQLException {
-        return alterSRID(connection, TableLocation.parse(table, DBUtils.getDBType(connection)), geometryColumnName, srid);
-    }
-
-    /**
-     * Change the SRID of the table
-     *
-     * @param connection Active connection
      * @param tableLocation Table name
      * @param geometryColumnName geometry column name
      * @param srid to force
@@ -1759,39 +1610,6 @@
      * @throws SQLException
      */
     public static boolean isSpatialIndexed(Connection connection, TableLocation tableLocation, String geometryColumnName) throws SQLException {
-<<<<<<< HEAD
-        DBTypes dbType = tableLocation.getDbTypes();
-        String schema = tableLocation.getSchema();
-        String tableName = tableLocation.getTable();
-        String fieldName = TableLocation.capsIdentifier(geometryColumnName, dbType);
-        if (dbType==H2||dbType==H2GIS) {
-            String query  = String.format("SELECT I.INDEX_TYPE_NAME, I.INDEX_CLASS FROM INFORMATION_SCHEMA.INDEXES AS I , " +
-                            "(SELECT COLUMN_NAME, TABLE_NAME, TABLE_SCHEMA  FROM " +
-                            "INFORMATION_SCHEMA.INDEXES WHERE TABLE_SCHEMA='%s' and TABLE_NAME='%s' AND COLUMN_NAME='%s') AS C " +
-                            "WHERE I.TABLE_SCHEMA=C.TABLE_SCHEMA AND I.TABLE_NAME=C.TABLE_NAME and C.COLUMN_NAME='%s'"
-                    ,schema.isEmpty()?"PUBLIC":schema,tableName, fieldName, fieldName);
-            try (ResultSet rs = connection.createStatement().executeQuery(query)) {
-                if (rs.next()) {
-                    return  rs.getString("INDEX_TYPE_NAME").contains("SPATIAL");
-                }
-            }
-            return false;
-        }
-        else if(dbType== POSTGIS || dbType==POSTGRESQL) { //POSTGIS CASE
-            String query = String.format("SELECT  cls.relname, am.amname " +
-                    "FROM  pg_class cls " +
-                    "JOIN pg_am am ON am.oid=cls.relam where cls.oid " +
-                    " in(select attrelid as pg_class_oid from pg_catalog.pg_attribute " +
-                    " where attname = '%s' and attrelid in " +
-                    "(select b.oid from pg_catalog.pg_indexes a, pg_catalog.pg_class b  where a.schemaname ='%s' and a.tablename ='%s' " +
-                    "and a.indexname = b.relname)) and am.amname = 'gist' ;" ,fieldName,schema.isEmpty()?"public":schema,tableName);
-            try (ResultSet rs = connection.createStatement().executeQuery(query)) {
-                return rs.next();
-            }
-        }
-        throw new SQLException("DataBase not supported");
-=======
         return JDBCUtilities.isSpatialIndexed(connection,tableLocation, geometryColumnName);
->>>>>>> f17753e8
     }
 }