--- conflicted
+++ resolved
@@ -78,11 +78,13 @@
     }
 
     /**
-     * Read the geometry metadata of the first geometry column
-     *
+     * The geometry metadata of a resulset is getting from the first row
+     * Because a resulset can mixed geometry types and SRID we are not able to return all geometry metadatas
+     *
+     * Use this method only to instantiate a GeometryMetaData object
      *
      * @param resultSet
-     * @return Geometry MetaData
+     * @return Partial geometry metaData
      * @throws java.sql.SQLException
      */
     public static Tuple<String, GeometryMetaData> getFirstColumnMetaData(ResultSet resultSet) throws SQLException {
@@ -90,8 +92,7 @@
         int columnCount = metadata.getColumnCount();
         for (int i = 1; i <= columnCount; i++) {
             if (metadata.getColumnTypeName(i).equalsIgnoreCase("geometry")) {
-                GeometryMetaData geometryMetaData = GeometryMetaData.getMetaData(metadata.getColumnTypeName(i));
-                return new Tuple<>(metadata.getColumnName(i), geometryMetaData);
+                return new Tuple<>(metadata.getColumnName(i), new GeometryMetaData());
             }
         }
         throw new SQLException(String.format("The query does not contain a geometry field"));
@@ -163,9 +164,9 @@
      */
     public static GeometryMetaData getMetaData(Connection connection, TableLocation geometryTable, String geometryColumnName) throws SQLException {
         GeometryMetaData geometryMetaData = null;
+        boolean isH2 = JDBCUtilities.isH2DataBase(connection);
         try (ResultSet geomResultSet = getGeometryColumnsView(connection, geometryTable.getCatalog(), geometryTable.getSchema(),
-                geometryTable.getTable(), geometryColumnName)) {
-            boolean isH2 = JDBCUtilities.isH2DataBase(connection);
+                geometryTable.getTable(), TableLocation.quoteIdentifier(geometryColumnName, isH2))) {
             while (geomResultSet.next()) {
                 if (geometryColumnName.isEmpty() || geomResultSet.getString("F_GEOMETRY_COLUMN").equalsIgnoreCase(geometryColumnName)) {
                     int dimension_ = geomResultSet.getInt("COORD_DIMENSION");
@@ -598,11 +599,7 @@
      * @param resultSet ResultSet to analyse
      * @param geometryColumnName Field to analyse
      *
-<<<<<<< HEAD
-     * @return A geometry that represents the full extend of a geometry column in the ResultSet
-=======
      * @return The full extend of the geometry column name in the ResultSet
->>>>>>> 39306f5a
      *
      * @throws SQLException
      */
@@ -1020,7 +1017,7 @@
             GeometryMetaData metadata = GeometryTableUtilities.getMetaData(connection, tableLocation, geometryColumnName);
             if (metadata != null) {
                 StringBuilder geometrySignature = new StringBuilder("GEOMETRY");
-                geometrySignature.append("(").append(metadata.geometryTypeCode);
+                geometrySignature.append("(").append(metadata.geometryType);
                 geometrySignature.append(",").append(srid).append(")");
 
                 StringBuilder query = new StringBuilder("ALTER TABLE ").append(tableName).append(" ALTER COLUMN ").append(geometryColumnName);
