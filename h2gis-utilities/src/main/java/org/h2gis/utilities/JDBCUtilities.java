--- conflicted
+++ resolved
@@ -201,25 +201,10 @@
     /**
      * @param connection Active connection to the database
      * @param table a TableLocation
-<<<<<<< HEAD
-=======
      * @param columnIndex Field ordinal position [1-n]
      * @return The field name, empty if the field position or table is not found
      * @throws SQLException If jdbc throws an error
      */
-    public static String getColumnName(Connection connection, TableLocation table, int columnIndex) throws SQLException {
-        return getColumnName(connection, table.toString(), columnIndex);
-    }
-
-    /**
-     * @param connection Active connection to the database
-     * @param tableName a table name in the form CATALOG.SCHEMA.TABLE
->>>>>>> f17753e8
-     * @param columnIndex Field ordinal position [1-n]
-     * @return The field name, empty if the field position or table is not found
-     * @throws SQLException If jdbc throws an error
-     */
-<<<<<<< HEAD
     public static String getColumnName(Connection connection, TableLocation table, int columnIndex) throws SQLException {
         return getColumnName(connection, table.toString(), columnIndex);
     }
@@ -231,8 +216,6 @@
      * @return The field name, empty if the field position or table is not found
      * @throws SQLException If jdbc throws an error
      */
-=======
->>>>>>> f17753e8
     public static String getColumnName(Connection connection, String tableName, int columnIndex) throws SQLException {
         final Statement statement = connection.createStatement();
         try {
@@ -294,7 +277,6 @@
      *
      * @param connection Active connection to the database
      * @param table a TableLocation
-<<<<<<< HEAD
      * @return The list of field name.
      * @throws SQLException If jdbc throws an error
      */
@@ -310,23 +292,6 @@
      * @return The list of field name.
      * @throws SQLException If jdbc throws an error
      */
-=======
-     * @return The list of field name.
-     * @throws SQLException If jdbc throws an error
-     */
-    public static List<Tuple<String, Integer>> getColumnNamesAndIndexes(Connection connection, TableLocation table) throws SQLException {
-        return getColumnNamesAndIndexes(connection, table.toString());
-    }
-
-    /**
-     * Returns the list of all the column names and indexes of a table.
-     *
-     * @param connection Active connection to the database
-     * @param tableName a table name in the form CATALOG.SCHEMA.TABLE
-     * @return The list of field name.
-     * @throws SQLException If jdbc throws an error
-     */
->>>>>>> f17753e8
     public static List<Tuple<String, Integer>> getColumnNamesAndIndexes(Connection connection, String tableName) throws SQLException {
         List<Tuple<String, Integer>> fieldNameList = new ArrayList<>();
         final Statement statement = connection.createStatement();
@@ -448,11 +413,7 @@
         boolean isLinked;
         try {
             if (rs.next()) {
-<<<<<<< HEAD
-                String tableType = rs.getString("TABLE_TYPE");
-=======
                 String tableType = rs.getString("STORAGE_TYPE");
->>>>>>> f17753e8
                 isLinked = tableType.contains("TABLE LINK");
             } else {
                 throw new SQLException("The table " + tableReference + " does not exists");
@@ -1072,16 +1033,8 @@
         DatabaseMetaData md = connection.getMetaData();
         ResultSet indexInfo = md.getIndexInfo(connection.getCatalog(), table.getSchema(), table.getTable(), false, true);
         while (indexInfo.next()) {
-<<<<<<< HEAD
-            short type = indexInfo.getShort("TYPE");
-            if (type != DatabaseMetaData.tableIndexStatistic) {
-                if (columnName.equals(indexInfo.getString("COLUMN_NAME"))) {
-                    return true;
-                }
-=======
             if (columnName.equals(indexInfo.getString("COLUMN_NAME"))) {
                 return true;
->>>>>>> f17753e8
             }
         }
         return false;
@@ -1117,22 +1070,6 @@
         }
         DBTypes dbType = table.getDbTypes();
         if (dbType == H2 || dbType == H2GIS) {
-<<<<<<< HEAD
-            PreparedStatement ps = connection.prepareStatement("SELECT INDEX_TYPE_NAME FROM INFORMATION_SCHEMA.INDEXES "
-                    + "WHERE INFORMATION_SCHEMA.INDEXES.TABLE_NAME=? "
-                    + "AND INFORMATION_SCHEMA.INDEXES.TABLE_SCHEMA=? "
-                    + "AND INFORMATION_SCHEMA.INDEXES.COLUMN_NAME=?;");
-            ps.setObject(1, table.getTable());
-            ps.setObject(2, table.getSchema("PUBLIC"));
-            ps.setObject(3, TableLocation.capsIdentifier(columnName, dbType));
-            ResultSet rs = ps.executeQuery();
-            while (rs.next()) {
-                if (rs.getString("INDEX_TYPE_NAME").contains("SPATIAL")) {
-                    return true;
-                }
-            }
-            return false;
-=======
             PreparedStatement ps = connection.prepareStatement("SELECT INDEX_NAME FROM INFORMATION_SCHEMA.INDEX_COLUMNS "
                     + "WHERE INFORMATION_SCHEMA.INDEX_COLUMNS.TABLE_NAME=? "
                     + "AND INFORMATION_SCHEMA.INDEX_COLUMNS.TABLE_SCHEMA=? "
@@ -1151,7 +1088,6 @@
             ps.setObject(5, tableName);
             ResultSet rs = ps.executeQuery();
             return rs.next();
->>>>>>> f17753e8
         } else if (dbType == POSTGIS || dbType == POSTGRESQL) {
             String query = "SELECT  cls.relname, am.amname "
                     + "FROM  pg_class cls "
@@ -1293,20 +1229,9 @@
         Map<String, String> indexes = new HashMap<>();
         ResultSet indexInfo = md.getIndexInfo(connection.getCatalog(), table.getSchema(), table.getTable(), false, true);
         while (indexInfo.next()) {
-            short type = indexInfo.getShort("TYPE");
-<<<<<<< HEAD
-            if (type != DatabaseMetaData.tableIndexStatistic) {
-                String indexName = indexInfo.getString("INDEX_NAME");
-                String columnName = indexInfo.getString("COLUMN_NAME");
-                indexes.put(indexName, columnName);
-            }
-=======
-            //if (type != DatabaseMetaData.tableIndexStatistic) {
-                String indexName = indexInfo.getString("INDEX_NAME");
-                String columnName = indexInfo.getString("COLUMN_NAME");
-                indexes.put(indexName, columnName);
-           // }
->>>>>>> f17753e8
+            String indexName = indexInfo.getString("INDEX_NAME");
+            String columnName = indexInfo.getString("COLUMN_NAME");
+            indexes.put(indexName, columnName);
         }
         return indexes;
     }
@@ -1336,22 +1261,6 @@
     public static List<String> getIndexNames(Connection connection, TableLocation table, String columnName) throws SQLException {
         if (connection == null || table == null) {
             throw new SQLException("Unable to get the index names");
-<<<<<<< HEAD
-        }
-        DBTypes dbTypes = table.getDbTypes();
-        columnName = TableLocation.capsIdentifier(columnName, dbTypes);
-        DatabaseMetaData md = connection.getMetaData();
-        ArrayList<String> indexes = new ArrayList<>();
-        ResultSet indexInfo = md.getIndexInfo(connection.getCatalog(), table.getSchema(), table.getTable(), false, true);
-        while (indexInfo.next()) {
-            short type = indexInfo.getShort("TYPE");
-            if (type != DatabaseMetaData.tableIndexStatistic) {
-                if (columnName.equals(indexInfo.getString("COLUMN_NAME"))) {
-                    indexes.add(indexInfo.getString("INDEX_NAME"));
-                }
-            }
-        }
-=======
         }
         DBTypes dbTypes = table.getDbTypes();
         columnName = TableLocation.capsIdentifier(columnName, dbTypes);
@@ -1363,7 +1272,6 @@
                 indexes.add(indexInfo.getString("INDEX_NAME"));
             }
         }
->>>>>>> f17753e8
         return indexes;
     }
 
@@ -1379,7 +1287,6 @@
     public static void dropIndex(Connection connection, String table, String columnName) throws SQLException {
         dropIndex(connection, TableLocation.parse(table, getDBType(connection)), columnName);
     }
-
 
     /**
      * Drop the all the indexes of the given table on the given connection.
@@ -1408,9 +1315,5 @@
      */
     public static void dropIndex(Connection connection, String table) throws SQLException {
         dropIndex(connection, TableLocation.parse(table, getDBType(connection)));
-<<<<<<< HEAD
-    }    
-=======
-    }
->>>>>>> f17753e8
+    }
 }