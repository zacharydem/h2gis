/*
 * H2GIS is a library that brings spatial support to the H2 Database Engine
 * <http://www.h2database.com>. H2GIS is developed by CNRS
 * <http://www.cnrs.fr/>.
 *
 * This code is part of the H2GIS project. H2GIS is free software; you can
 * redistribute it and/or modify it under the terms of the GNU Lesser General
 * Public License as published by the Free Software Foundation; version 3.0 of
 * the License.
 *
 * H2GIS is distributed in the hope that it will be useful, but WITHOUT ANY
 * WARRANTY; without even the implied warranty of MERCHANTABILITY or FITNESS FOR
 * A PARTICULAR PURPOSE. See the GNU Lesser General Public License for more
 * details <http://www.gnu.org/licenses/>.
 *
 *
 * For more information, please consult: <http://www.h2gis.org/>
 * or contact directly: info_at_h2gis.org
 */
package org.h2gis.utilities;

import org.h2gis.api.ProgressVisitor;

import java.beans.PropertyChangeEvent;
import java.beans.PropertyChangeListener;
import java.sql.*;
import java.util.ArrayList;
import java.util.LinkedHashMap;
import java.util.List;
import javax.sql.DataSource;
import org.h2gis.utilities.wrapper.ConnectionWrapper;
import org.h2gis.utilities.wrapper.DataSourceWrapper;

/**
 * DBMS should follow standard but it is not always the case, this class do some
 * common operations. Compatible with H2 and PostgreSQL.
 *
 * @author Nicolas Fortin
 * @author Erwan Bocher
 * @author Adam Gouge
 * @author Sylvain PALOMINOS (UBS chaire GEOTERA 2020)
 */
public class JDBCUtilities {

    public static final String H2_DRIVER_PACKAGE_NAME = "org.h2.jdbc";
<<<<<<< HEAD
    public static final int POSTGRES_MAX_VARCHAR = 10485760;
=======
    public static final int POSTGRES_MAX_VARCHAR= 10485760;
>>>>>>> 9541f25c

    public enum TABLE_TYPE {
        TABLE, VIEW, FOREIGN_TABLE, TEMPORARY, TABLE_LINK, UNKOWN;

        /**
         * Build a new {@code TABLE_TYPE} from a {@code String table_type_name}.
         *
         * @param table_type_name
         * @return A {@code TABLE_TYPE} value.
         */
        public static TABLE_TYPE fromString(String table_type_name) {
            String token = table_type_name == null ? "" : table_type_name;
            if (token.contains("BASE TABLE")) {
                return TABLE;
            } else if (token.equals("TABLE")) {
                return TABLE;
            } else if (token.contains("SYSTEM TABLE")) {
                return TABLE;
            } else if (token.contains("VIEW")) {
                return VIEW;
            } else if (token.contains("FOREIGN TABLE")) {
                return FOREIGN_TABLE;
            } else if (token.contains("TEMPORARY")) {
                return TEMPORARY;
            } else if (token.contains("TABLE LINK")) {
                return TABLE_LINK;
            } else {
                return UNKOWN;
            }
        }
    }

    public enum FUNCTION_TYPE {
        ALL, BUILT_IN, ALIAS
    }
    public static final String H2_DRIVER_NAME = "H2 JDBC Driver";

    private JDBCUtilities() {
    }

    private static ResultSet getTablesView(Connection connection, String catalog, String schema, String table) throws SQLException {
        Integer catalogIndex = null;
        Integer schemaIndex = null;
        Integer tableIndex = 1;
        StringBuilder sb = new StringBuilder("SELECT * from INFORMATION_SCHEMA.TABLES where ");
        if (!catalog.isEmpty()) {
            sb.append("UPPER(table_catalog) = ? AND ");
            catalogIndex = 1;
            tableIndex++;
        }
        if (!schema.isEmpty()) {
            sb.append("UPPER(table_schema) = ? AND ");
            schemaIndex = tableIndex;
            tableIndex++;
        }
        sb.append("UPPER(table_name) = ? ");
        PreparedStatement geomStatement = connection.prepareStatement(sb.toString());
        if (catalogIndex != null) {
            geomStatement.setString(catalogIndex, catalog.toUpperCase());
        }
        if (schemaIndex != null) {
            geomStatement.setString(schemaIndex, schema.toUpperCase());
        }
        geomStatement.setString(tableIndex, table.toUpperCase());
        return geomStatement.executeQuery();
    }

    /**
     * Return true if table tableName contains field fieldName.
     *
     * @param connection Connection
     * @param tableName Table name
     * @param fieldName Field name
     * @return True if the table contains the field
     * @throws SQLException
     */
    public static boolean hasField(Connection connection, String tableName, String fieldName) throws SQLException {
        final Statement statement = connection.createStatement();
        boolean isH2 = isH2DataBase(connection);
        try {
            final ResultSet resultSet = statement.executeQuery(
                    "SELECT * FROM " + TableLocation.parse(tableName).toString(isH2) + " LIMIT 0;");
            try {
                return hasField(resultSet.getMetaData(), fieldName);
            } finally {
                resultSet.close();
            }
        } catch (SQLException ex) {
            return false;
        } finally {
            statement.close();
        }
    }

    private static boolean hasField(ResultSetMetaData resultSetMetaData, String fieldName) throws SQLException {
        return getFieldIndex(resultSetMetaData, fieldName) != -1;
    }

    /**
     * Fetch the metadata, and check field name
     *
     * @param resultSetMetaData Active result set meta data.
     * @param fieldName Field name, ignore case
     * @return The field index [1-n]; -1 if the field is not found
     * @throws SQLException
     */
    public static int getFieldIndex(ResultSetMetaData resultSetMetaData, String fieldName) throws SQLException {
        for (int columnId = 1; columnId <= resultSetMetaData.getColumnCount(); columnId++) {
            if (fieldName.equalsIgnoreCase(resultSetMetaData.getColumnName(columnId))) {
                return columnId;
            }
        }
        return -1;
    }

    /**
     * Check column name from its index
     *
     * @param resultSetMetaData Active result set meta data.
     * @param columnIndex Column index
     * @return The column name
     * @throws SQLException
     */
    public static String getColumnName(ResultSetMetaData resultSetMetaData, Integer columnIndex) throws SQLException {
        for (int columnId = 1; columnId <= resultSetMetaData.getColumnCount(); columnId++) {
            if (columnId == columnIndex) {
                return resultSetMetaData.getColumnName(columnId);
            }
        }
        return null;
    }

    /**
     * @param connection Active connection to the database
     * @param tableLocation Table identifier [[catalog.]schema.]table
     * @param columnIndex Field ordinal position [1-n]
     * @return The field name, empty if the field position or table is not found
     * @throws SQLException If jdbc throws an error
     */
    public static String getColumnName(Connection connection, TableLocation tableLocation, int columnIndex) throws SQLException {
        boolean isH2 = isH2DataBase(connection);
        final Statement statement = connection.createStatement();
        try {
            final ResultSet resultSet = statement.executeQuery(
                    "SELECT * FROM " + tableLocation.toString(isH2) + " LIMIT 0;");
            try {
                return getColumnName(resultSet.getMetaData(), columnIndex);
            } finally {
                resultSet.close();
            }
        } finally {
            statement.close();
        }
    }

    /**
     * Returns the list of all the column names of a table.
     *
     * @param connection Active connection to the database
     * @param tableLocation Table identifier [[catalog.]schema.]table
     * @return The list of field name.
     * @throws SQLException If jdbc throws an error
     */
    public static List<String> getColumnNames(Connection connection, TableLocation tableLocation) throws SQLException {
        List<String> fieldNameList = new ArrayList<>();
        boolean isH2 = isH2DataBase(connection);
        final Statement statement = connection.createStatement();
        try {
            final ResultSet resultSet = statement.executeQuery(
                    "SELECT * FROM " + tableLocation.toString(isH2) + " LIMIT 0;");
            try {
                ResultSetMetaData metadata = resultSet.getMetaData();
                for (int columnId = 1; columnId <= metadata.getColumnCount(); columnId++) {
                    fieldNameList.add(metadata.getColumnName(columnId));
                }
            } finally {
                resultSet.close();
            }
        } finally {
            statement.close();
        }
        return fieldNameList;
    }

    /**
     * Returns the list of all the column names and indexes of a table.
     *
     * @param connection Active connection to the database
     * @param tableLocation Table identifier [[catalog.]schema.]table
     * @return The list of field name.
     * @throws SQLException If jdbc throws an error
     */
    public static List<Tuple<String, Integer>> getColumnNamesAndIndexes(Connection connection, TableLocation tableLocation) throws SQLException {
        List<Tuple<String, Integer>> fieldNameList = new ArrayList<>();
        final Statement statement = connection.createStatement();
        boolean isH2 = isH2DataBase(connection);
        try {
            final ResultSet resultSet = statement.executeQuery(
                    "SELECT * FROM " + tableLocation.toString(isH2) + " LIMIT 0;");
            try {
                ResultSetMetaData metadata = resultSet.getMetaData();
                for (int columnId = 1; columnId <= metadata.getColumnCount(); columnId++) {
                    fieldNameList.add(new Tuple<>(metadata.getColumnName(columnId), columnId));
                }
            } finally {
                resultSet.close();
            }
        } finally {
            statement.close();
        }
        return fieldNameList;
    }

    /**
     * Fetch the row count of a table.
     *
     * @param connection Active connection.
     * @param location Table location
     * @return Row count
     * @throws SQLException If the table does not exists, or sql request fail.
     */
    public static int getRowCount(Connection connection, TableLocation location) throws SQLException {
        return getRowCount(connection, location.toString());
    }

    /**
     * Fetch the row count of a table.
     *
     * @param connection Active connection.
     * @param tableReference Table reference
     * @return Row count
     * @throws SQLException If the table does not exists, or sql request fail.
     */
    public static int getRowCount(Connection connection, String tableReference) throws SQLException {
        boolean isH2 = isH2DataBase(connection);
        Statement st = connection.createStatement();
        int rowCount = 0;
        try {
            ResultSet rs = st.executeQuery(String.format("select count(*) rowcount from %s", TableLocation.parse(tableReference).toString(isH2)));
            try {
                if (rs.next()) {
                    rowCount = rs.getInt(1);
                }
            } finally {
                rs.close();
            }
        } finally {
            st.close();
        }
        return rowCount;
    }

    /**
     * Read INFORMATION_SCHEMA.TABLES in order to see if the provided table
     * reference is a temporary table.
     *
     * @param connection Active connection not closed by this method
     * @param tableReference Table reference
     * @return True if the provided table is temporary.
     * @throws SQLException If the table does not exists.
     */
    public static boolean isTemporaryTable(Connection connection, String tableReference) throws SQLException {
        TableLocation location = TableLocation.parse(tableReference);
        ResultSet rs = getTablesView(connection, location.getCatalog(), location.getSchema(), location.getTable());
        boolean isTemporary = false;
        try {
            if (rs.next()) {
                String tableType;
                if (hasField(rs.getMetaData(), "STORAGE_TYPE")) {
                    // H2
                    tableType = rs.getString("STORAGE_TYPE");
                } else {
                    // Standard SQL
                    tableType = rs.getString("TABLE_TYPE");
                }
                isTemporary = tableType.contains("TEMPORARY");
            } else {
                throw new SQLException("The table " + location + " does not exists");
            }
        } finally {
            rs.close();
        }
        return isTemporary;
    }

    /**
     * Read INFORMATION_SCHEMA.TABLES in order to see if the provided table
     * reference is a linked table.
     *
     * @param connection Active connection not closed by this method
     * @param tableReference Table reference
     * @return True if the provided table is linked.
     * @throws SQLException If the table does not exists.
     */
    public static boolean isLinkedTable(Connection connection, String tableReference) throws SQLException {
        TableLocation location = TableLocation.parse(tableReference);
        ResultSet rs = getTablesView(connection, location.getCatalog(), location.getSchema(), location.getTable());
        boolean isLinked;
        try {
            if (rs.next()) {
                String tableType = rs.getString("STORAGE_TYPE");
                isLinked = tableType.equals("TABLE LINK");
            } else {
                throw new SQLException("The table " + location + " does not exists");
            }
        } finally {
            rs.close();
        }
        return isLinked;
    }

    /**
     * @param connection to the
     * @return True if the provided metadata is a h2 database connection.
     * @throws SQLException
     */
    public static boolean isH2DataBase(Connection connection) throws SQLException {
        if (connection.getClass().getName().startsWith(H2_DRIVER_PACKAGE_NAME)
                || connection.getClass().equals(ConnectionWrapper.class)) {
            return true;
        } else {
            return connection.getMetaData().getDriverName().equals("H2 JDBC Driver");
        }
    }

    /**
     * @param connection Connection
     * @param tableLocation table identifier
     * @return The integer primary key used for edition[1-n]; 0 if the source is
     * closed or if the table has no primary key or more than one column as
     * primary key
     * @throws java.sql.SQLException
     */
    public static int getIntegerPrimaryKey(Connection connection, TableLocation tableLocation) throws SQLException {
        if (!tableExists(connection, tableLocation)) {
            throw new SQLException("Table " + tableLocation + " not found.");
        }
        final DatabaseMetaData meta = connection.getMetaData();
        String columnNamePK = null;
        ResultSet rs = meta.getPrimaryKeys(tableLocation.getCatalog(null), tableLocation.getSchema(null),
                tableLocation.getTable());
        try {
            while (rs.next()) {
                // If the schema is not specified, public must be the schema
                if (!tableLocation.getSchema().isEmpty() || "public".equalsIgnoreCase(rs.getString("TABLE_SCHEM"))) {
                    if (columnNamePK == null) {
                        columnNamePK = rs.getString("COLUMN_NAME");
                    } else {
                        // Multi-column PK is not supported
                        columnNamePK = null;
                        break;
                    }
                }
            }
        } finally {
            rs.close();
        }
        if (columnNamePK != null) {
            rs = meta.getColumns(tableLocation.getCatalog(null), tableLocation.getSchema(null),
                    tableLocation.getTable(), columnNamePK);
            try {
                while (rs.next()) {
                    if (!tableLocation.getSchema().isEmpty() || "public".equalsIgnoreCase(rs.getString("TABLE_SCHEM"))) {
                        int dataType = rs.getInt("DATA_TYPE");
                        if (dataType == Types.BIGINT || dataType == Types.INTEGER || dataType == Types.ROWID) {
                            return rs.getInt("ORDINAL_POSITION");
                        }
                    }
                }
            } finally {
                rs.close();
            }
        }
        return 0;
    }

    /**
     * Method to fetch an integer primary key (name + index). Return null
     * otherwise
     *
     * @param connection Connection
     * @param tableLocation table identifier
     * @return The name and the index of an integer primary key used for
     * edition[1-n]; 0 if the source is closed or if the table has no primary
     * key or more than one column as primary key
     * @throws java.sql.SQLException
     */
    public static Tuple<String, Integer> getIntegerPrimaryKeyNameAndIndex(Connection connection, TableLocation tableLocation) throws SQLException {
        if (!tableExists(connection, tableLocation)) {
            throw new SQLException("Table " + tableLocation + " not found.");
        }
        final DatabaseMetaData meta = connection.getMetaData();
        String columnNamePK = null;
        ResultSet rs = meta.getPrimaryKeys(tableLocation.getCatalog(null), tableLocation.getSchema(null),
                tableLocation.getTable());
        try {
            while (rs.next()) {
                // If the schema is not specified, public must be the schema
                if (!tableLocation.getSchema().isEmpty() || "public".equalsIgnoreCase(rs.getString("TABLE_SCHEM"))) {
                    if (columnNamePK == null) {
                        columnNamePK = rs.getString("COLUMN_NAME");
                    } else {
                        // Multi-column PK is not supported
                        columnNamePK = null;
                        break;
                    }
                }
            }
        } finally {
            rs.close();
        }
        if (columnNamePK != null) {
            rs = meta.getColumns(tableLocation.getCatalog(null), tableLocation.getSchema(null),
                    tableLocation.getTable(), columnNamePK);
            try {
                while (rs.next()) {
                    if (!tableLocation.getSchema().isEmpty() || "public".equalsIgnoreCase(rs.getString("TABLE_SCHEM"))) {
                        int dataType = rs.getInt("DATA_TYPE");
                        if (dataType == Types.BIGINT || dataType == Types.INTEGER || dataType == Types.ROWID) {
                            return new Tuple<>(columnNamePK, rs.getInt("ORDINAL_POSITION"));
                        }
                    }
                }
            } finally {
                rs.close();
            }
        }
        return null;
    }

    /**
     * Return true if the table exists.
     *
     * @param connection Connection
     * @param tableLocation Table name
     * @return true if the table exists
     * @throws java.sql.SQLException
     */
    public static boolean tableExists(Connection connection, TableLocation tableLocation) throws SQLException {
        boolean isH2 = isH2DataBase(connection);
        try (Statement statement = connection.createStatement()) {
            statement.execute("SELECT * FROM " + tableLocation.toString(isH2) + " LIMIT 0;");
            return true;
        } catch (SQLException ex) {
            return false;
        }
    }

    /**
     * Returns the list of table names.
     *
     * @param connection Active connection to the database
     * @param catalog A catalog name. Must match the catalog name as it is
     * stored in the database. "" retrieves those without a catalog; null means
     * that the catalog name should not be used to narrow the search
     * @param schemaPattern A schema name pattern. Must match the schema name as
     * it is stored in the database. "" retrieves those without a schema. null
     * means that the schema name should not be used to narrow the search
     * @param tableNamePattern A table name pattern. Must match the table name
     * as it is stored in the database
     * @param types A list of table types, which must be from the list of table
     * types returned from getTableTypes(), to include. null returns all types
     * @return The integer primary key used for edition[1-n]; 0 if the source is
     * closed or if the table has no primary key or more than one column as
     * primary key
     * @throws java.sql.SQLException
     */
    public static List<String> getTableNames(Connection connection, String catalog, String schemaPattern,
            String tableNamePattern, String[] types) throws SQLException {
        List<String> tableList = new ArrayList<String>();
        ResultSet rs = connection.getMetaData().getTables(catalog, schemaPattern, tableNamePattern, types);
        boolean isH2 = isH2DataBase(connection);
        try {
            while (rs.next()) {
                tableList.add(new TableLocation(rs).toString(isH2));
            }
        } finally {
            rs.close();
        }
        return tableList;
    }

    /**
     * Returns the list of distinct values contained by a field from a table
     * from the database
     *
     * @param connection Connection
     * @param tableName Name of the table containing the field.
     * @param fieldName Name of the field containing the values.
     * @return The list of distinct values of the field.
     */
    public static List<String> getUniqueFieldValues(Connection connection, String tableName, String fieldName) throws SQLException {
        boolean isH2 = isH2DataBase(connection);
        final Statement statement = connection.createStatement();
        List<String> fieldValues = new ArrayList<String>();
        try {
            ResultSet result = statement.executeQuery("SELECT DISTINCT " + TableLocation.quoteIdentifier(fieldName) + " FROM " + TableLocation.parse(tableName).toString(isH2));
            try {
                while (result.next()) {
                    fieldValues.add(result.getString(1));
                }
            } finally {
                result.close();
            }
        } finally {
            statement.close();
        }
        return fieldValues;
    }

    /**
     * A method to create an empty table (no columns)
     *
     * @param connection Connection
     * @param tableReference Table name
     * @throws java.sql.SQLException
     */
    public static void createEmptyTable(Connection connection, String tableReference) throws SQLException {
        try (Statement statement = connection.createStatement()) {
            statement.execute("CREATE TABLE " + tableReference + " ()");
        }
    }

    /**
     * Fetch the name of columns
     *
     * @param resultSetMetaData Active result set meta data.
     * @return An array with all column names
     * @throws SQLException
     */
    public static List<String> getColumnNames(ResultSetMetaData resultSetMetaData) throws SQLException {
        List<String> columnNames = new ArrayList<>();
        int cols = resultSetMetaData.getColumnCount();
        for (int i = 1; i <= cols; i++) {
            columnNames.add(resultSetMetaData.getColumnName(i));
        }
        return columnNames;
    }

    /**
     * In order to be able to use {@link ResultSet#unwrap(Class)} and
     * {@link java.sql.ResultSetMetaData#unwrap(Class)} to get
     * {@link SpatialResultSet} and {@link SpatialResultSetMetaData} this method
     * wrap the provided dataSource.
     *
     * @param dataSource H2 or PostGIS DataSource
     *
     * @return Wrapped DataSource, with spatial methods
     */
    public static DataSource wrapSpatialDataSource(DataSource dataSource) {
        try {
            if (dataSource.isWrapperFor(DataSourceWrapper.class)) {
                return dataSource;
            } else {
                return new DataSourceWrapper(dataSource);
            }
        } catch (SQLException ex) {
            return new DataSourceWrapper(dataSource);
        }
    }

    /**
     * Use this only if DataSource is not available. In order to be able to use
     * {@link ResultSet#unwrap(Class)} and
     * {@link java.sql.ResultSetMetaData#unwrap(Class)} to get
     * {@link SpatialResultSet} and {@link SpatialResultSetMetaData} this method
     * wrap the provided connection.
     *
     * @param connection H2 or PostGIS Connection
     *
     * @return Wrapped DataSource, with spatial methods
     */
    public static Connection wrapConnection(Connection connection) {
        try {
            if (connection.isWrapperFor(ConnectionWrapper.class)) {
                return connection;
            } else {
                return new ConnectionWrapper(connection);
            }
        } catch (SQLException ex) {
            return new ConnectionWrapper(connection);
        }
    }

    /**
     *
     * @param st Statement to cancel
     * @param progressVisitor Progress to link with
     * @return call
     * {@link org.h2gis.api.ProgressVisitor#removePropertyChangeListener(java.beans.PropertyChangeListener)}
     * with this object as argument
     */
    public static PropertyChangeListener attachCancelResultSet(Statement st, ProgressVisitor progressVisitor) {
        PropertyChangeListener propertyChangeListener = new CancelResultSet(st);
        progressVisitor.addPropertyChangeListener(ProgressVisitor.PROPERTY_CANCELED, propertyChangeListener);
        return propertyChangeListener;
    }

    /**
     * Call cancel of statement
     */
    private static final class CancelResultSet implements PropertyChangeListener {

        private final Statement st;

        private CancelResultSet(Statement st) {
            this.st = st;
        }

        @Override
        public void propertyChange(PropertyChangeEvent evt) {
            try {
                st.cancel();
            } catch (SQLException ex) {
                // Ignore
            }
        }
    }

    /**
     * Return the type of the table using an Enum
     *
     * @param connection
     * @param location
     * @return
     * @throws SQLException
     */
    public static TABLE_TYPE getTableType(Connection connection, TableLocation location) throws SQLException {
        boolean isH2 = isH2DataBase(connection);
        try (ResultSet rs = getTablesView(connection, location.getCatalog(), location.getSchema(), location.getTable())) {
            if (rs.next()) {
                if (isH2) {
                    // H2                   
                    String storage = rs.getString("STORAGE_TYPE");
                    if (storage.contains("TEMPORARY")) {
                        return TABLE_TYPE.TEMPORARY;
                    } else if (storage.equals("TABLE LINK")) {
                        return TABLE_TYPE.TABLE_LINK;
                    } else {
                        return TABLE_TYPE.fromString(rs.getString("TABLE_TYPE"));
                    }
                } else {
                    // Standard SQL
                    return TABLE_TYPE.fromString(rs.getString("TABLE_TYPE"));
                }
            } else {
                throw new SQLException("The table " + location + " does not exists");
            }
        }
    }

    /**
     * A simple method to generate a DDL create table command from a table name
     *
     * Takes into account only data types
     *
     * @param connection
     * @param location
     * @param outputTableName
     * @return a create table ddl command
     * @throws SQLException
     */
    public static String createTableDDL(Connection connection, TableLocation location, String outputTableName) throws SQLException {
        if (JDBCUtilities.tableExists(connection, location)) {
            boolean isH2 = JDBCUtilities.isH2DataBase(connection);
            String tableName = location.toString(isH2);
            return createTableDDL(connection, tableName, outputTableName);
        } else {
            throw new SQLException("The table " + location + " doesn't exist");
        }
    }

    /**
     * Create table ddl command TODO : It supports only H2GIS and PostGIS
     * databases
     *
     * @param connection
     * @param sourceTableName the name of the source table
     * @param targetTableName the table of the target table used after the
     * CREATE TABLE <targetTableName>
     * @return
     * @throws SQLException
     */
    public static String createTableDDL(Connection connection, String sourceTableName, String targetTableName) throws SQLException {
        if (sourceTableName == null || sourceTableName.isEmpty()) {
            throw new SQLException("The source table name cannot be null or empty");
        }
        if (targetTableName == null || targetTableName.isEmpty()) {
            throw new SQLException("The target table name cannot be null or empty");
        }
        final StringBuilder builder = new StringBuilder(256);
        LinkedHashMap<String, GeometryMetaData> geomMetadatas = GeometryTableUtilities.getMetaData(connection, TableLocation.parse(sourceTableName));
        builder.append("CREATE TABLE ").append(targetTableName);
        final Statement statement = connection.createStatement();
        try {
            final ResultSet resultSet = statement.executeQuery("SELECT * FROM " + sourceTableName + " LIMIT 0;");
            try {
                ResultSetMetaData metadata = resultSet.getMetaData();
                int columnCount = metadata.getColumnCount();
                if (columnCount > 0) {
                    builder.append(" (");
                }
                for (int i = 1; i <= columnCount; i++) {
                    if (i > 1) {
                        builder.append(",");
                    }
                    String columnName = metadata.getColumnName(i);
                    String columnTypeName = metadata.getColumnTypeName(i);
                    int columnType = metadata.getColumnType(i);
                    if (columnType == Types.VARCHAR || columnType == Types.LONGVARCHAR || columnType == Types.NVARCHAR || columnType == Types.LONGNVARCHAR) {
                        int precision = metadata.getPrecision(i);
                        //POSTGRESQL VARCHAR MAX SIZE
                        if (precision > POSTGRES_MAX_VARCHAR) {
                            builder.append(columnName).append(" ").append(columnTypeName);
                        } else {
                            builder.append(columnName).append(" ").append(columnTypeName);
                            builder.append("(").append(precision).append(")");
                        }
                    } else {
                        if (columnType == Types.CHAR) {
                            builder.append(columnName).append(" ").append(columnTypeName);
                            builder.append("(").append(metadata.getColumnDisplaySize(i)).append(")");
                        } else if (columnType == Types.DOUBLE) {
                            builder.append(columnName).append(" ").append("DOUBLE PRECISION");
                        } else if (columnTypeName.equalsIgnoreCase("geometry")) {
                            if (geomMetadatas.isEmpty()) {
                                builder.append(columnName).append(" ").append(columnTypeName);
                            } else {
                                GeometryMetaData geomMetadata = geomMetadatas.get(columnName);
                                if (geomMetadata.getGeometryTypeCode() == GeometryTypeCodes.GEOMETRY && geomMetadata.getSRID() == 0) {
                                    builder.append(columnName).append(" ").append(columnTypeName);
                                } else {
                                    builder.append(columnName).append(" ").append(columnTypeName)
                                            .append("(").append(geomMetadata.getGeometryType()).append(",").append(geomMetadata.getSRID()).append(")");
                                }
                            }
                        } else {
                            builder.append(columnName).append(" ").append(columnTypeName);
                        }
                    }
                }
                if (columnCount > 0) {
                    builder.append(")");
                }
                return builder.toString();
            } finally {
                resultSet.close();
            }
        } finally {
            statement.close();
        }
    }

    /**
     * A simple method to generate a DDL create table command from a table name
     *
     * Takes into account only data types
     *
     * @param connection
     * @param location
     * @return a create table ddl command
     * @throws SQLException
     */
    public static String createTableDDL(Connection connection, TableLocation location) throws SQLException {
        if (JDBCUtilities.tableExists(connection, location)) {
            boolean isH2 = JDBCUtilities.isH2DataBase(connection);
            String tableName = location.toString(isH2);
            return createTableDDL(connection, tableName, tableName);
        } else {
            throw new SQLException("The table " + location + " doesn't exist");
        }
    }

    /**
     * A simple method to generate a DDL create table command from a query
     *
     * Takes into account only data types
     *
     * @param outputTableName
     * @param resultSet
     * @return a create table ddl command
     * @throws SQLException
     */
    public static String createTableDDL(ResultSet resultSet, String outputTableName) throws SQLException {
        if (outputTableName == null || outputTableName.isEmpty()) {
            throw new SQLException("The target table name cannot be null or empty");
        }
        final StringBuilder builder = new StringBuilder(256);
        builder.append("CREATE TABLE ").append(outputTableName);
        ResultSetMetaData metadata = resultSet.getMetaData();
        int columnCount = metadata.getColumnCount();
        if (columnCount > 0) {
            builder.append(" (");
        }
        for (int i = 1; i <= columnCount; i++) {
            if (i > 1) {
                builder.append(",");
            }
            String columnName = metadata.getColumnName(i);
            String columnTypeName = metadata.getColumnTypeName(i);
            int columnType = metadata.getColumnType(i);
            if (columnType == Types.VARCHAR || columnType == Types.LONGVARCHAR || columnType == Types.NVARCHAR || columnType == Types.LONGNVARCHAR) {
                int precision = metadata.getPrecision(i);
                //POSTGRESQL VARCHAR MAX SIZE
                if (precision > POSTGRES_MAX_VARCHAR) {
                    builder.append(columnName).append(" ").append(columnTypeName);
                } else {
                    builder.append(columnName).append(" ").append(columnTypeName);
                    builder.append("(").append(precision).append(")");
                }

            } else {
                if (columnType == Types.CHAR) {
                    builder.append(columnName).append(" ").append(columnTypeName);
                    builder.append("(").append(metadata.getColumnDisplaySize(i)).append(")");
                } else if (columnType == Types.DOUBLE) {
                    builder.append(columnName).append(" ").append("DOUBLE PRECISION");
                } else if (columnTypeName.equalsIgnoreCase("geometry")) {
                    builder.append(columnName).append(" ").append(columnTypeName);
                } else {
                    builder.append(columnName).append(" ").append(columnTypeName);
                }
            }
        }
        if (columnCount > 0) {
            builder.append(")");
        }
        return builder.toString();
    }

    /**
<<<<<<< HEAD
     * Returns true if the given column name from the given table is indexed,
     * return false otherwise.
     *
     * @param connection {@link Connection} containing the table to check.
     * @param tableName Name of the table to check.
=======
     * Returns true if the given column name from the given table is indexed, return false otherwise.
     *
     * @param connection {@link Connection} containing the table to check.
     * @param tableName  Name of the table to check.
>>>>>>> 9541f25c
     * @param columnName Name of the column to check.
     * @return True if the given column is indexed, false otherwise.
     * @throws SQLException Exception thrown on SQL execution error.
     */
    public static boolean isIndexed(Connection connection, String tableName, String columnName) throws SQLException {
        return isIndexed(connection, TableLocation.parse(tableName, isH2DataBase(connection)), columnName);
    }

    /**
<<<<<<< HEAD
     * Returns true if the given column name from the given table is indexed,
     * return false otherwise.
     *
     * @param connection {@link Connection} containing the table to check.
     * @param table {@link TableLocation} of the table to check.
=======
     * Returns true if the given column name from the given table is indexed, return false otherwise.
     *
     * @param connection {@link Connection} containing the table to check.
     * @param table      {@link TableLocation} of the table to check.
>>>>>>> 9541f25c
     * @param columnName Name of the column to check.
     * @return True if the given column is indexed, false otherwise.
     * @throws SQLException Exception thrown on SQL execution error.
     */
    public static boolean isIndexed(Connection connection, TableLocation table, String columnName) throws SQLException {
        if (connection == null || columnName == null || table == null) {
            throw new SQLException("Unable to find an index");
        }
        boolean isH2 = isH2DataBase(connection);
        if (isH2) {
<<<<<<< HEAD
            PreparedStatement ps = connection.prepareStatement("SELECT INDEX_NAME FROM INFORMATION_SCHEMA.INDEX_COLUMNS "
                    + "WHERE INFORMATION_SCHEMA.INDEX_COLUMNS.TABLE_NAME=? "
                    + "AND INFORMATION_SCHEMA.INDEX_COLUMNS.TABLE_SCHEMA=? "
                    + "AND INFORMATION_SCHEMA.INDEX_COLUMNS.COLUMN_NAME=?;");
=======
            PreparedStatement ps = connection.prepareStatement("SELECT INDEX_TYPE_NAME FROM INFORMATION_SCHEMA.INDEXES " +
                    "WHERE INFORMATION_SCHEMA.INDEXES.TABLE_NAME=? " +
                    "AND INFORMATION_SCHEMA.INDEXES.TABLE_SCHEMA=? " +
                    "AND INFORMATION_SCHEMA.INDEXES.COLUMN_NAME=?;");
>>>>>>> 9541f25c
            ps.setObject(1, table.getTable());
            ps.setObject(2, table.getSchema("PUBLIC"));
            ps.setObject(3, TableLocation.capsIdentifier(columnName, isH2));
            ResultSet rs = ps.executeQuery();
            return rs.next();
        } else {
<<<<<<< HEAD
            String query = "SELECT  cls.relname, am.amname "
                    + "FROM  pg_class cls "
                    + "JOIN pg_am am ON am.oid=cls.relam where cls.oid "
                    + " in(select attrelid as pg_class_oid from pg_catalog.pg_attribute "
                    + " where attname = ? and attrelid in "
                    + "(select b.oid from pg_catalog.pg_indexes a, pg_catalog.pg_class b  where a.schemaname =? and a.tablename =? "
                    + "and a.indexname = b.relname)) and am.amname in('btree', 'hash', 'gin', 'brin', 'gist', 'spgist') ;";
=======
            String query =  "SELECT  cls.relname, am.amname " +
                    "FROM  pg_class cls " +
                    "JOIN pg_am am ON am.oid=cls.relam where cls.oid " +
                    " in(select attrelid as pg_class_oid from pg_catalog.pg_attribute " +
                    " where attname = ? and attrelid in " +
                    "(select b.oid from pg_catalog.pg_indexes a, pg_catalog.pg_class b  where a.schemaname =? and a.tablename =? " +
                    "and a.indexname = b.relname)) and am.amname in('btree', 'hash', 'gin', 'brin', 'gist', 'spgist') ;";
>>>>>>> 9541f25c
            PreparedStatement ps = connection.prepareStatement(query);
            ps.setObject(1, columnName);
            ps.setObject(2, table.getSchema("public"));
            ps.setObject(3, table.getTable());
            ResultSet rs = ps.executeQuery();
            return rs.next();
        }
    }

    /**
<<<<<<< HEAD
     * Returns true if the given column name from the given table is indexed,
     * return false otherwise.
     *
     * @param connection {@link Connection} containing the table to check.
     * @param tableName Name of the table to check.
=======
     * Returns true if the given column name from the given table is indexed, return false otherwise.
     *
     * @param connection {@link Connection} containing the table to check.
     * @param tableName  Name of the table to check.
>>>>>>> 9541f25c
     * @param columnName Name of the column to check.
     * @return True if the given column is indexed, false otherwise.
     * @throws SQLException Exception thrown on SQL execution error.
     */
    public static boolean isSpatialIndexed(Connection connection, String tableName, String columnName) throws SQLException {
        return isSpatialIndexed(connection, TableLocation.parse(tableName, isH2DataBase(connection)), columnName);
    }

    /**
<<<<<<< HEAD
     * Returns true if the given column name from the given table is indexed,
     * return false otherwise.
     *
     * @param connection {@link Connection} containing the table to check.
     * @param table {@link TableLocation} of the table to check.
=======
     * Returns true if the given column name from the given table is indexed, return false otherwise.
     *
     * @param connection {@link Connection} containing the table to check.
     * @param table      {@link TableLocation} of the table to check.
>>>>>>> 9541f25c
     * @param columnName Name of the column to check.
     * @return True if the given column is indexed, false otherwise.
     * @throws SQLException Exception thrown on SQL execution error.
     */
    public static boolean isSpatialIndexed(Connection connection, TableLocation table, String columnName) throws SQLException {
        if (connection == null || columnName == null || table == null) {
            throw new SQLException("Unable to find an index");
        }
        boolean isH2 = isH2DataBase(connection);
        if (isH2) {
<<<<<<< HEAD
            PreparedStatement ps = connection.prepareStatement("SELECT INDEX_NAME FROM INFORMATION_SCHEMA.INDEX_COLUMNS "
                    + "WHERE INFORMATION_SCHEMA.INDEX_COLUMNS.TABLE_NAME=? "
                    + "AND INFORMATION_SCHEMA.INDEX_COLUMNS.TABLE_SCHEMA=? "
                    + "AND INFORMATION_SCHEMA.INDEX_COLUMNS.COLUMN_NAME=?"
                    + "AND INFORMATION_SCHEMA.INDEX_COLUMNS.INDEX_NAME "
                    + "IN (SELECT INDEX_NAME FROM INFORMATION_SCHEMA.INDEXES  WHERE "
                    + "INFORMATION_SCHEMA.INDEXES.TABLE_SCHEMA=? "
                    + "AND  INFORMATION_SCHEMA.INDEXES.TABLE_NAME= ?  "
                    + " AND INFORMATION_SCHEMA.INDEXES.INDEX_TYPE_NAME='SPATIAL INDEX')");
            String tableName = table.getTable();
            String schemaName = table.getSchema("PUBLIC");
            ps.setObject(1, tableName);
            ps.setObject(2, schemaName);
            ps.setObject(3, TableLocation.capsIdentifier(columnName, isH2));
            ps.setObject(4, schemaName);
            ps.setObject(5, tableName);
            ResultSet rs = ps.executeQuery();
            return rs.next();
        } else {
            String query = "SELECT  cls.relname, am.amname "
                    + "FROM  pg_class cls "
                    + "JOIN pg_am am ON am.oid=cls.relam where cls.oid "
                    + " in(select attrelid as pg_class_oid from pg_catalog.pg_attribute "
                    + " where attname = ? and attrelid in "
                    + "(select b.oid from pg_catalog.pg_indexes a, pg_catalog.pg_class b  where a.schemaname =? and a.tablename =? "
                    + "and a.indexname = b.relname)) and am.amname = 'gist' ;";
=======
            PreparedStatement ps = connection.prepareStatement("SELECT INDEX_TYPE_NAME FROM INFORMATION_SCHEMA.INDEXES " +
                    "WHERE INFORMATION_SCHEMA.INDEXES.TABLE_NAME=? " +
                    "AND INFORMATION_SCHEMA.INDEXES.TABLE_SCHEMA=? " +
                    "AND INFORMATION_SCHEMA.INDEXES.COLUMN_NAME=?;");
            ps.setObject(1, table.getTable());
            ps.setObject(2, table.getSchema("PUBLIC"));
            ps.setObject(3, TableLocation.capsIdentifier(columnName, isH2));
            ResultSet rs = ps.executeQuery();
            while(rs.next()) {
                if(rs.getString("INDEX_TYPE_NAME").contains("SPATIAL")){
                    return true;
                }
            }
            return false;
        } else {
            String query =  "SELECT  cls.relname, am.amname " +
                    "FROM  pg_class cls " +
                    "JOIN pg_am am ON am.oid=cls.relam where cls.oid " +
                    " in(select attrelid as pg_class_oid from pg_catalog.pg_attribute " +
                    " where attname = ? and attrelid in " +
                    "(select b.oid from pg_catalog.pg_indexes a, pg_catalog.pg_class b  where a.schemaname =? and a.tablename =? " +
                    "and a.indexname = b.relname)) and am.amname = 'gist' ;";
>>>>>>> 9541f25c
            PreparedStatement ps = connection.prepareStatement(query);
            ps.setObject(1, columnName);
            ps.setObject(2, table.getSchema("public"));
            ps.setObject(3, table.getTable());
            ResultSet rs = ps.executeQuery();
            return rs.next();
        }
    }

    /**
<<<<<<< HEAD
     * Create an index on the given column of the given table on the given
     * connection.
     *
     * @param connection Connection to access to the desired table.
     * @param table Table containing the column to index.
=======
     * Create an index on the given column of the given table on the given connection.
     * @param connection Connection to access to the desired table.
     * @param table      Table containing the column to index.
>>>>>>> 9541f25c
     * @param columnName Name of the column to index.
     * @return True if the column have been indexed, false otherwise.
     * @throws SQLException Exception thrown on SQL execution error.
     */
    public static boolean createIndex(Connection connection, TableLocation table, String columnName) throws SQLException {
<<<<<<< HEAD
        if (connection == null || table == null || columnName == null) {
            throw new SQLException("Unable to create an index");
        }
        boolean isH2 = isH2DataBase(connection);
        connection.createStatement().execute("CREATE INDEX IF NOT EXISTS " + table.toString(isH2) + "_" + columnName
                + " ON " + table.toString(isH2) + " (" + TableLocation.capsIdentifier(columnName, isH2) + ")");
=======
        if(connection == null || table == null || columnName == null){
            throw new SQLException("Unable to create an index");
        }
        boolean isH2 = isH2DataBase(connection);
        connection.createStatement().execute("CREATE INDEX IF NOT EXISTS " + table.toString(isH2) + "_" + columnName +
                " ON " + table.toString(isH2) + " USING BTREE (" + TableLocation.capsIdentifier(columnName, isH2) + ")");
>>>>>>> 9541f25c
        return true;
    }

    /**
<<<<<<< HEAD
     * Create an index on the given column of the given table on the given
     * connection.
     *
     * @param connection Connection to access to the desired table.
     * @param table Name of the table containing the column to index.
=======
     * Create an index on the given column of the given table on the given connection.
     * @param connection Connection to access to the desired table.
     * @param table      Name of the table containing the column to index.
>>>>>>> 9541f25c
     * @param columnName Name of the column to index.
     * @return True if the column have been indexed, false otherwise.
     * @throws SQLException Exception thrown on SQL execution error.
     */
    public static boolean createIndex(Connection connection, String table, String columnName) throws SQLException {
        return createIndex(connection, TableLocation.parse(table, isH2DataBase(connection)), columnName);
    }

    /**
<<<<<<< HEAD
     * Create a spatial index on the given column of the given table on the
     * given connection.
     *
     * @param connection Connection to access to the desired table.
     * @param table Table containing the column to index.
=======
     * Create a spatial index on the given column of the given table on the given connection.
     * @param connection Connection to access to the desired table.
     * @param table      Table containing the column to index.
>>>>>>> 9541f25c
     * @param columnName Name of the column to index.
     * @return True if the column have been indexed, false otherwise.
     * @throws SQLException Exception thrown on SQL execution error.
     */
    public static boolean createSpatialIndex(Connection connection, TableLocation table, String columnName) throws SQLException {
<<<<<<< HEAD
        if (connection == null || table == null || columnName == null) {
=======
        if(connection == null || table == null || columnName == null){
>>>>>>> 9541f25c
            throw new SQLException("Unable to create a spatial index");
        }
        boolean isH2 = isH2DataBase(connection);
        if (isH2) {
<<<<<<< HEAD
            connection.createStatement().execute("CREATE SPATIAL INDEX IF NOT EXISTS " + table.toString(isH2) + "_" + columnName
                    + " ON " + table.toString(isH2) + " (" + TableLocation.capsIdentifier(columnName, isH2) + ")");
        } else {
            connection.createStatement().execute("CREATE INDEX IF NOT EXISTS " + table.toString(isH2) + "_" + columnName
                    + " ON " + table.toString(isH2) + " USING GIST (" + TableLocation.capsIdentifier(columnName, isH2) + ")");
=======
            connection.createStatement().execute("CREATE INDEX IF NOT EXISTS " + table.toString(isH2) + "_" + columnName +
                    " ON " + table.toString(isH2) + " USING RTREE (" + TableLocation.capsIdentifier(columnName, isH2)  + ")");
        } else {
            connection.createStatement().execute("CREATE INDEX IF NOT EXISTS "+  table.toString(isH2) + "_" + columnName +
                    " ON "  + table.toString(isH2)  + " USING GIST (" + TableLocation.capsIdentifier(columnName, isH2)  + ")");
>>>>>>> 9541f25c
        }
        return true;
    }

    /**
<<<<<<< HEAD
     * Create a spatial index on the given column of the given table on the
     * given connection.
     *
     * @param connection Connection to access to the desired table.
     * @param table Name of the table containing the column to index.
=======
     * Create a spatial index on the given column of the given table on the given connection.
     * @param connection Connection to access to the desired table.
     * @param table      Name of the table containing the column to index.
>>>>>>> 9541f25c
     * @param columnName Name of the column to index.
     * @return True if the column have been indexed, false otherwise.
     * @throws SQLException Exception thrown on SQL execution error.
     */
    public static boolean createSpatialIndex(Connection connection, String table, String columnName) throws SQLException {
        return createSpatialIndex(connection, TableLocation.parse(table, isH2DataBase(connection)), columnName);
    }

    /**
<<<<<<< HEAD
     * Drop the index of the given column of the given table on yhe given
     * connection.
     *
     * @param connection Connection to access to the desired table.
     * @param table Table containing the column to drop index.
=======
     * Drop the index of the given column of the given table on yhe given connection.
     * @param connection Connection to access to the desired table.
     * @param table      Table containing the column to drop index.
>>>>>>> 9541f25c
     * @param columnName Name of the column to drop index.
     * @throws SQLException Exception thrown on SQL execution error.
     */
    public static void dropIndex(Connection connection, TableLocation table, String columnName) throws SQLException {
<<<<<<< HEAD
        if (connection == null || table == null || columnName == null) {
=======
        if(connection == null || table == null || columnName == null){
>>>>>>> 9541f25c
            throw new SQLException("Unable to drop index");
        }
        List<String> indexes = new ArrayList<>();
        boolean isH2 = isH2DataBase(connection);
        if (isH2) {
<<<<<<< HEAD
            PreparedStatement ps = connection.prepareStatement("SELECT INDEX_NAME FROM INFORMATION_SCHEMA.INDEX_COLUMNS "
                    + "WHERE INFORMATION_SCHEMA.INDEX_COLUMNS.TABLE_NAME=? "
                    + "AND INFORMATION_SCHEMA.INDEX_COLUMNS.TABLE_SCHEMA=? "
                    + "AND INFORMATION_SCHEMA.INDEX_COLUMNS.COLUMN_NAME=?;");
=======
            PreparedStatement ps = connection.prepareStatement("SELECT INDEX_NAME FROM INFORMATION_SCHEMA.INDEXES " +
                            "WHERE INFORMATION_SCHEMA.INDEXES.TABLE_NAME=? " +
                            "AND INFORMATION_SCHEMA.INDEXES.TABLE_SCHEMA=? " +
                            "AND INFORMATION_SCHEMA.INDEXES.COLUMN_NAME=?;");
>>>>>>> 9541f25c
            ps.setObject(1, table.getTable());
            ps.setObject(2, table.getSchema("PUBLIC"));
            ps.setObject(3, TableLocation.capsIdentifier(columnName, isH2));
            ResultSet rs = ps.executeQuery();
<<<<<<< HEAD
            while (rs.next()) {
                indexes.add(rs.getString("INDEX_NAME"));
            }
        } else {
            PreparedStatement ps = connection.prepareStatement("SELECT  cls.relname as index_name "
                    + "FROM  pg_class cls "
                    + "JOIN pg_am am ON am.oid=cls.relam where cls.oid "
                    + " in(select attrelid as pg_class_oid from pg_catalog.pg_attribute "
                    + " where attname = ? and attrelid in "
                    + "(select b.oid from pg_catalog.pg_indexes a, pg_catalog.pg_class b  where a.schemaname =? and a.tablename =? "
                    + "and a.indexname = b.relname)) and am.amname in('btree', 'hash', 'gin', 'brin', 'gist', 'spgist') ;");
=======
            while(rs.next()) {
                indexes.add(rs.getString("INDEX_NAME"));
            }
        }else {
            PreparedStatement ps = connection.prepareStatement("SELECT  cls.relname as index_name " +
                    "FROM  pg_class cls " +
                    "JOIN pg_am am ON am.oid=cls.relam where cls.oid " +
                    " in(select attrelid as pg_class_oid from pg_catalog.pg_attribute " +
                    " where attname = ? and attrelid in " +
                    "(select b.oid from pg_catalog.pg_indexes a, pg_catalog.pg_class b  where a.schemaname =? and a.tablename =? " +
                    "and a.indexname = b.relname)) and am.amname in('btree', 'hash', 'gin', 'brin', 'gist', 'spgist') ;");
>>>>>>> 9541f25c
            ps.setObject(1, columnName);
            ps.setObject(2, table.getSchema("public"));
            ps.setObject(3, table.getTable());
            ResultSet rs = ps.executeQuery();
<<<<<<< HEAD
            while (rs.next()) {
=======
            while(rs.next()) {
>>>>>>> 9541f25c
                indexes.add(rs.getString("index_name"));
            }
        }
        for (String index : indexes) {
            connection.createStatement().execute("DROP INDEX IF EXISTS " + index);
        }
    }

    /**
<<<<<<< HEAD
     * Drop the index of the given column of the given table on yhe given
     * connection.
     *
     * @param connection Connection to access to the desired table.
     * @param table Name of the table containing the column to drop index.
=======
     * Drop the index of the given column of the given table on yhe given connection.
     * @param connection Connection to access to the desired table.
     * @param table      Name of the table containing the column to drop index.
>>>>>>> 9541f25c
     * @param columnName Name of the column to drop index.
     * @throws SQLException Exception thrown on SQL execution error.
     */
    public static void dropIndex(Connection connection, String table, String columnName) throws SQLException {
        dropIndex(connection, TableLocation.parse(table, isH2DataBase(connection)), columnName);
    }

<<<<<<< HEAD
    /**
     * Drop the all the indexes of the given table on yhe given connection.
     *
     * @param connection Connection to access to the desired table.
     * @param table Table containing the column to drop index.
     * @throws SQLException Exception thrown on SQL execution error.
     */
    public static void dropIndex(Connection connection, TableLocation table) throws SQLException {
        if (connection == null || table == null) {
=======

    /**
     * Drop the all the indexes of the given table on yhe given connection.
     * @param connection Connection to access to the desired table.
     * @param table      Table containing the column to drop index.
     * @throws SQLException Exception thrown on SQL execution error.
     */
    public static void dropIndex(Connection connection, TableLocation table) throws SQLException {
        if(connection == null || table == null){
>>>>>>> 9541f25c
            throw new SQLException("Unable to drop index");
        }
        List<String> indexes = new ArrayList<>();
        boolean isH2 = isH2DataBase(connection);
        if (isH2) {
<<<<<<< HEAD
            PreparedStatement ps = connection.prepareStatement("SELECT INDEX_NAME FROM INFORMATION_SCHEMA.INDEXES "
                    + "WHERE INFORMATION_SCHEMA.INDEXES.TABLE_NAME=? "
                    + "AND INFORMATION_SCHEMA.INDEXES.TABLE_SCHEMA=?;");
            ps.setObject(1, table.getTable());
            ps.setObject(2, table.getSchema("PUBLIC"));
            ResultSet rs = ps.executeQuery();
            while (rs.next()) {
                indexes.add(rs.getString("INDEX_NAME"));
            }
        } else {
            PreparedStatement ps = connection.prepareStatement("SELECT  cls.relname as index_name "
                    + "FROM  pg_class cls "
                    + "JOIN pg_am am ON am.oid=cls.relam where cls.oid "
                    + " in(select attrelid as pg_class_oid from pg_catalog.pg_attribute "
                    + " where attrelid in "
                    + "(select b.oid from pg_catalog.pg_indexes a, pg_catalog.pg_class b  where a.schemaname =? and a.tablename =? "
                    + "and a.indexname = b.relname)) and am.amname in('btree', 'hash', 'gin', 'brin', 'gist', 'spgist') ;");
            ps.setObject(1, table.getSchema("public"));
            ps.setObject(2, table.getTable());
            ResultSet rs = ps.executeQuery();
            while (rs.next()) {
=======
            PreparedStatement ps = connection.prepareStatement("SELECT INDEX_NAME FROM INFORMATION_SCHEMA.INDEXES " +
                    "WHERE INFORMATION_SCHEMA.INDEXES.TABLE_NAME=? " +
                    "AND INFORMATION_SCHEMA.INDEXES.TABLE_SCHEMA=?;");
            ps.setObject(1, table.getTable());
            ps.setObject(2, table.getSchema("PUBLIC"));
            ResultSet rs = ps.executeQuery();
            while(rs.next()) {
                indexes.add(rs.getString("INDEX_NAME"));
            }
        }else {
            PreparedStatement ps = connection.prepareStatement("SELECT  cls.relname as index_name " +
                    "FROM  pg_class cls " +
                    "JOIN pg_am am ON am.oid=cls.relam where cls.oid " +
                    " in(select attrelid as pg_class_oid from pg_catalog.pg_attribute " +
                    " where attrelid in " +
                    "(select b.oid from pg_catalog.pg_indexes a, pg_catalog.pg_class b  where a.schemaname =? and a.tablename =? " +
                    "and a.indexname = b.relname)) and am.amname in('btree', 'hash', 'gin', 'brin', 'gist', 'spgist') ;");
            ps.setObject(1, table.getSchema("public"));
            ps.setObject(2, table.getTable());
            ResultSet rs = ps.executeQuery();
            while(rs.next()) {
>>>>>>> 9541f25c
                indexes.add(rs.getString("index_name"));
            }
        }
        for (String index : indexes) {
            connection.createStatement().execute("DROP INDEX IF EXISTS " + index);
        }
    }

    /**
     * Drop the all the indexes of the given table on yhe given connection.
<<<<<<< HEAD
     *
     * @param connection Connection to access to the desired table.
     * @param table Name of the table containing the column to drop index.
=======
     * @param connection Connection to access to the desired table.
     * @param table      Name of the table containing the column to drop index.
>>>>>>> 9541f25c
     * @throws SQLException Exception thrown on SQL execution error.
     */
    public static void dropIndex(Connection connection, String table) throws SQLException {
        dropIndex(connection, TableLocation.parse(table, isH2DataBase(connection)));
    }
}<|MERGE_RESOLUTION|>--- conflicted
+++ resolved
@@ -43,11 +43,7 @@
 public class JDBCUtilities {
 
     public static final String H2_DRIVER_PACKAGE_NAME = "org.h2.jdbc";
-<<<<<<< HEAD
     public static final int POSTGRES_MAX_VARCHAR = 10485760;
-=======
-    public static final int POSTGRES_MAX_VARCHAR= 10485760;
->>>>>>> 9541f25c
 
     public enum TABLE_TYPE {
         TABLE, VIEW, FOREIGN_TABLE, TEMPORARY, TABLE_LINK, UNKOWN;
@@ -879,18 +875,11 @@
     }
 
     /**
-<<<<<<< HEAD
      * Returns true if the given column name from the given table is indexed,
      * return false otherwise.
      *
      * @param connection {@link Connection} containing the table to check.
      * @param tableName Name of the table to check.
-=======
-     * Returns true if the given column name from the given table is indexed, return false otherwise.
-     *
-     * @param connection {@link Connection} containing the table to check.
-     * @param tableName  Name of the table to check.
->>>>>>> 9541f25c
      * @param columnName Name of the column to check.
      * @return True if the given column is indexed, false otherwise.
      * @throws SQLException Exception thrown on SQL execution error.
@@ -900,18 +889,11 @@
     }
 
     /**
-<<<<<<< HEAD
      * Returns true if the given column name from the given table is indexed,
      * return false otherwise.
      *
      * @param connection {@link Connection} containing the table to check.
      * @param table {@link TableLocation} of the table to check.
-=======
-     * Returns true if the given column name from the given table is indexed, return false otherwise.
-     *
-     * @param connection {@link Connection} containing the table to check.
-     * @param table      {@link TableLocation} of the table to check.
->>>>>>> 9541f25c
      * @param columnName Name of the column to check.
      * @return True if the given column is indexed, false otherwise.
      * @throws SQLException Exception thrown on SQL execution error.
@@ -922,24 +904,16 @@
         }
         boolean isH2 = isH2DataBase(connection);
         if (isH2) {
-<<<<<<< HEAD
             PreparedStatement ps = connection.prepareStatement("SELECT INDEX_NAME FROM INFORMATION_SCHEMA.INDEX_COLUMNS "
                     + "WHERE INFORMATION_SCHEMA.INDEX_COLUMNS.TABLE_NAME=? "
                     + "AND INFORMATION_SCHEMA.INDEX_COLUMNS.TABLE_SCHEMA=? "
                     + "AND INFORMATION_SCHEMA.INDEX_COLUMNS.COLUMN_NAME=?;");
-=======
-            PreparedStatement ps = connection.prepareStatement("SELECT INDEX_TYPE_NAME FROM INFORMATION_SCHEMA.INDEXES " +
-                    "WHERE INFORMATION_SCHEMA.INDEXES.TABLE_NAME=? " +
-                    "AND INFORMATION_SCHEMA.INDEXES.TABLE_SCHEMA=? " +
-                    "AND INFORMATION_SCHEMA.INDEXES.COLUMN_NAME=?;");
->>>>>>> 9541f25c
             ps.setObject(1, table.getTable());
             ps.setObject(2, table.getSchema("PUBLIC"));
             ps.setObject(3, TableLocation.capsIdentifier(columnName, isH2));
             ResultSet rs = ps.executeQuery();
             return rs.next();
         } else {
-<<<<<<< HEAD
             String query = "SELECT  cls.relname, am.amname "
                     + "FROM  pg_class cls "
                     + "JOIN pg_am am ON am.oid=cls.relam where cls.oid "
@@ -947,15 +921,6 @@
                     + " where attname = ? and attrelid in "
                     + "(select b.oid from pg_catalog.pg_indexes a, pg_catalog.pg_class b  where a.schemaname =? and a.tablename =? "
                     + "and a.indexname = b.relname)) and am.amname in('btree', 'hash', 'gin', 'brin', 'gist', 'spgist') ;";
-=======
-            String query =  "SELECT  cls.relname, am.amname " +
-                    "FROM  pg_class cls " +
-                    "JOIN pg_am am ON am.oid=cls.relam where cls.oid " +
-                    " in(select attrelid as pg_class_oid from pg_catalog.pg_attribute " +
-                    " where attname = ? and attrelid in " +
-                    "(select b.oid from pg_catalog.pg_indexes a, pg_catalog.pg_class b  where a.schemaname =? and a.tablename =? " +
-                    "and a.indexname = b.relname)) and am.amname in('btree', 'hash', 'gin', 'brin', 'gist', 'spgist') ;";
->>>>>>> 9541f25c
             PreparedStatement ps = connection.prepareStatement(query);
             ps.setObject(1, columnName);
             ps.setObject(2, table.getSchema("public"));
@@ -966,18 +931,11 @@
     }
 
     /**
-<<<<<<< HEAD
      * Returns true if the given column name from the given table is indexed,
      * return false otherwise.
      *
      * @param connection {@link Connection} containing the table to check.
      * @param tableName Name of the table to check.
-=======
-     * Returns true if the given column name from the given table is indexed, return false otherwise.
-     *
-     * @param connection {@link Connection} containing the table to check.
-     * @param tableName  Name of the table to check.
->>>>>>> 9541f25c
      * @param columnName Name of the column to check.
      * @return True if the given column is indexed, false otherwise.
      * @throws SQLException Exception thrown on SQL execution error.
@@ -987,18 +945,11 @@
     }
 
     /**
-<<<<<<< HEAD
      * Returns true if the given column name from the given table is indexed,
      * return false otherwise.
      *
      * @param connection {@link Connection} containing the table to check.
      * @param table {@link TableLocation} of the table to check.
-=======
-     * Returns true if the given column name from the given table is indexed, return false otherwise.
-     *
-     * @param connection {@link Connection} containing the table to check.
-     * @param table      {@link TableLocation} of the table to check.
->>>>>>> 9541f25c
      * @param columnName Name of the column to check.
      * @return True if the given column is indexed, false otherwise.
      * @throws SQLException Exception thrown on SQL execution error.
@@ -1009,7 +960,6 @@
         }
         boolean isH2 = isH2DataBase(connection);
         if (isH2) {
-<<<<<<< HEAD
             PreparedStatement ps = connection.prepareStatement("SELECT INDEX_NAME FROM INFORMATION_SCHEMA.INDEX_COLUMNS "
                     + "WHERE INFORMATION_SCHEMA.INDEX_COLUMNS.TABLE_NAME=? "
                     + "AND INFORMATION_SCHEMA.INDEX_COLUMNS.TABLE_SCHEMA=? "
@@ -1036,30 +986,6 @@
                     + " where attname = ? and attrelid in "
                     + "(select b.oid from pg_catalog.pg_indexes a, pg_catalog.pg_class b  where a.schemaname =? and a.tablename =? "
                     + "and a.indexname = b.relname)) and am.amname = 'gist' ;";
-=======
-            PreparedStatement ps = connection.prepareStatement("SELECT INDEX_TYPE_NAME FROM INFORMATION_SCHEMA.INDEXES " +
-                    "WHERE INFORMATION_SCHEMA.INDEXES.TABLE_NAME=? " +
-                    "AND INFORMATION_SCHEMA.INDEXES.TABLE_SCHEMA=? " +
-                    "AND INFORMATION_SCHEMA.INDEXES.COLUMN_NAME=?;");
-            ps.setObject(1, table.getTable());
-            ps.setObject(2, table.getSchema("PUBLIC"));
-            ps.setObject(3, TableLocation.capsIdentifier(columnName, isH2));
-            ResultSet rs = ps.executeQuery();
-            while(rs.next()) {
-                if(rs.getString("INDEX_TYPE_NAME").contains("SPATIAL")){
-                    return true;
-                }
-            }
-            return false;
-        } else {
-            String query =  "SELECT  cls.relname, am.amname " +
-                    "FROM  pg_class cls " +
-                    "JOIN pg_am am ON am.oid=cls.relam where cls.oid " +
-                    " in(select attrelid as pg_class_oid from pg_catalog.pg_attribute " +
-                    " where attname = ? and attrelid in " +
-                    "(select b.oid from pg_catalog.pg_indexes a, pg_catalog.pg_class b  where a.schemaname =? and a.tablename =? " +
-                    "and a.indexname = b.relname)) and am.amname = 'gist' ;";
->>>>>>> 9541f25c
             PreparedStatement ps = connection.prepareStatement(query);
             ps.setObject(1, columnName);
             ps.setObject(2, table.getSchema("public"));
@@ -1070,52 +996,31 @@
     }
 
     /**
-<<<<<<< HEAD
      * Create an index on the given column of the given table on the given
      * connection.
      *
      * @param connection Connection to access to the desired table.
      * @param table Table containing the column to index.
-=======
-     * Create an index on the given column of the given table on the given connection.
-     * @param connection Connection to access to the desired table.
-     * @param table      Table containing the column to index.
->>>>>>> 9541f25c
      * @param columnName Name of the column to index.
      * @return True if the column have been indexed, false otherwise.
      * @throws SQLException Exception thrown on SQL execution error.
      */
     public static boolean createIndex(Connection connection, TableLocation table, String columnName) throws SQLException {
-<<<<<<< HEAD
         if (connection == null || table == null || columnName == null) {
             throw new SQLException("Unable to create an index");
         }
         boolean isH2 = isH2DataBase(connection);
         connection.createStatement().execute("CREATE INDEX IF NOT EXISTS " + table.toString(isH2) + "_" + columnName
                 + " ON " + table.toString(isH2) + " (" + TableLocation.capsIdentifier(columnName, isH2) + ")");
-=======
-        if(connection == null || table == null || columnName == null){
-            throw new SQLException("Unable to create an index");
-        }
-        boolean isH2 = isH2DataBase(connection);
-        connection.createStatement().execute("CREATE INDEX IF NOT EXISTS " + table.toString(isH2) + "_" + columnName +
-                " ON " + table.toString(isH2) + " USING BTREE (" + TableLocation.capsIdentifier(columnName, isH2) + ")");
->>>>>>> 9541f25c
         return true;
     }
 
     /**
-<<<<<<< HEAD
      * Create an index on the given column of the given table on the given
      * connection.
      *
      * @param connection Connection to access to the desired table.
      * @param table Name of the table containing the column to index.
-=======
-     * Create an index on the given column of the given table on the given connection.
-     * @param connection Connection to access to the desired table.
-     * @param table      Name of the table containing the column to index.
->>>>>>> 9541f25c
      * @param columnName Name of the column to index.
      * @return True if the column have been indexed, false otherwise.
      * @throws SQLException Exception thrown on SQL execution error.
@@ -1125,60 +1030,36 @@
     }
 
     /**
-<<<<<<< HEAD
      * Create a spatial index on the given column of the given table on the
      * given connection.
      *
      * @param connection Connection to access to the desired table.
      * @param table Table containing the column to index.
-=======
-     * Create a spatial index on the given column of the given table on the given connection.
-     * @param connection Connection to access to the desired table.
-     * @param table      Table containing the column to index.
->>>>>>> 9541f25c
      * @param columnName Name of the column to index.
      * @return True if the column have been indexed, false otherwise.
      * @throws SQLException Exception thrown on SQL execution error.
      */
     public static boolean createSpatialIndex(Connection connection, TableLocation table, String columnName) throws SQLException {
-<<<<<<< HEAD
         if (connection == null || table == null || columnName == null) {
-=======
-        if(connection == null || table == null || columnName == null){
->>>>>>> 9541f25c
             throw new SQLException("Unable to create a spatial index");
         }
         boolean isH2 = isH2DataBase(connection);
         if (isH2) {
-<<<<<<< HEAD
             connection.createStatement().execute("CREATE SPATIAL INDEX IF NOT EXISTS " + table.toString(isH2) + "_" + columnName
                     + " ON " + table.toString(isH2) + " (" + TableLocation.capsIdentifier(columnName, isH2) + ")");
         } else {
             connection.createStatement().execute("CREATE INDEX IF NOT EXISTS " + table.toString(isH2) + "_" + columnName
                     + " ON " + table.toString(isH2) + " USING GIST (" + TableLocation.capsIdentifier(columnName, isH2) + ")");
-=======
-            connection.createStatement().execute("CREATE INDEX IF NOT EXISTS " + table.toString(isH2) + "_" + columnName +
-                    " ON " + table.toString(isH2) + " USING RTREE (" + TableLocation.capsIdentifier(columnName, isH2)  + ")");
-        } else {
-            connection.createStatement().execute("CREATE INDEX IF NOT EXISTS "+  table.toString(isH2) + "_" + columnName +
-                    " ON "  + table.toString(isH2)  + " USING GIST (" + TableLocation.capsIdentifier(columnName, isH2)  + ")");
->>>>>>> 9541f25c
         }
         return true;
     }
 
     /**
-<<<<<<< HEAD
      * Create a spatial index on the given column of the given table on the
      * given connection.
      *
      * @param connection Connection to access to the desired table.
      * @param table Name of the table containing the column to index.
-=======
-     * Create a spatial index on the given column of the given table on the given connection.
-     * @param connection Connection to access to the desired table.
-     * @param table      Name of the table containing the column to index.
->>>>>>> 9541f25c
      * @param columnName Name of the column to index.
      * @return True if the column have been indexed, false otherwise.
      * @throws SQLException Exception thrown on SQL execution error.
@@ -1188,47 +1069,29 @@
     }
 
     /**
-<<<<<<< HEAD
      * Drop the index of the given column of the given table on yhe given
      * connection.
      *
      * @param connection Connection to access to the desired table.
      * @param table Table containing the column to drop index.
-=======
-     * Drop the index of the given column of the given table on yhe given connection.
-     * @param connection Connection to access to the desired table.
-     * @param table      Table containing the column to drop index.
->>>>>>> 9541f25c
      * @param columnName Name of the column to drop index.
      * @throws SQLException Exception thrown on SQL execution error.
      */
     public static void dropIndex(Connection connection, TableLocation table, String columnName) throws SQLException {
-<<<<<<< HEAD
         if (connection == null || table == null || columnName == null) {
-=======
-        if(connection == null || table == null || columnName == null){
->>>>>>> 9541f25c
             throw new SQLException("Unable to drop index");
         }
         List<String> indexes = new ArrayList<>();
         boolean isH2 = isH2DataBase(connection);
         if (isH2) {
-<<<<<<< HEAD
             PreparedStatement ps = connection.prepareStatement("SELECT INDEX_NAME FROM INFORMATION_SCHEMA.INDEX_COLUMNS "
                     + "WHERE INFORMATION_SCHEMA.INDEX_COLUMNS.TABLE_NAME=? "
                     + "AND INFORMATION_SCHEMA.INDEX_COLUMNS.TABLE_SCHEMA=? "
                     + "AND INFORMATION_SCHEMA.INDEX_COLUMNS.COLUMN_NAME=?;");
-=======
-            PreparedStatement ps = connection.prepareStatement("SELECT INDEX_NAME FROM INFORMATION_SCHEMA.INDEXES " +
-                            "WHERE INFORMATION_SCHEMA.INDEXES.TABLE_NAME=? " +
-                            "AND INFORMATION_SCHEMA.INDEXES.TABLE_SCHEMA=? " +
-                            "AND INFORMATION_SCHEMA.INDEXES.COLUMN_NAME=?;");
->>>>>>> 9541f25c
             ps.setObject(1, table.getTable());
             ps.setObject(2, table.getSchema("PUBLIC"));
             ps.setObject(3, TableLocation.capsIdentifier(columnName, isH2));
             ResultSet rs = ps.executeQuery();
-<<<<<<< HEAD
             while (rs.next()) {
                 indexes.add(rs.getString("INDEX_NAME"));
             }
@@ -1240,28 +1103,11 @@
                     + " where attname = ? and attrelid in "
                     + "(select b.oid from pg_catalog.pg_indexes a, pg_catalog.pg_class b  where a.schemaname =? and a.tablename =? "
                     + "and a.indexname = b.relname)) and am.amname in('btree', 'hash', 'gin', 'brin', 'gist', 'spgist') ;");
-=======
-            while(rs.next()) {
-                indexes.add(rs.getString("INDEX_NAME"));
-            }
-        }else {
-            PreparedStatement ps = connection.prepareStatement("SELECT  cls.relname as index_name " +
-                    "FROM  pg_class cls " +
-                    "JOIN pg_am am ON am.oid=cls.relam where cls.oid " +
-                    " in(select attrelid as pg_class_oid from pg_catalog.pg_attribute " +
-                    " where attname = ? and attrelid in " +
-                    "(select b.oid from pg_catalog.pg_indexes a, pg_catalog.pg_class b  where a.schemaname =? and a.tablename =? " +
-                    "and a.indexname = b.relname)) and am.amname in('btree', 'hash', 'gin', 'brin', 'gist', 'spgist') ;");
->>>>>>> 9541f25c
             ps.setObject(1, columnName);
             ps.setObject(2, table.getSchema("public"));
             ps.setObject(3, table.getTable());
             ResultSet rs = ps.executeQuery();
-<<<<<<< HEAD
             while (rs.next()) {
-=======
-            while(rs.next()) {
->>>>>>> 9541f25c
                 indexes.add(rs.getString("index_name"));
             }
         }
@@ -1271,17 +1117,11 @@
     }
 
     /**
-<<<<<<< HEAD
      * Drop the index of the given column of the given table on yhe given
      * connection.
      *
      * @param connection Connection to access to the desired table.
      * @param table Name of the table containing the column to drop index.
-=======
-     * Drop the index of the given column of the given table on yhe given connection.
-     * @param connection Connection to access to the desired table.
-     * @param table      Name of the table containing the column to drop index.
->>>>>>> 9541f25c
      * @param columnName Name of the column to drop index.
      * @throws SQLException Exception thrown on SQL execution error.
      */
@@ -1289,7 +1129,7 @@
         dropIndex(connection, TableLocation.parse(table, isH2DataBase(connection)), columnName);
     }
 
-<<<<<<< HEAD
+
     /**
      * Drop the all the indexes of the given table on yhe given connection.
      *
@@ -1299,23 +1139,11 @@
      */
     public static void dropIndex(Connection connection, TableLocation table) throws SQLException {
         if (connection == null || table == null) {
-=======
-
-    /**
-     * Drop the all the indexes of the given table on yhe given connection.
-     * @param connection Connection to access to the desired table.
-     * @param table      Table containing the column to drop index.
-     * @throws SQLException Exception thrown on SQL execution error.
-     */
-    public static void dropIndex(Connection connection, TableLocation table) throws SQLException {
-        if(connection == null || table == null){
->>>>>>> 9541f25c
             throw new SQLException("Unable to drop index");
         }
         List<String> indexes = new ArrayList<>();
         boolean isH2 = isH2DataBase(connection);
         if (isH2) {
-<<<<<<< HEAD
             PreparedStatement ps = connection.prepareStatement("SELECT INDEX_NAME FROM INFORMATION_SCHEMA.INDEXES "
                     + "WHERE INFORMATION_SCHEMA.INDEXES.TABLE_NAME=? "
                     + "AND INFORMATION_SCHEMA.INDEXES.TABLE_SCHEMA=?;");
@@ -1337,29 +1165,6 @@
             ps.setObject(2, table.getTable());
             ResultSet rs = ps.executeQuery();
             while (rs.next()) {
-=======
-            PreparedStatement ps = connection.prepareStatement("SELECT INDEX_NAME FROM INFORMATION_SCHEMA.INDEXES " +
-                    "WHERE INFORMATION_SCHEMA.INDEXES.TABLE_NAME=? " +
-                    "AND INFORMATION_SCHEMA.INDEXES.TABLE_SCHEMA=?;");
-            ps.setObject(1, table.getTable());
-            ps.setObject(2, table.getSchema("PUBLIC"));
-            ResultSet rs = ps.executeQuery();
-            while(rs.next()) {
-                indexes.add(rs.getString("INDEX_NAME"));
-            }
-        }else {
-            PreparedStatement ps = connection.prepareStatement("SELECT  cls.relname as index_name " +
-                    "FROM  pg_class cls " +
-                    "JOIN pg_am am ON am.oid=cls.relam where cls.oid " +
-                    " in(select attrelid as pg_class_oid from pg_catalog.pg_attribute " +
-                    " where attrelid in " +
-                    "(select b.oid from pg_catalog.pg_indexes a, pg_catalog.pg_class b  where a.schemaname =? and a.tablename =? " +
-                    "and a.indexname = b.relname)) and am.amname in('btree', 'hash', 'gin', 'brin', 'gist', 'spgist') ;");
-            ps.setObject(1, table.getSchema("public"));
-            ps.setObject(2, table.getTable());
-            ResultSet rs = ps.executeQuery();
-            while(rs.next()) {
->>>>>>> 9541f25c
                 indexes.add(rs.getString("index_name"));
             }
         }
@@ -1370,14 +1175,9 @@
 
     /**
      * Drop the all the indexes of the given table on yhe given connection.
-<<<<<<< HEAD
      *
      * @param connection Connection to access to the desired table.
      * @param table Name of the table containing the column to drop index.
-=======
-     * @param connection Connection to access to the desired table.
-     * @param table      Name of the table containing the column to drop index.
->>>>>>> 9541f25c
      * @throws SQLException Exception thrown on SQL execution error.
      */
     public static void dropIndex(Connection connection, String table) throws SQLException {
