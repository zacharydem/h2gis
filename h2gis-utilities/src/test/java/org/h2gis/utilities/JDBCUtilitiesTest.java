/**
 * H2GIS is a library that brings spatial support to the H2 Database Engine
 * <http://www.h2database.com>. H2GIS is developed by CNRS
 * <http://www.cnrs.fr/>.
 *
 * This code is part of the H2GIS project. H2GIS is free software; you can
 * redistribute it and/or modify it under the terms of the GNU Lesser General
 * Public License as published by the Free Software Foundation; version 3.0 of
 * the License.
 *
 * H2GIS is distributed in the hope that it will be useful, but WITHOUT ANY
 * WARRANTY; without even the implied warranty of MERCHANTABILITY or FITNESS FOR
 * A PARTICULAR PURPOSE. See the GNU Lesser General Public License for more
 * details <http://www.gnu.org/licenses/>.
 *
 *
 * For more information, please consult: <http://www.h2gis.org/>
 * or contact directly: info_at_h2gis.org
 */
package org.h2gis.utilities;

import org.h2gis.api.EmptyProgressVisitor;
import org.h2gis.api.ProgressVisitor;
import org.junit.jupiter.api.*;

import java.beans.PropertyChangeListener;
import java.io.File;
import java.io.PrintWriter;
import java.sql.*;
import java.util.ArrayList;
import java.util.List;
import java.util.logging.Logger;
import javax.sql.DataSource;
import org.h2gis.utilities.JDBCUtilities.TABLE_TYPE;
import org.h2gis.utilities.wrapper.ConnectionWrapper;
import org.h2gis.utilities.wrapper.DataSourceWrapper;

import static org.junit.jupiter.api.Assertions.*;

/**
 * @author Nicolas Fortin
 */
public class JDBCUtilitiesTest {

    private static Connection connection;
    private static Statement st;

    @BeforeAll
    public static void init() throws Exception {
        String dataBaseLocation = new File("target/JDBCUtilitiesTest").getAbsolutePath();
        String databasePath = "jdbc:h2:" + dataBaseLocation;
        File dbFile = new File(dataBaseLocation + ".mv.db");
        Class.forName("org.h2.Driver");
        if (dbFile.exists()) {
            dbFile.delete();
        }
        // Keep a connection alive to not close the DataBase on each unit test
        connection = DriverManager.getConnection(databasePath,
                "sa", "");
    }

    @BeforeEach
    public void setUpStatement() throws Exception {
        st = connection.createStatement();
    }

    @AfterEach
    public void tearDownStatement() throws Exception {
        st.close();
    }

    @AfterAll
    public static void dispose() throws Exception {
        connection.close();
    }

    @Test
    public void testTemporaryTable() throws SQLException {        
        st.execute("DROP view IF EXISTS perstable_view cascade");
        st.execute("DROP TABLE IF EXISTS TEMPTABLE1,perstable");
        st.execute("CREATE TEMPORARY TABLE TEMPTABLE1");
        st.execute("CREATE TABLE perstable");
        assertTrue(JDBCUtilities.isTemporaryTable(connection, "temptable1"));
        assertFalse(JDBCUtilities.isTemporaryTable(connection, "PERSTable"));
    }

    @Test
    public void testTableType() throws SQLException {        
        st.execute("DROP view IF EXISTS perstable_view cascade");
        st.execute("DROP TABLE IF EXISTS TEMPTABLE1,perstable");
        st.execute("CREATE TEMPORARY TABLE TEMPTABLE1(id int)");
        st.execute("CREATE TABLE perstable(id int)");
        st.execute("CREATE VIEW perstable_view as select * from perstable; ");
        assertEquals(TABLE_TYPE.TEMPORARY, JDBCUtilities.getTableType(connection, TableLocation.parse("temptable1")));
        assertEquals(TABLE_TYPE.TABLE, JDBCUtilities.getTableType(connection, TableLocation.parse("perstable")));
    }

    @Test
    public void testRowCount() throws SQLException {
        st.execute("DROP SCHEMA IF EXISTS testschema");
        st.execute("CREATE SCHEMA testschema");
        st.execute("DROP TABLE IF EXISTS testschema.testRowCount");
        st.execute("CREATE TABLE testschema.testRowCount(id integer primary key, val double)");
        st.execute("INSERT INTO testschema.testRowCount VALUES (1, 0.2)");
        st.execute("INSERT INTO testschema.testRowCount VALUES (2, 0.2)");
        st.execute("INSERT INTO testschema.testRowCount VALUES (3, 0.5)");
        st.execute("INSERT INTO testschema.testRowCount VALUES (4, 0.6)");
        assertEquals(4, JDBCUtilities.getRowCount(connection, "TESTSCHEMA.TESTROWCOUNT"));
    }

    @Test
    public void testPrimaryKeyExtract() throws SQLException {
        st.execute("DROP SCHEMA IF EXISTS ATEMPSCHEMA");
        st.execute("CREATE SCHEMA ATEMPSCHEMA");
        st.execute("CREATE TABLE ATEMPSCHEMA.TEMPTABLE(id integer)");
        st.execute("DROP TABLE IF EXISTS TEMPTABLE");
        st.execute("CREATE TABLE TEMPTABLE(id integer primary key)");
        assertEquals(1, JDBCUtilities.getIntegerPrimaryKey(connection, TableLocation.parse("TEMPTABLE")));
        st.execute("DROP SCHEMA IF EXISTS SCHEM");
        st.execute("CREATE SCHEMA SCHEM");
        st.execute("DROP TABLE IF EXISTS SCHEM.TEMPTABLE");
        st.execute("CREATE TABLE SCHEM.TEMPTABLE(id integer primary key)");
        st.execute("DROP TABLE IF EXISTS TEMPTABLE");
        st.execute("CREATE TABLE TEMPTABLE(id varchar primary key)");
        assertEquals(0, JDBCUtilities.getIntegerPrimaryKey(connection, TableLocation.parse("TEMPTABLE")));
        st.execute("DROP TABLE IF EXISTS TEMPTABLE");
    }

    @Test
    public void testPrimaryKeyExtractOnNonexistantTable() throws SQLException {
        st.execute("DROP TABLE IF EXISTS TEMPTABLE");
        assertThrows(SQLException.class, () -> {
            JDBCUtilities.getIntegerPrimaryKey(connection, TableLocation.parse("TEMPTABLE"));
        });
    }

    @Test
    public void testGetFieldNameFromIndex() throws SQLException {
        st.execute("DROP TABLE IF EXISTS TEMPTABLE");
        st.execute("CREATE TABLE TEMPTABLE(id integer, name varchar)");
        assertEquals("ID", JDBCUtilities.getColumnName(connection, TableLocation.parse("TEMPTABLE"), 1));
        assertEquals("NAME", JDBCUtilities.getColumnName(connection, TableLocation.parse("TEMPTABLE"), 2));
        st.execute("DROP TABLE IF EXISTS TEMPTABLE");
    }

    @Test
    public void testTableExists() throws SQLException {
        // Don't use quotes
        st.execute("DROP TABLE IF EXISTS temptable");
        st.execute("CREATE TABLE temptable(id integer, name varchar)");
        assertTrue(JDBCUtilities.tableExists(connection, TableLocation.parse("TEMPTABLE")));
        assertFalse(JDBCUtilities.tableExists(connection, TableLocation.parse("temptable")));
        assertFalse(JDBCUtilities.tableExists(connection, TableLocation.parse("teMpTAbLE")));
        assertFalse(JDBCUtilities.tableExists(connection, TableLocation.parse("\"teMpTAbLE\"")));
        st.execute("DROP TABLE IF EXISTS teMpTAbLE");
        st.execute("CREATE TABLE teMpTAbLE(id integer, name varchar)");
        assertTrue(JDBCUtilities.tableExists(connection, TableLocation.parse("TEMPTABLE")));
        assertFalse(JDBCUtilities.tableExists(connection, TableLocation.parse("temptable")));
        assertFalse(JDBCUtilities.tableExists(connection, TableLocation.parse("teMpTAbLE")));
        assertFalse(JDBCUtilities.tableExists(connection, TableLocation.parse("\"teMpTAbLE\"")));
        // Use quotes
        st.execute("DROP TABLE IF EXISTS TEMPTABLE");
        st.execute("DROP TABLE IF EXISTS \"teMpTAbLE\"");
        st.execute("CREATE TABLE \"teMpTAbLE\"(id integer, name varchar)");
        assertTrue(JDBCUtilities.tableExists(connection, TableLocation.parse("\"teMpTAbLE\"")));
        assertTrue(JDBCUtilities.tableExists(connection, TableLocation.parse("teMpTAbLE")));
        assertFalse(JDBCUtilities.tableExists(connection, TableLocation.parse("temptable")));
        assertFalse(JDBCUtilities.tableExists(connection, TableLocation.parse("TEMPTABLE")));
    }

    @Test
    public void isH2() throws SQLException {
        assertTrue(JDBCUtilities.isH2DataBase(connection));
        assertTrue(JDBCUtilities.isH2DataBase(new ConnectionWrapper(connection)));
    }

    @Test
    public void testGetColumnNamesAndIndexes() throws SQLException {
        st.execute("DROP TABLE IF EXISTS TEMPTABLE");
        st.execute("CREATE TABLE TEMPTABLE(id integer, name varchar)");
        List<Tuple<String, Integer>> fields = JDBCUtilities.getColumnNamesAndIndexes(connection, TableLocation.parse("TEMPTABLE"));
        assertEquals(2, fields.size());
        assertNotNull(fields.stream()
                .filter(tuple -> ("ID".equals(tuple.first()) || "NAME".equals(tuple.first())))
                .findAny()
                .orElse(null));
        st.execute("DROP TABLE IF EXISTS TEMPTABLE");
    }

    @Test
    public void testHasField() throws SQLException {
        st.execute("DROP TABLE IF EXISTS temptable");
        st.execute("CREATE TABLE temptable(id integer, name varchar)");
        assertTrue(JDBCUtilities.hasField(connection, "TEMPTABLE", "ID"));
        // The field name does not necessarily need to be capitalized.
        assertTrue(JDBCUtilities.hasField(connection, "TEMPTABLE", "id"));
        // The table name needs to be capitalized
        assertFalse(JDBCUtilities.hasField(connection, "temptable", "id"));
        assertFalse(JDBCUtilities.hasField(connection, "TEMPTABLE", "some_other_field"));
    }

    @Test
    public void testCancel() throws SQLException {
        boolean aborted = false;
        ProgressVisitor progressVisitor = new EmptyProgressVisitor();
        Statement statement = connection.createStatement();
        PropertyChangeListener listener = JDBCUtilities.attachCancelResultSet(statement, progressVisitor);
        statement.execute("CREATE ALIAS SLEEP FOR \"java.lang.Thread.sleep\"");
        CancelThread cancelThread = new CancelThread(progressVisitor);
        cancelThread.start();
        try {
            statement.execute("SELECT SLEEP(10) FROM SYSTEM_RANGE(1, 200)");
        } catch (SQLException ex) {
            aborted = true;
        } finally {
            progressVisitor.removePropertyChangeListener(listener);
        }
        statement.close();
        assertTrue(aborted);
    }

    private static class CancelThread extends Thread {

        private ProgressVisitor pm;

        private CancelThread(ProgressVisitor pm) {
            this.pm = pm;
        }

        @Override
        public void run() {
            try {
                Thread.sleep(100);
            } catch (InterruptedException ex) {
                // Ignore
            }
            pm.cancel();
        }
    }

    @Test
    public void testIsLinkedTable() throws ClassNotFoundException, SQLException {
        String dataBaseLocation = new File("target/JDBCUtilitiesTest2").getAbsolutePath();
        String databasePath = "jdbc:h2:" + dataBaseLocation;
        File dbFile = new File(dataBaseLocation + ".mv.db");
        Class.forName("org.h2.Driver");
        if (dbFile.exists()) {
            dbFile.delete();
        }
        // Keep a connection alive to not close the DataBase on each unit test
        Connection con = DriverManager.getConnection(databasePath, "sa", "");

        Statement st = con.createStatement();
        st.execute("DROP TABLE IF EXISTS TEMPTABLE");
        st.execute("CREATE TABLE TEMPTABLE(id integer, name varchar)");

        Statement statement = connection.createStatement();
        statement.execute("DROP TABLE IF EXISTS LINKEDTABLE");
        statement.execute("CREATE LINKED TABLE LINKEDTABLE('org.h2.Driver', '" + databasePath + "', 'sa', '', 'TEMPTABLE');");
        assertTrue(JDBCUtilities.isLinkedTable(connection, "LINKEDTABLE"));
        assertEquals(TABLE_TYPE.TABLE_LINK, JDBCUtilities.getTableType(connection, TableLocation.parse("LINKEDTABLE")));
    }

    @Test
    public void testCreateEmptyTable() throws SQLException {
        st.execute("drop table if exists emptytable");
        JDBCUtilities.createEmptyTable(connection, "emptytable");
        ResultSet res = st.executeQuery("SELECT * FROM emptytable;");
        ResultSetMetaData rsmd = res.getMetaData();
        assertTrue(rsmd.getColumnCount() == 0);
        assertTrue(!res.next());
        st.execute("DROP TABLE emptytable");
    }

    @Test
    public void testColumnNames() throws SQLException {
        st.execute("DROP TABLE IF EXISTS temptable");
        st.execute("CREATE TABLE temptable(id integer, name varchar)");
        ResultSet rs = st.executeQuery("SELECT * from temptable");
        ResultSetMetaData md = rs.getMetaData();
        ArrayList<String> expecteds = new ArrayList<>();
        expecteds.add("ID");
        expecteds.add("NAME");
        assertEquals(expecteds, JDBCUtilities.getColumnNames(md));
    }

    @Test
    public void testGetObjectClass() throws SQLException {
        st.execute("drop table if exists mytable; create table mytable(temperature double precision);"
                + "insert into mytable values(12.1258952354)");
        ResultSet res = st.executeQuery("SELECT * FROM mytable;");
        res.next();
        assertEquals((float) 12.1258952354d, res.getObject(1, Float.class));
        assertEquals(12, res.getObject(1, Integer.class));
        assertEquals((float) 12.1258952354d, res.getObject("temperature", Float.class));
        assertEquals(12, res.getObject("temperature", Integer.class));
        st.execute("DROP TABLE mytable");
    }

    // wrapSpatialDataSource(DataSource dataSource)
    @Test
    public void testWrapSpatialDataSource() {
        assertTrue(JDBCUtilities.wrapSpatialDataSource(new CustomDataSource()) instanceof CustomDataSource);
        assertTrue(JDBCUtilities.wrapSpatialDataSource(new CustomDataSource1()) instanceof DataSourceWrapper);
        assertTrue(JDBCUtilities.wrapSpatialDataSource(new CustomDataSource2()) instanceof DataSourceWrapper);
    }

    // wrapConnection(Connection connection)
    @Test
    public void testWrapConnection() {
        assertTrue(JDBCUtilities.wrapConnection(connection) instanceof ConnectionWrapper);
        assertTrue(JDBCUtilities.wrapConnection(new CustomConnection1(connection)) instanceof ConnectionWrapper);
        assertTrue(JDBCUtilities.wrapConnection(new CustomConnection(connection)) instanceof ConnectionWrapper);
    }

    @Test
    public void isIndexedTest() throws SQLException {
        st.execute("DROP TABLE IF EXISTS TEST_INDEX");
        st.execute("CREATE TABLE TEST_INDEX(no_idx GEOMETRY, idx GEOMETRY, spatial_idx GEOMETRY)");
        st.execute("CREATE INDEX ON TEST_INDEX(idx)");
<<<<<<< HEAD
        st.execute("CREATE SPATIAL INDEX ON TEST_INDEX (spatial_idx)");
=======
        st.execute("CREATE SPATIAL INDEX ON TEST_INDEX(spatial_idx)");
>>>>>>> 9541f25c

        String tableName = "test_index";
        TableLocation table = TableLocation.parse(tableName, JDBCUtilities.isH2DataBase(connection));
        assertFalse(JDBCUtilities.isIndexed(connection, tableName, "no_idx"));
        assertFalse(JDBCUtilities.isIndexed(connection, table, "no_idx"));
        assertTrue(JDBCUtilities.isIndexed(connection, tableName, "idx"));
        assertTrue(JDBCUtilities.isIndexed(connection, table, "idx"));
        assertTrue(JDBCUtilities.isIndexed(connection, tableName, "spatial_idx"));
        assertTrue(JDBCUtilities.isIndexed(connection, table, "spatial_idx"));
    }

    @Test
    public void isSpatialIndexedTest() throws SQLException {
        st.execute("DROP TABLE IF EXISTS TEST_INDEX");
        st.execute("CREATE TABLE TEST_INDEX(no_idx GEOMETRY, idx GEOMETRY, spatial_idx GEOMETRY)");
        st.execute("CREATE INDEX ON TEST_INDEX(idx)");
<<<<<<< HEAD
        st.execute("CREATE SPATIAL INDEX ON TEST_INDEX (spatial_idx)");
=======
        st.execute("CREATE SPATIAL INDEX ON TEST_INDEX(spatial_idx)");
>>>>>>> 9541f25c

        String tableName = "test_index";
        TableLocation table = TableLocation.parse(tableName, JDBCUtilities.isH2DataBase(connection));

        assertFalse(JDBCUtilities.isSpatialIndexed(connection, tableName, "no_idx"));
        assertFalse(JDBCUtilities.isSpatialIndexed(connection, table, "no_idx"));
        assertFalse(JDBCUtilities.isSpatialIndexed(connection, tableName, "idx"));
        assertFalse(JDBCUtilities.isSpatialIndexed(connection, table, "idx"));
        assertTrue(JDBCUtilities.isSpatialIndexed(connection, tableName, "spatial_idx"));
        assertTrue(JDBCUtilities.isSpatialIndexed(connection, table, "spatial_idx"));
    }

    @Test
    public void createIndexTest() throws SQLException {
        st.execute("DROP TABLE IF EXISTS TEST_INDEX");
        st.execute("CREATE TABLE TEST_INDEX(no_idx GEOMETRY, idx GEOMETRY, spatial_idx GEOMETRY)");

        String tableName = "test_index";
        TableLocation table = TableLocation.parse(tableName, JDBCUtilities.isH2DataBase(connection));

        assertTrue(JDBCUtilities.createIndex(connection, table, "idx"));
        assertTrue(JDBCUtilities.isIndexed(connection, table, "idx"));
        assertFalse(JDBCUtilities.isSpatialIndexed(connection, table, "idx"));
        assertTrue(JDBCUtilities.createIndex(connection, tableName, "spatial_idx"));
        assertTrue(JDBCUtilities.isIndexed(connection, tableName, "spatial_idx"));
        assertFalse(JDBCUtilities.isSpatialIndexed(connection, tableName, "spatial_idx"));
    }

    @Test
    public void createSpatialIndexTest() throws SQLException {
        st.execute("DROP TABLE IF EXISTS TEST_INDEX");
        st.execute("CREATE TABLE TEST_INDEX(no_idx GEOMETRY, idx GEOMETRY, spatial_idx GEOMETRY)");

        String tableName = "test_index";
        TableLocation table = TableLocation.parse(tableName, JDBCUtilities.isH2DataBase(connection));

        assertTrue(JDBCUtilities.createSpatialIndex(connection, table, "idx"));
        assertTrue(JDBCUtilities.isSpatialIndexed(connection, table, "idx"));
        assertTrue(JDBCUtilities.isIndexed(connection, table, "idx"));
        assertTrue(JDBCUtilities.createSpatialIndex(connection, tableName, "spatial_idx"));
        assertTrue(JDBCUtilities.isSpatialIndexed(connection, tableName, "spatial_idx"));
        assertTrue(JDBCUtilities.isIndexed(connection, tableName, "spatial_idx"));
    }

    @Test
    public void isDropIndexesTest() throws SQLException {
        st.execute("DROP TABLE IF EXISTS TEST_INDEX");
        st.execute("CREATE TABLE TEST_INDEX(no_idx GEOMETRY, idx GEOMETRY, spatial_idx GEOMETRY)");
        st.execute("CREATE INDEX ON TEST_INDEX(idx)");
<<<<<<< HEAD
        st.execute("CREATE SPATIAL INDEX ON TEST_INDEX (spatial_idx)");
=======
        st.execute("CREATE SPATIAL INDEX ON TEST_INDEX(spatial_idx)");
>>>>>>> 9541f25c

        String tableName = "test_index";
        TableLocation table = TableLocation.parse(tableName, JDBCUtilities.isH2DataBase(connection));

        assertTrue(JDBCUtilities.isIndexed(connection, table, "idx"));
        assertTrue(JDBCUtilities.isIndexed(connection, table, "spatial_idx"));

        JDBCUtilities.dropIndex(connection, tableName);

        assertFalse(JDBCUtilities.isIndexed(connection, table, "idx"));
        assertFalse(JDBCUtilities.isIndexed(connection, table, "spatial_idx"));



        st.execute("CREATE INDEX ON TEST_INDEX(idx)");
<<<<<<< HEAD
        st.execute("CREATE SPATIAL INDEX ON TEST_INDEX (spatial_idx)");
=======
        st.execute("CREATE SPATIAL INDEX ON TEST_INDEX(spatial_idx)");
>>>>>>> 9541f25c

        assertTrue(JDBCUtilities.isIndexed(connection, table, "idx"));
        assertTrue(JDBCUtilities.isIndexed(connection, table, "spatial_idx"));

        JDBCUtilities.dropIndex(connection, table);

        assertFalse(JDBCUtilities.isIndexed(connection, table, "idx"));
        assertFalse(JDBCUtilities.isIndexed(connection, table, "spatial_idx"));



        st.execute("CREATE INDEX ON TEST_INDEX(idx)");
<<<<<<< HEAD
        st.execute("CREATE SPATIAL INDEX ON TEST_INDEX (spatial_idx)");
=======
        st.execute("CREATE SPATIAL INDEX ON TEST_INDEX(spatial_idx)");
>>>>>>> 9541f25c

        assertTrue(JDBCUtilities.isIndexed(connection, table, "idx"));
        assertTrue(JDBCUtilities.isIndexed(connection, table, "spatial_idx"));

        JDBCUtilities.dropIndex(connection, table, "idx");
        assertFalse(JDBCUtilities.isIndexed(connection, table, "idx"));

        JDBCUtilities.dropIndex(connection, table, "spatial_idx");
        assertFalse(JDBCUtilities.isIndexed(connection, table, "spatial_idx"));
    }

    private class CustomDataSource implements DataSource {

        @Override
        public Connection getConnection() throws SQLException {
            return null;
        }

        @Override
        public Connection getConnection(String s, String s1) throws SQLException {
            return null;
        }

        @Override
        public <T> T unwrap(Class<T> aClass) throws SQLException {
            return null;
        }

        @Override
        public boolean isWrapperFor(Class<?> aClass) throws SQLException {
            return true;
        }

        @Override
        public PrintWriter getLogWriter() throws SQLException {
            return null;
        }

        @Override
        public void setLogWriter(PrintWriter printWriter) throws SQLException {
        }

        @Override
        public void setLoginTimeout(int i) throws SQLException {
        }

        @Override
        public int getLoginTimeout() throws SQLException {
            return 0;
        }

        @Override
        public Logger getParentLogger() throws SQLFeatureNotSupportedException {
            return null;
        }
    }

    private class CustomDataSource1 extends CustomDataSource {

        @Override
        public boolean isWrapperFor(Class<?> aClass) throws SQLException {
            throw new SQLException();
        }
    }

    private class CustomDataSource2 extends CustomDataSource {

        @Override
        public boolean isWrapperFor(Class<?> aClass) throws SQLException {
            return false;
        }
    }

    private class CustomConnection1 extends ConnectionWrapper {

        public CustomConnection1(Connection connection) {
            super(connection);
        }

        @Override
        public boolean isWrapperFor(Class<?> var1) throws SQLException {
            throw new SQLException();
        }
    }

    private class CustomConnection extends ConnectionWrapper {

        public CustomConnection(Connection connection) {
            super(connection);
        }

        @Override
        public boolean isWrapperFor(Class<?> var1) throws SQLException {
            return true;
        }
    }

}<|MERGE_RESOLUTION|>--- conflicted
+++ resolved
@@ -318,12 +318,7 @@
         st.execute("DROP TABLE IF EXISTS TEST_INDEX");
         st.execute("CREATE TABLE TEST_INDEX(no_idx GEOMETRY, idx GEOMETRY, spatial_idx GEOMETRY)");
         st.execute("CREATE INDEX ON TEST_INDEX(idx)");
-<<<<<<< HEAD
         st.execute("CREATE SPATIAL INDEX ON TEST_INDEX (spatial_idx)");
-=======
-        st.execute("CREATE SPATIAL INDEX ON TEST_INDEX(spatial_idx)");
->>>>>>> 9541f25c
-
         String tableName = "test_index";
         TableLocation table = TableLocation.parse(tableName, JDBCUtilities.isH2DataBase(connection));
         assertFalse(JDBCUtilities.isIndexed(connection, tableName, "no_idx"));
@@ -339,11 +334,7 @@
         st.execute("DROP TABLE IF EXISTS TEST_INDEX");
         st.execute("CREATE TABLE TEST_INDEX(no_idx GEOMETRY, idx GEOMETRY, spatial_idx GEOMETRY)");
         st.execute("CREATE INDEX ON TEST_INDEX(idx)");
-<<<<<<< HEAD
         st.execute("CREATE SPATIAL INDEX ON TEST_INDEX (spatial_idx)");
-=======
-        st.execute("CREATE SPATIAL INDEX ON TEST_INDEX(spatial_idx)");
->>>>>>> 9541f25c
 
         String tableName = "test_index";
         TableLocation table = TableLocation.parse(tableName, JDBCUtilities.isH2DataBase(connection));
@@ -393,11 +384,7 @@
         st.execute("DROP TABLE IF EXISTS TEST_INDEX");
         st.execute("CREATE TABLE TEST_INDEX(no_idx GEOMETRY, idx GEOMETRY, spatial_idx GEOMETRY)");
         st.execute("CREATE INDEX ON TEST_INDEX(idx)");
-<<<<<<< HEAD
         st.execute("CREATE SPATIAL INDEX ON TEST_INDEX (spatial_idx)");
-=======
-        st.execute("CREATE SPATIAL INDEX ON TEST_INDEX(spatial_idx)");
->>>>>>> 9541f25c
 
         String tableName = "test_index";
         TableLocation table = TableLocation.parse(tableName, JDBCUtilities.isH2DataBase(connection));
@@ -413,11 +400,7 @@
 
 
         st.execute("CREATE INDEX ON TEST_INDEX(idx)");
-<<<<<<< HEAD
         st.execute("CREATE SPATIAL INDEX ON TEST_INDEX (spatial_idx)");
-=======
-        st.execute("CREATE SPATIAL INDEX ON TEST_INDEX(spatial_idx)");
->>>>>>> 9541f25c
 
         assertTrue(JDBCUtilities.isIndexed(connection, table, "idx"));
         assertTrue(JDBCUtilities.isIndexed(connection, table, "spatial_idx"));
@@ -430,11 +413,7 @@
 
 
         st.execute("CREATE INDEX ON TEST_INDEX(idx)");
-<<<<<<< HEAD
         st.execute("CREATE SPATIAL INDEX ON TEST_INDEX (spatial_idx)");
-=======
-        st.execute("CREATE SPATIAL INDEX ON TEST_INDEX(spatial_idx)");
->>>>>>> 9541f25c
 
         assertTrue(JDBCUtilities.isIndexed(connection, table, "idx"));
         assertTrue(JDBCUtilities.isIndexed(connection, table, "spatial_idx"));
