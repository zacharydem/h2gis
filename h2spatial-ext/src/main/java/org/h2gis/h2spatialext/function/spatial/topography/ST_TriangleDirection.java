/**
 * h2spatial is a library that brings spatial support to the H2 Java database.
 *
 * h2spatial is distributed under GPL 3 license. It is produced by the "Atelier SIG"
 * team of the IRSTV Institute <http://www.irstv.fr/> CNRS FR 2488.
 *
 * Copyright (C) 2007-2014 IRSTV (FR CNRS 2488)
 *
 * h2patial is free software: you can redistribute it and/or modify it under the
 * terms of the GNU General Public License as published by the Free Software
 * Foundation, either version 3 of the License, or (at your option) any later
 * version.
 *
 * h2spatial is distributed in the hope that it will be useful, but WITHOUT ANY
 * WARRANTY; without even the implied warranty of MERCHANTABILITY or FITNESS FOR
 * A PARTICULAR PURPOSE. See the GNU General Public License for more details.
 *
 * You should have received a copy of the GNU General Public License along with
 * h2spatial. If not, see <http://www.gnu.org/licenses/>.
 *
 * For more information, please consult: <http://www.orbisgis.org/>
 * or contact directly:
 * info_at_ orbisgis.org
 */
package org.h2gis.h2spatialext.function.spatial.topography;

import com.vividsolutions.jts.algorithm.CGAlgorithms;
import com.vividsolutions.jts.geom.*;
import com.vividsolutions.jts.math.Vector2D;
import com.vividsolutions.jts.math.Vector3D;
import org.h2gis.h2spatialapi.DeterministicScalarFunction;

import org.h2gis.utilities.jts_utils.CoordinateUtils;
import org.h2gis.utilities.jts_utils.TriMarkers;

import java.math.BigDecimal;
import java.math.MathContext;
import java.util.Vector;

/**
 * This function is used to compute the main slope direction on a triangle.
 * 
* @author Erwan Bocher
 */
public class ST_TriangleDirection extends DeterministicScalarFunction {

    private static GeometryFactory gf = new GeometryFactory();

    public ST_TriangleDirection() {
        addProperty(PROP_REMARKS, "Compute the steepest vector director for a triangle\n"
                + "and represent it as a linestring");
    }

    @Override
    public String getJavaStaticMethod() {
        return "computeDirection";
    }

    /**
     * Compute the main slope direction
     * @param geometry
     * @return
     * @throws IllegalArgumentException
     */
<<<<<<< HEAD
    public static LineString computeDirection(Geometry geometry) throws IllegalArgumentException {
        // Convert geometry into triangle
        Triangle triangle = TINFeatureFactory.createTriangle(geometry);
        // Compute slope vector
        Vector3D normal = TriMarkers.getNormalVector(triangle);
        Vector3D vector = new Vector3D(normal.getX(), normal.getY(), 0).normalize();
        // Compute equidistant point of triangle's sides
        Coordinate inCenter = triangle.centroid();
        // Interpolate Z value
        inCenter.setOrdinate(2, Triangle.interpolateZ(inCenter, triangle.p0, triangle.p1, triangle.p2));
        // Project slope from triangle center to triangle borders
        final LineSegment[] sides = new LineSegment[] {new LineSegment(triangle.p0, triangle.p1),
                new LineSegment(triangle.p1, triangle.p2), new LineSegment(triangle.p2, triangle.p0)};
        Coordinate pointIntersection = null;
        for(LineSegment side : sides) {
            Coordinate intersection  = CoordinateUtils.vectorIntersection(inCenter, vector, side.p0,
                    new Vector3D(side.p0,side.p1).normalize());
            if(intersection != null && side.distance(intersection) < TINFeatureFactory.EPSILON) {
                pointIntersection = new Coordinate(intersection.x, intersection.y,
                        Triangle.interpolateZ(intersection, triangle.p0, triangle.p1, triangle.p2));
                break;
            }
        }
=======
    public static LineString computeDirection(Geometry geometry) throws DelaunayError {
        if(geometry == null){
            return null;
        }
        DTriangle dTriangle = TINFeatureFactory.createDTriangle(geometry);
        DPoint pointIntersection = dTriangle.getSteepestIntersectionPoint(dTriangle.getBarycenter());
>>>>>>> 642bdb71
        if (pointIntersection != null) {
            return gf.createLineString(new Coordinate[]{inCenter, pointIntersection});
        }
        return gf.createLineString(new Coordinate[] {});
    }
    
}<|MERGE_RESOLUTION|>--- conflicted
+++ resolved
@@ -62,8 +62,10 @@
      * @return
      * @throws IllegalArgumentException
      */
-<<<<<<< HEAD
     public static LineString computeDirection(Geometry geometry) throws IllegalArgumentException {
+        if(geometry == null){
+            return null;
+        }
         // Convert geometry into triangle
         Triangle triangle = TINFeatureFactory.createTriangle(geometry);
         // Compute slope vector
@@ -86,14 +88,6 @@
                 break;
             }
         }
-=======
-    public static LineString computeDirection(Geometry geometry) throws DelaunayError {
-        if(geometry == null){
-            return null;
-        }
-        DTriangle dTriangle = TINFeatureFactory.createDTriangle(geometry);
-        DPoint pointIntersection = dTriangle.getSteepestIntersectionPoint(dTriangle.getBarycenter());
->>>>>>> 642bdb71
         if (pointIntersection != null) {
             return gf.createLineString(new Coordinate[]{inCenter, pointIntersection});
         }
