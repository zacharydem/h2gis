--- conflicted
+++ resolved
@@ -54,26 +54,15 @@
      * @return aspect in degree
      * @throws IllegalArgumentException  ST_TriangleAspect accept only triangles
      */
-<<<<<<< HEAD
-    public static double computeAspect(Geometry geometry) throws IllegalArgumentException {
-        Vector3D vector = TriMarkers.getSteepestVector(TriMarkers.getNormalVector(
-                TINFeatureFactory.createTriangle(geometry)), TINFeatureFactory.EPSILON);
+    public static Double computeAspect(Geometry geometry) throws IllegalArgumentException {
+        if (geometry == null) {
+            return null;
+        }
+        Vector3D vector = TriMarkers.getSteepestVector(TriMarkers.getNormalVector(TINFeatureFactory.createTriangle(geometry)), TINFeatureFactory.EPSILON);
         if (vector.length() < TINFeatureFactory.EPSILON) {
             return 0d;
         } else {
             Vector2D v = new Vector2D(vector.getX(), vector.getY());
-=======
-    public static Double computeAspect(Geometry geometry) throws DelaunayError{
-        if (geometry == null) {
-            return null;
-        }
-        DTriangle dTriangle = TINFeatureFactory.createDTriangle(geometry);
-        DPoint steepestVector = dTriangle.getSteepestVector();
-        if (steepestVector.equals(new DPoint(0, 0, 0))) {
-            return 0d;
-        } else {
-            Vector2D v = new Vector2D(steepestVector.getX(), steepestVector.getY());
->>>>>>> 642bdb71
             return measureFromNorth(Math.toDegrees(v.angle()));
         }
     }
