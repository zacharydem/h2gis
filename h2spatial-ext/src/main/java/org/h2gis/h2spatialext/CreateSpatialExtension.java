--- conflicted
+++ resolved
@@ -197,15 +197,11 @@
                 new ST_SunPosition(),
                 new ST_GeometryShadow(),
                 new ST_Voronoi(),
-<<<<<<< HEAD
                 new ST_Tessellate(),
-                new ST_LineMerge()};
-=======
                 new ST_LineMerge(),
                 new ST_FlipCoordinates(),
                 new ST_MaxDistance(),
                 new ST_LongestLine()};
->>>>>>> 642bdb71
     }
 
     /**
