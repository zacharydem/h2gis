/**
 * h2spatial is a library that brings spatial support to the H2 Java database.
 *
 * h2spatial is distributed under GPL 3 license. It is produced by the "Atelier SIG"
 * team of the IRSTV Institute <http://www.irstv.fr/> CNRS FR 2488.
 *
 * Copyright (C) 2007-2014 IRSTV (FR CNRS 2488)
 *
 * h2patial is free software: you can redistribute it and/or modify it under the
 * terms of the GNU General Public License as published by the Free Software
 * Foundation, either version 3 of the License, or (at your option) any later
 * version.
 *
 * h2spatial is distributed in the hope that it will be useful, but WITHOUT ANY
 * WARRANTY; without even the implied warranty of MERCHANTABILITY or FITNESS FOR
 * A PARTICULAR PURPOSE. See the GNU General Public License for more details.
 *
 * You should have received a copy of the GNU General Public License along with
 * h2spatial. If not, see <http://www.gnu.org/licenses/>.
 *
 * For more information, please consult: <http://www.orbisgis.org/>
 * or contact directly:
 * info_at_ orbisgis.org
 */
package org.h2gis.h2spatialext;

import java.sql.Connection;
import java.sql.SQLException;
import java.sql.Statement;
import org.h2gis.drivers.DriverManager;
import org.h2gis.drivers.dbf.DBFRead;
import org.h2gis.drivers.dbf.DBFWrite;
import org.h2gis.drivers.geojson.GeoJsonRead;
import org.h2gis.drivers.geojson.GeoJsonWrite;
import org.h2gis.drivers.geojson.ST_AsGeoJSON;
import org.h2gis.drivers.gpx.GPXRead;
import org.h2gis.drivers.shp.SHPRead;
import org.h2gis.drivers.shp.SHPWrite;
import org.h2gis.h2spatialapi.Function;
import org.h2gis.h2spatialext.function.spatial.affine_transformations.ST_Rotate;
import org.h2gis.h2spatialext.function.spatial.affine_transformations.ST_Scale;
import org.h2gis.h2spatialext.function.spatial.affine_transformations.ST_Translate;
import org.h2gis.h2spatialext.function.spatial.convert.ST_Holes;
import org.h2gis.h2spatialext.function.spatial.convert.ST_ToMultiLine;
import org.h2gis.h2spatialext.function.spatial.convert.ST_ToMultiPoint;
import org.h2gis.h2spatialext.function.spatial.convert.ST_ToMultiSegments;
import org.h2gis.h2spatialext.function.spatial.create.*;
import org.h2gis.h2spatialext.function.spatial.distance.ST_ClosestCoordinate;
import org.h2gis.h2spatialext.function.spatial.distance.ST_ClosestPoint;
import org.h2gis.h2spatialext.function.spatial.distance.ST_FurthestCoordinate;
import org.h2gis.h2spatialext.function.spatial.distance.ST_LocateAlong;
import org.h2gis.h2spatialext.function.spatial.create.ST_MakeLine;
import org.h2gis.h2spatialext.function.spatial.edit.ST_RemoveRepeatedPoints;
import org.h2gis.h2spatialext.function.spatial.create.ST_BoundingCircle;
import org.h2gis.h2spatialext.function.spatial.create.ST_Expand;
import org.h2gis.h2spatialext.function.spatial.create.ST_Extrude;
import org.h2gis.h2spatialext.function.spatial.create.ST_MakeEnvelope;
import org.h2gis.h2spatialext.function.spatial.mesh.ST_ConstrainedDelaunay;
import org.h2gis.h2spatialext.function.spatial.mesh.ST_Delaunay;
import org.h2gis.h2spatialext.function.spatial.create.ST_MakeGrid;
import org.h2gis.h2spatialext.function.spatial.create.ST_MakeGridPoints;
import org.h2gis.h2spatialext.function.spatial.create.ST_MinimumRectangle;
import org.h2gis.h2spatialext.function.spatial.create.ST_OctogonalEnvelope;
import org.h2gis.h2spatialext.function.spatial.edit.ST_AddPoint;
import org.h2gis.h2spatialext.function.spatial.edit.ST_AddZ;
import org.h2gis.h2spatialext.function.spatial.edit.ST_UpdateZ;
import org.h2gis.h2spatialext.function.spatial.edit.ST_Densify;
import org.h2gis.h2spatialext.function.spatial.edit.ST_Interpolate3DLine;
import org.h2gis.h2spatialext.function.spatial.edit.ST_MultiplyZ;
import org.h2gis.h2spatialext.function.spatial.edit.ST_Normalize;
import org.h2gis.h2spatialext.function.spatial.edit.ST_RemoveHoles;
import org.h2gis.h2spatialext.function.spatial.edit.ST_RemovePoint;
import org.h2gis.h2spatialext.function.spatial.edit.ST_Reverse;
import org.h2gis.h2spatialext.function.spatial.edit.ST_Reverse3DLine;
import org.h2gis.h2spatialext.function.spatial.processing.ST_Snap;
import org.h2gis.h2spatialext.function.spatial.processing.ST_Split;
import org.h2gis.h2spatialext.function.spatial.edit.ST_ZUpdateExtremities;
import org.h2gis.h2spatialext.function.spatial.processing.ST_Polygonize;
import org.h2gis.h2spatialext.function.spatial.processing.ST_PrecisionReducer;
import org.h2gis.h2spatialext.function.spatial.processing.ST_Simplify;
import org.h2gis.h2spatialext.function.spatial.processing.ST_SimplifyPreserveTopology;
import org.h2gis.h2spatialext.function.spatial.predicates.ST_Covers;
import org.h2gis.h2spatialext.function.spatial.predicates.ST_DWithin;
import org.h2gis.h2spatialext.function.spatial.properties.*;
import org.h2gis.h2spatialext.function.spatial.topography.ST_TriangleAspect;
import org.h2gis.h2spatialext.function.spatial.topography.ST_TriangleContouring;
import org.h2gis.h2spatialext.function.spatial.topography.ST_TriangleDirection;
import org.h2gis.h2spatialext.function.spatial.topography.ST_TriangleSlope;
import org.h2gis.network.graph_creator.ST_Graph;
import org.h2gis.network.graph_creator.ST_ShortestPath;
import org.h2gis.network.graph_creator.ST_ShortestPathLength;

/**
 * Registers the SQL functions contained in h2spatial-ext.
 *
 * @author Nicolas Fortin
 * @author Adam Gouge
 */
public class CreateSpatialExtension {

    /**
     * @return instance of all built-ins functions
     */
    public static Function[] getBuiltInsFunctions() {
        return new Function[] {
                new DBFRead(),
                new DBFWrite(),
                new DriverManager(),
                new GPXRead(),
                new GeoJsonRead(),
                new GeoJsonWrite(),
                new SHPRead(),
                new SHPWrite(),
                new ST_3DLength(),
                new ST_AddPoint(),
                new ST_AddZ(),
                new ST_AsGeoJSON(),
                new ST_BoundingCircle(),
                new ST_ClosestCoordinate(),
                new ST_ClosestPoint(),
                new ST_CompactnessRatio(),
                new ST_ConstrainedDelaunay(),
                new ST_Covers(),
                new ST_DWithin(),
                new ST_Delaunay(),
                new ST_Densify(),
                new ST_Expand(),
                new ST_Explode(),
                new ST_Extent(),
                new ST_Extrude(),
                new ST_FurthestCoordinate(),
                new ST_Holes(),
                new ST_Interpolate3DLine(),
                new ST_IsRectangle(),
                new ST_IsValid(),
                new ST_LocateAlong(),
                new ST_MakeEllipse(),
                new ST_MakeEnvelope(),
                new ST_MakeGrid(),
                new ST_MakeGridPoints(),
                new ST_MakeLine(),
                new ST_MakePoint(),
                new ST_MinimumRectangle(),
                new ST_MultiplyZ(),
                new ST_Normalize(),
                new ST_OctogonalEnvelope(),
                new ST_Polygonize(),
                new ST_PrecisionReducer(),
                new ST_RemoveHoles(),
                new ST_RemovePoint(),
                new ST_RemoveRepeatedPoints(),
                new ST_Reverse(),
                new ST_Reverse3DLine(),
                new ST_Rotate(),
                new ST_Scale(),
                new ST_Simplify(),
                new ST_SimplifyPreserveTopology(),
                new ST_Snap(),
                new ST_Split(),
                new ST_ToMultiLine(),
                new ST_ToMultiPoint(),
                new ST_ToMultiSegments(),
                new ST_Translate(),
                new ST_TriangleAspect(),
                new ST_TriangleDirection(),
                new ST_TriangleSlope(),
                new ST_TriangleContouring(),
                new ST_UpdateZ(),
                new ST_XMax(),
                new ST_XMin(),
                new ST_YMax(),
                new ST_YMin(),
                new ST_ZMax(),
                new ST_ZMin(),
                new ST_ZUpdateExtremities(),
<<<<<<< HEAD
                new ST_MinimumDiameter(),
=======
                new ST_RingBuffer(),
>>>>>>> 0115c00e
                // h2network functions
                new ST_Graph(),
                new ST_ShortestPath(),
                new ST_ShortestPathLength()};
    }

    /**
     * Init H2 DataBase with extended spatial functions
     *
     * @param connection Active connection
     * @throws SQLException
     */
    public static void initSpatialExtension(Connection connection) throws SQLException {
        org.h2gis.h2spatial.CreateSpatialExtension.initSpatialExtension(connection);
        // Register project's functions
        addSpatialFunctions(connection);
    }

    /**
     * Register built-in functions
     *
     * @param connection Active connection
     * @throws SQLException Error while creating statement
     */
    public static void addSpatialFunctions(Connection connection) throws SQLException {
        Statement st = connection.createStatement();
        for (Function function : getBuiltInsFunctions()) {
            try {
                org.h2gis.h2spatial.CreateSpatialExtension.registerFunction(st, function, "");
            } catch (SQLException ex) {
                // Catch to register other functions
                ex.printStackTrace(System.err);
            }
        }
    }
}<|MERGE_RESOLUTION|>--- conflicted
+++ resolved
@@ -173,11 +173,8 @@
                 new ST_ZMax(),
                 new ST_ZMin(),
                 new ST_ZUpdateExtremities(),
-<<<<<<< HEAD
                 new ST_MinimumDiameter(),
-=======
                 new ST_RingBuffer(),
->>>>>>> 0115c00e
                 // h2network functions
                 new ST_Graph(),
                 new ST_ShortestPath(),
