--- conflicted
+++ resolved
@@ -24,6 +24,9 @@
  */
 package org.h2gis.h2spatialext;
 
+import java.sql.Connection;
+import java.sql.SQLException;
+import java.sql.Statement;
 import org.h2gis.drivers.DriverManager;
 import org.h2gis.drivers.dbf.DBFRead;
 import org.h2gis.drivers.dbf.DBFWrite;
@@ -46,12 +49,39 @@
 import org.h2gis.h2spatialext.function.spatial.distance.ST_ClosestPoint;
 import org.h2gis.h2spatialext.function.spatial.distance.ST_FurthestCoordinate;
 import org.h2gis.h2spatialext.function.spatial.distance.ST_LocateAlong;
-import org.h2gis.h2spatialext.function.spatial.edit.*;
+import org.h2gis.h2spatialext.function.spatial.create.ST_MakeLine;
+import org.h2gis.h2spatialext.function.spatial.affine_transformations.ST_Translate;
+import org.h2gis.h2spatialext.function.spatial.edit.ST_RemoveRepeatedPoints;
+import org.h2gis.h2spatialext.function.spatial.create.ST_BoundingCircle;
+import org.h2gis.h2spatialext.function.spatial.create.ST_Expand;
+import org.h2gis.h2spatialext.function.spatial.create.ST_Extrude;
+import org.h2gis.h2spatialext.function.spatial.create.ST_MakeEnvelope;
 import org.h2gis.h2spatialext.function.spatial.mesh.ST_ConstrainedDelaunay;
 import org.h2gis.h2spatialext.function.spatial.mesh.ST_Delaunay;
+import org.h2gis.h2spatialext.function.spatial.create.ST_MakeGrid;
+import org.h2gis.h2spatialext.function.spatial.create.ST_MakeGridPoints;
+import org.h2gis.h2spatialext.function.spatial.create.ST_MinimumRectangle;
+import org.h2gis.h2spatialext.function.spatial.create.ST_OctogonalEnvelope;
+import org.h2gis.h2spatialext.function.spatial.edit.ST_AddPoint;
+import org.h2gis.h2spatialext.function.spatial.edit.ST_AddZ;
+import org.h2gis.h2spatialext.function.spatial.edit.ST_UpdateZ;
+import org.h2gis.h2spatialext.function.spatial.edit.ST_Densify;
+import org.h2gis.h2spatialext.function.spatial.edit.ST_Interpolate3DLine;
+import org.h2gis.h2spatialext.function.spatial.edit.ST_MultiplyZ;
+import org.h2gis.h2spatialext.function.spatial.edit.ST_Normalize;
+import org.h2gis.h2spatialext.function.spatial.edit.ST_RemoveHoles;
+import org.h2gis.h2spatialext.function.spatial.edit.ST_RemovePoint;
+import org.h2gis.h2spatialext.function.spatial.edit.ST_Reverse;
+import org.h2gis.h2spatialext.function.spatial.edit.ST_Reverse3DLine;
+import org.h2gis.h2spatialext.function.spatial.processing.ST_Snap;
+import org.h2gis.h2spatialext.function.spatial.processing.ST_Split;
+import org.h2gis.h2spatialext.function.spatial.edit.ST_ZUpdateExtremities;
+import org.h2gis.h2spatialext.function.spatial.processing.ST_Polygonize;
+import org.h2gis.h2spatialext.function.spatial.processing.ST_PrecisionReducer;
+import org.h2gis.h2spatialext.function.spatial.processing.ST_Simplify;
+import org.h2gis.h2spatialext.function.spatial.processing.ST_SimplifyPreserveTopology;
 import org.h2gis.h2spatialext.function.spatial.predicates.ST_Covers;
 import org.h2gis.h2spatialext.function.spatial.predicates.ST_DWithin;
-import org.h2gis.h2spatialext.function.spatial.processing.*;
 import org.h2gis.h2spatialext.function.spatial.properties.*;
 import org.h2gis.h2spatialext.function.spatial.topography.ST_TriangleAspect;
 import org.h2gis.h2spatialext.function.spatial.topography.ST_TriangleContouring;
@@ -60,10 +90,6 @@
 import org.h2gis.network.graph_creator.ST_Graph;
 import org.h2gis.network.graph_creator.ST_ShortestPathLength;
 
-import java.sql.Connection;
-import java.sql.SQLException;
-import java.sql.Statement;
-
 /**
  * Registers the SQL functions contained in h2spatial-ext.
  *
@@ -76,82 +102,6 @@
      * @return instance of all built-ins functions
      */
     public static Function[] getBuiltInsFunctions() {
-<<<<<<< HEAD
-        return new Function[]{
-            new ST_3DLength(),
-            new ST_ClosestPoint(),
-            new ST_ClosestCoordinate(),
-            new ST_CompactnessRatio(),
-            new ST_Covers(),
-            new ST_DWithin(),
-            new ST_Extent(),
-            new ST_Explode(),
-            new ST_FurthestCoordinate(),
-            new ST_Holes(),
-            new ST_IsRectangle(),
-            new ST_IsValid(),
-            new ST_LocateAlong(),
-            new ST_MakeEllipse(),
-            new ST_MakeLine(),
-            new ST_MakePoint(),
-            new ST_Rotate(),
-            new ST_Scale(),
-            new ST_ToMultiPoint(),
-            new ST_ToMultiLine(),
-            new ST_ToMultiSegments(),
-            new ST_XMin(),
-            new ST_XMax(),
-            new ST_YMin(),
-            new ST_YMax(),
-            new ST_ZMin(),
-            new ST_ZMax(),
-            new DriverManager(),
-            new SHPRead(),
-            new SHPWrite(),
-            new DBFRead(),
-            new DBFWrite(),
-            new GPXRead(),
-            new ST_Delaunay(),
-            new ST_ConstrainedDelaunay(),
-            new ST_MakeGrid(),
-            new ST_MakeGridPoints(),
-            new ST_TriangleAspect(),
-            new ST_TriangleSlope(),
-            new ST_TriangleDirection(),
-            new ST_TriangleContouring(),
-            new ST_BoundingCircle(),
-            new ST_Densify(),
-            new ST_Expand(),
-            new ST_OctogonalEnvelope(),
-            new ST_MinimumRectangle(),
-            new ST_RemoveRepeatedPoints(),
-            new ST_Extrude(),
-            new ST_RemoveHoles(),
-            new ST_MakeEnvelope(),
-            new ST_Interpolate3DLine(),
-            new ST_Reverse(),
-            new ST_Reverse3DLine(),
-            new ST_Snap(),
-            new ST_Split(),
-            new ST_AddPoint(),
-            new ST_RemovePoint(),
-            new ST_PrecisionReducer(),
-            new ST_Simplify(),
-            new ST_SimplifyPreserveTopology(),
-            new ST_Translate(),
-            new ST_UpdateZ(),
-            new ST_AddZ(),
-            new ST_MultiplyZ(),
-            new ST_ZUpdateExtremities(),
-            new ST_Normalize(),
-            new ST_Polygonize(),
-            // h2network functions
-            new ST_Graph(),
-            new ST_AsGeoJSON(),
-            new GeoJsonRead(),
-            new GeoJsonWrite()
-        };
-=======
         return new Function[] {
                 new DBFRead(),
                 new DBFWrite(),
@@ -214,6 +164,7 @@
                 new ST_TriangleAspect(),
                 new ST_TriangleDirection(),
                 new ST_TriangleSlope(),
+                new ST_TriangleContouring(),
                 new ST_UpdateZ(),
                 new ST_XMax(),
                 new ST_XMin(),
@@ -225,7 +176,6 @@
                 // h2network functions
                 new ST_Graph(),
                 new ST_ShortestPathLength()};
->>>>>>> 252e4436
     }
 
     /**
