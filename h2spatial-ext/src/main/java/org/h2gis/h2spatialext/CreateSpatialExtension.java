/**
 * h2spatial is a library that brings spatial support to the H2 Java database.
 *
 * h2spatial is distributed under GPL 3 license. It is produced by the "Atelier SIG"
 * team of the IRSTV Institute <http://www.irstv.fr/> CNRS FR 2488.
 *
 * Copyright (C) 2007-2014 IRSTV (FR CNRS 2488)
 *
 * h2patial is free software: you can redistribute it and/or modify it under the
 * terms of the GNU General Public License as published by the Free Software
 * Foundation, either version 3 of the License, or (at your option) any later
 * version.
 *
 * h2spatial is distributed in the hope that it will be useful, but WITHOUT ANY
 * WARRANTY; without even the implied warranty of MERCHANTABILITY or FITNESS FOR
 * A PARTICULAR PURPOSE. See the GNU General Public License for more details.
 *
 * You should have received a copy of the GNU General Public License along with
 * h2spatial. If not, see <http://www.gnu.org/licenses/>.
 *
 * For more information, please consult: <http://www.orbisgis.org/>
 * or contact directly:
 * info_at_ orbisgis.org
 */
package org.h2gis.h2spatialext;

import java.sql.Connection;
import java.sql.SQLException;
import java.sql.Statement;
import org.h2gis.drivers.DriverManager;
import org.h2gis.drivers.dbf.DBFRead;
import org.h2gis.drivers.dbf.DBFWrite;
import org.h2gis.drivers.geojson.GeoJsonRead;
import org.h2gis.drivers.geojson.GeoJsonWrite;
import org.h2gis.drivers.geojson.ST_AsGeoJSON;
import org.h2gis.drivers.gpx.GPXRead;
import org.h2gis.drivers.kml.KMLWrite;
import org.h2gis.drivers.kml.ST_AsKml;
import org.h2gis.drivers.shp.SHPRead;
import org.h2gis.drivers.shp.SHPWrite;
import org.h2gis.h2spatialapi.Function;
import org.h2gis.drivers.osm.OSMRead;
import org.h2gis.drivers.osm.ST_OSMDownloader;
import org.h2gis.h2spatialext.function.spatial.affine_transformations.ST_Rotate;
import org.h2gis.h2spatialext.function.spatial.affine_transformations.ST_Scale;
import org.h2gis.h2spatialext.function.spatial.affine_transformations.ST_Translate;
import org.h2gis.h2spatialext.function.spatial.convert.*;
import org.h2gis.h2spatialext.function.spatial.create.*;
import org.h2gis.h2spatialext.function.spatial.distance.ST_ClosestCoordinate;
import org.h2gis.h2spatialext.function.spatial.distance.ST_ClosestPoint;
import org.h2gis.h2spatialext.function.spatial.distance.ST_FurthestCoordinate;
import org.h2gis.h2spatialext.function.spatial.distance.ST_LocateAlong;
import org.h2gis.h2spatialext.function.spatial.distance.ST_ProjectPoint;
import org.h2gis.h2spatialext.function.spatial.earth.ST_GeometryShadow;
import org.h2gis.h2spatialext.function.spatial.earth.ST_SunPosition;
import org.h2gis.h2spatialext.function.spatial.edit.*;
import org.h2gis.h2spatialext.function.spatial.graph.ST_Graph;
import org.h2gis.h2spatialext.function.spatial.mesh.ST_ConstrainedDelaunay;
import org.h2gis.h2spatialext.function.spatial.mesh.ST_Delaunay;
import org.h2gis.h2spatialext.function.spatial.mesh.ST_Voronoi;
import org.h2gis.h2spatialext.function.spatial.predicates.ST_Covers;
import org.h2gis.h2spatialext.function.spatial.predicates.ST_DWithin;
import org.h2gis.h2spatialext.function.spatial.processing.*;
import org.h2gis.h2spatialext.function.spatial.processing.ST_OffSetCurve;
import org.h2gis.h2spatialext.function.spatial.properties.*;
import org.h2gis.h2spatialext.function.spatial.topography.ST_TriangleAspect;
import org.h2gis.h2spatialext.function.spatial.topography.ST_TriangleContouring;
import org.h2gis.h2spatialext.function.spatial.topography.ST_TriangleDirection;
import org.h2gis.h2spatialext.function.spatial.topography.ST_TriangleSlope;
import org.h2gis.h2spatialext.function.spatial.trigonometry.ST_Azimuth;
import org.h2gis.h2spatialext.function.system.DoubleRange;
import org.h2gis.h2spatialext.function.system.IntegerRange;
import org.h2gis.network.graph_creator.*;
import org.slf4j.Logger;
import org.slf4j.LoggerFactory;


/**
 * Registers the SQL functions contained in h2spatial-ext.
 *
 * @author Nicolas Fortin
 * @author Adam Gouge
 */
public class CreateSpatialExtension {
    private static final Logger LOGGER = LoggerFactory.getLogger(CreateSpatialExtension.class);

    /**
     * @return instance of all built-ins functions
     * @throws java.sql.SQLException
     */
    public static Function[] getBuiltInsFunctions() throws SQLException {
        return new Function[] {
                new DBFRead(),
                new DBFWrite(),
                new DriverManager(),
                new GPXRead(),
                new GeoJsonRead(),
                new GeoJsonWrite(),
                new KMLWrite(),
                new SHPRead(),
                new SHPWrite(),
                new ST_3DLength(),
                new ST_AddPoint(),
                new ST_AddZ(),
                new ST_AsGeoJSON(),
                new ST_AsKml(),
                new ST_BoundingCircle(),
                new ST_ClosestCoordinate(),
                new ST_ClosestPoint(),
                new ST_CompactnessRatio(),
                new ST_ConstrainedDelaunay(),
                new ST_Covers(),
                new ST_DWithin(),
                new ST_Delaunay(),
                new ST_Densify(),
                new ST_Expand(),
                new ST_Explode(),
                new ST_Extent(),
                new ST_Extrude(),
                new ST_FurthestCoordinate(),
                new ST_Holes(),
                new ST_Interpolate3DLine(),
                new ST_IsRectangle(),
                new ST_IsValid(),
                new ST_LocateAlong(),
                new ST_MakeEllipse(),
                new ST_MakeEnvelope(),
                new ST_MakeGrid(),
                new ST_MakeGridPoints(),
                new ST_MakeLine(),
                new ST_MakePoint(),
                new ST_MinimumRectangle(),
                new ST_MultiplyZ(),
                new ST_Normalize(),
                new ST_OctogonalEnvelope(),
                new ST_Polygonize(),
                new ST_PrecisionReducer(),
                new ST_RemoveHoles(),
                new ST_RemovePoints(),
                new ST_RemoveRepeatedPoints(),
                new ST_Reverse(),
                new ST_Reverse3DLine(),
                new ST_Rotate(),
                new ST_Scale(),
                new ST_Simplify(),
                new ST_SimplifyPreserveTopology(),
                new ST_Snap(),
                new ST_Split(),
                new ST_ToMultiLine(),
                new ST_ToMultiPoint(),
                new ST_ToMultiSegments(),
                new ST_Translate(),
                new ST_TriangleAspect(),
                new ST_TriangleContouring(),
                new ST_TriangleDirection(),
                new ST_TriangleSlope(),
                new ST_UpdateZ(),
                new ST_XMax(),
                new ST_XMin(),
                new ST_YMax(),
                new ST_YMin(),
                new ST_ZMax(),
                new ST_ZMin(),
                new ST_ZUpdateLineExtremities(),
                new ST_MinimumDiameter(),
                new ST_RingBuffer(),
                new ST_Force2D(),
                new ST_Force3D(),
                new ST_Azimuth(),
                new ST_MakePolygon(),
                new ST_IsValidReason(),
                new ST_IsValidDetail(),
                // h2network functions
                new ST_Accessibility(),
                new ST_ConnectedComponents(),
                new ST_Graph(),
                new ST_GraphAnalysis(),
                new ST_ShortestPath(),
                new ST_ShortestPathLength(),
                new ST_ShortestPathTree(),
                //h2network end
                new ST_LineIntersector(),        
                new ST_OffSetCurve(),
                new OSMRead(),
                new ST_OSMDownloader(),
                new ST_ProjectPoint(),
                new ST_CollectionExtract(),
                new DoubleRange(),
                new IntegerRange(),
                new ST_SideBuffer(),
                new ST_RingSideBuffer(),
                new ST_SunPosition(),
<<<<<<< HEAD
                new ST_GeometryShadow()};
=======
                new ST_GeometryShadow(),
                new ST_Voronoi(),
                new ST_LineMerge()};
>>>>>>> 8dd8fec1
    }

    /**
     * Init H2 DataBase with extended spatial functions
     *
     * @param connection Active connection
     * @throws SQLException
     */
    public static void initSpatialExtension(Connection connection) throws SQLException {
        org.h2gis.h2spatial.CreateSpatialExtension.initSpatialExtension(connection);
        // Register project's functions
        addSpatialFunctions(connection);
    }

    /**
     * Register built-in functions
     *
     * @param connection Active connection
     * @throws SQLException Error while creating statement
     */
    public static void addSpatialFunctions(Connection connection) throws SQLException {
        Statement st = connection.createStatement();
        for (Function function : getBuiltInsFunctions()) {
            try {
                org.h2gis.h2spatial.CreateSpatialExtension.registerFunction(st, function, "");
            } catch (SQLException ex) {
                // Catch to register other functions
                LOGGER.error(ex.getLocalizedMessage(), ex);
            }
        }
    }
}<|MERGE_RESOLUTION|>--- conflicted
+++ resolved
@@ -190,13 +190,9 @@
                 new ST_SideBuffer(),
                 new ST_RingSideBuffer(),
                 new ST_SunPosition(),
-<<<<<<< HEAD
-                new ST_GeometryShadow()};
-=======
                 new ST_GeometryShadow(),
                 new ST_Voronoi(),
                 new ST_LineMerge()};
->>>>>>> 8dd8fec1
     }
 
     /**
