--- conflicted
+++ resolved
@@ -167,9 +167,9 @@
                 new ST_ToMultiSegments(),
                 new ST_Translate(),
                 new ST_TriangleAspect(),
+                new ST_TriangleContouring(),
                 new ST_TriangleDirection(),
                 new ST_TriangleSlope(),
-                new ST_TriangleContouring(),
                 new ST_UpdateZ(),
                 new ST_XMax(),
                 new ST_XMin(),
@@ -178,12 +178,9 @@
                 new ST_ZMax(),
                 new ST_ZMin(),
                 new ST_ZUpdateExtremities(),
-<<<<<<< HEAD
-                new ST_Azimuth(),
-=======
                 new ST_MinimumDiameter(),
                 new ST_RingBuffer(),
->>>>>>> 3e678526
+                new ST_Azimuth(),
                 // h2network functions
                 new ST_Graph(),
                 new ST_ShortestPath(),
