--- conflicted
+++ resolved
@@ -3034,9 +3034,54 @@
         st.execute("DROP TABLE input_table;");
         st.close();
     }
-<<<<<<< HEAD
-    
-    
+
+    @Test
+    public void test_ST_MinimumDiameter1() throws Exception {
+        Statement st = connection.createStatement();
+        st.execute("DROP TABLE IF EXISTS input_table,grid;"
+                + "CREATE TABLE input_table(the_geom LINESTRING);"
+                + "INSERT INTO input_table VALUES"
+                + "(ST_GeomFromText('LINESTRING (50 240, 62 250, 199 425, 250 240)'));");
+        ResultSet rs = st.executeQuery("SELECT ST_MinimumDiameter(the_geom) FROM input_table;");
+        rs.next();
+        assertTrue(((Geometry) rs.getObject(1)).equals(WKT_READER.read("LINESTRING (128.69067451174988 337.7031864743203, 250 240)")));
+        rs.close();
+        st.execute("DROP TABLE input_table;");
+        st.close();
+    }
+
+    @Test
+    public void test_ST_MinimumDiameter2() throws Exception {
+        Statement st = connection.createStatement();
+        st.execute("DROP TABLE IF EXISTS input_table,grid;"
+                + "CREATE TABLE input_table(the_geom POLYGON);"
+                + "INSERT INTO input_table VALUES"
+                + "(ST_GeomFromText('POLYGON ((360 380, 230 150, 370 100, 510 100, 517 110, 650 390, 430 220, 360 380))'));");
+        ResultSet rs = st.executeQuery("SELECT ST_MinimumDiameter(the_geom) FROM input_table;");
+        rs.next();
+        assertTrue(((Geometry) rs.getObject(1)).equals(WKT_READER.read("LINESTRING (282.3538681948424 242.62607449856733, 517 110)")));
+        rs.close();
+        st.execute("DROP TABLE input_table;");
+        st.close();
+    }
+
+    @Test
+    public void test_ST_MinimumDiameter3() throws Exception {
+        Statement st = connection.createStatement();
+        st.execute("DROP TABLE IF EXISTS input_table,grid;"
+                + "CREATE TABLE input_table(the_geom POINT);"
+                + "INSERT INTO input_table VALUES"
+                + "(ST_GeomFromText('POINT (395 278)'));");
+        ResultSet rs = st.executeQuery("SELECT ST_MinimumDiameter(the_geom) FROM input_table;");
+        rs.next();
+        assertTrue(((Geometry) rs.getObject(1)).equalsExact(WKT_READER.read("LINESTRING (395 278, 395 278)")));
+        rs.close();
+        st.execute("DROP TABLE input_table;");
+        st.close();
+    }
+   }
+
+
     @Test
     public void test_ST_Force2D1() throws Exception {
         Statement st = connection.createStatement();
@@ -3048,25 +3093,11 @@
         rs.next();
         assertTrue(((Geometry) rs.getObject(1)).equals(
                 WKT_READER.read("LINESTRING (-10 10, 10 10)")));
-=======
-
-    @Test
-    public void test_ST_MinimumDiameter1() throws Exception {
-        Statement st = connection.createStatement();
-        st.execute("DROP TABLE IF EXISTS input_table,grid;"
-                + "CREATE TABLE input_table(the_geom LINESTRING);"
-                + "INSERT INTO input_table VALUES"
-                + "(ST_GeomFromText('LINESTRING (50 240, 62 250, 199 425, 250 240)'));");
-        ResultSet rs = st.executeQuery("SELECT ST_MinimumDiameter(the_geom) FROM input_table;");
-        rs.next();
-        assertTrue(((Geometry) rs.getObject(1)).equals(WKT_READER.read("LINESTRING (128.69067451174988 337.7031864743203, 250 240)")));
->>>>>>> 3e678526
-        rs.close();
-        st.execute("DROP TABLE input_table;");
-        st.close();
-    }
-<<<<<<< HEAD
-    
+        rs.close();
+        st.execute("DROP TABLE input_table;");
+        st.close();
+    }
+
     @Test
     public void test_ST_Force2D2() throws Exception {
         Statement st = connection.createStatement();
@@ -3082,8 +3113,8 @@
         st.execute("DROP TABLE input_table;");
         st.close();
     }
-    
-    
+
+
     @Test
     public void test_ST_Force2D3() throws Exception {
         Statement st = connection.createStatement();
@@ -3099,7 +3130,7 @@
         st.execute("DROP TABLE input_table;");
         st.close();
     }
-    
+
     @Test
     public void test_ST_Force3D1() throws Exception {
         Statement st = connection.createStatement();
@@ -3115,7 +3146,7 @@
         st.execute("DROP TABLE input_table;");
         st.close();
     }
-    
+
     @Test
     public void test_ST_Force3D2() throws Exception {
         Statement st = connection.createStatement();
@@ -3127,25 +3158,11 @@
         rs.next();
         assertTrue(((Geometry) rs.getObject(1)).equals(
                 WKT_READER.read("LINESTRING (-10 10 0, 10 10 0)")));
-=======
-
-    @Test
-    public void test_ST_MinimumDiameter2() throws Exception {
-        Statement st = connection.createStatement();
-        st.execute("DROP TABLE IF EXISTS input_table,grid;"
-                + "CREATE TABLE input_table(the_geom POLYGON);"
-                + "INSERT INTO input_table VALUES"
-                + "(ST_GeomFromText('POLYGON ((360 380, 230 150, 370 100, 510 100, 517 110, 650 390, 430 220, 360 380))'));");
-        ResultSet rs = st.executeQuery("SELECT ST_MinimumDiameter(the_geom) FROM input_table;");
-        rs.next();
-        assertTrue(((Geometry) rs.getObject(1)).equals(WKT_READER.read("LINESTRING (282.3538681948424 242.62607449856733, 517 110)")));
->>>>>>> 3e678526
-        rs.close();
-        st.execute("DROP TABLE input_table;");
-        st.close();
-    }
-<<<<<<< HEAD
-    
+        rs.close();
+        st.execute("DROP TABLE input_table;");
+        st.close();
+    }
+
     @Test
     public void test_ST_Force3D3() throws Exception {
         Statement st = connection.createStatement();
@@ -3157,25 +3174,8 @@
         rs.next();
         assertTrue(((Geometry) rs.getObject(1)).equals(
                 WKT_READER.read("POINT (-10 10 0)")));
-=======
-
-    @Test
-    public void test_ST_MinimumDiameter3() throws Exception {
-        Statement st = connection.createStatement();
-        st.execute("DROP TABLE IF EXISTS input_table,grid;"
-                + "CREATE TABLE input_table(the_geom POINT);"
-                + "INSERT INTO input_table VALUES"
-                + "(ST_GeomFromText('POINT (395 278)'));");
-        ResultSet rs = st.executeQuery("SELECT ST_MinimumDiameter(the_geom) FROM input_table;");
-        rs.next();
-        assertTrue(((Geometry) rs.getObject(1)).equalsExact(WKT_READER.read("LINESTRING (395 278, 395 278)")));
->>>>>>> 3e678526
-        rs.close();
-        st.execute("DROP TABLE input_table;");
-        st.close();
-    }
-<<<<<<< HEAD
-}
-=======
-   }
->>>>>>> 3e678526
+        rs.close();
+        st.execute("DROP TABLE input_table;");
+        st.close();
+    }
+}