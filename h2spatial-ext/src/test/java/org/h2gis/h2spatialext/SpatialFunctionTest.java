/**
* h2spatial is a library that brings spatial support to the H2 Java database.
*
* h2spatial is distributed under GPL 3 license. It is produced by the "Atelier
* SIG" team of the IRSTV Institute <http://www.irstv.fr/> CNRS FR 2488.
*
* Copyright (C) 2007-2014 IRSTV (FR CNRS 2488)
*
* h2patial is free software: you can redistribute it and/or modify it under the
* terms of the GNU General Public License as published by the Free Software
* Foundation, either version 3 of the License, or (at your option) any later
* version.
*
* h2spatial is distributed in the hope that it will be useful, but WITHOUT ANY
* WARRANTY; without even the implied warranty of MERCHANTABILITY or FITNESS FOR
* A PARTICULAR PURPOSE. See the GNU General Public License for more details.
*
* You should have received a copy of the GNU General Public License along with
* h2spatial. If not, see <http://www.gnu.org/licenses/>.
*
* For more information, please consult: <http://www.orbisgis.org/>
* or contact directly: info_at_ orbisgis.org
*/
package org.h2gis.h2spatialext;

import com.vividsolutions.jts.geom.*;
import com.vividsolutions.jts.io.WKTReader;
import org.h2.jdbc.JdbcSQLException;
import org.h2.value.ValueGeometry;
import org.h2gis.h2spatial.internal.function.spatial.properties.ST_CoordDim;
import org.h2gis.h2spatial.ut.SpatialH2UT;
import org.h2gis.h2spatialext.function.spatial.affine_transformations.ST_Translate;
import org.h2gis.h2spatialext.function.spatial.topography.ST_TriangleAspect;
import org.h2gis.utilities.SFSUtilities;
import org.h2gis.utilities.TableLocation;
import org.junit.*;

import java.sql.Connection;
import java.sql.ResultSet;
import java.sql.SQLException;
import java.sql.Statement;

import static org.h2gis.spatialut.GeometryAsserts.assertGeometryBarelyEquals;
import static org.h2gis.spatialut.GeometryAsserts.assertGeometryEquals;
import static org.junit.Assert.*;

/**
* @author Nicolas Fortin
* @author Adam Gouge
* @author Erwan Bocher
*/
public class SpatialFunctionTest {

    private static Connection connection;
    private Statement st;
    private static final String DB_NAME = "SpatialFunctionTest";
    private static GeometryFactory FACTORY;
    private static WKTReader WKT_READER;
    public static final double TOLERANCE = 10E-10;
    private static final String POLYGON2D =
            "'POLYGON ((181 124, 87 162, 76 256, 166 315, 286 325, 373 255, "
            + "387 213, 377 159, 351 121, 298 101, 234 56, 181 124), "
            + "(165 244, 227 219, 234 300, 168 288, 165 244), "
            + "(244 130, 305 135, 324 186, 306 210, 272 206, 206 174, 244 130))'";
    private static final String UNIT_SQUARE =
            "'POLYGON ((0 0, 1 0, 1 1, 0 1, 0 0))'";
    private static final String MULTIPOLYGON2D = "'MULTIPOLYGON (((0 0, 1 1, 0 1, 0 0)))'";
    private static final String LINESTRING2D = "'LINESTRING (1 1, 2 1, 2 2, 1 2, 1 1)'";

    @BeforeClass
    public static void tearUp() throws Exception {
        // Keep a connection alive to not close the DataBase on each unit test
        connection = SpatialH2UT.createSpatialDataBase(DB_NAME, false);
        CreateSpatialExtension.initSpatialExtension(connection);
        FACTORY = new GeometryFactory();
        WKT_READER = new WKTReader();
    }

    @AfterClass
    public static void tearDown() throws Exception {
        connection.close();
    }

    @Before
    public void setUpStatement() throws Exception {
        st = connection.createStatement();
    }

    @After
    public void tearDownStatement() throws Exception {
        st.close();
    }


    @Test
    public void test_ST_ExplodeWithoutGeometryField() throws Exception {
        st.execute("CREATE TABLE forests ( fid INTEGER NOT NULL PRIMARY KEY, name CHARACTER VARYING(64),"
                + " boundary MULTIPOLYGON);"
                + "INSERT INTO forests VALUES(109, 'Green Forest', ST_MPolyFromText( 'MULTIPOLYGON(((28 26,28 0,84 0,"
                + "84 42,28 26), (52 18,66 23,73 9,48 6,52 18)),((59 18,67 18,67 13,59 13,59 18)))', 101));");
        ResultSet rs = st.executeQuery("SELECT ST_AsText(boundary) FROM ST_Explode('forests') WHERE name = 'Green Forest' and explod_id=2");
        assertTrue(rs.next());
        assertEquals("POLYGON ((59 18, 67 18, 67 13, 59 13, 59 18))", rs.getString(1));
        st.execute("drop table forests");
    }

    @Test
    public void test_ST_ExplodeEmptyGeometryCollection() throws Exception {
        st.execute("create table test(the_geom GEOMETRY, value Integer);"
                + "insert into test VALUES (ST_GeomFromText('MULTILINESTRING EMPTY'),108),"
                + " (ST_GeomFromText('MULTIPOINT EMPTY'),109),"
                + " (ST_GeomFromText('MULTIPOLYGON EMPTY'),110),"
                + " (ST_GeomFromText('GEOMETRYCOLLECTION EMPTY'),111);");
        ResultSet rs = st.executeQuery("SELECT the_geom::Geometry , value FROM ST_Explode('test') ORDER BY value");
        assertTrue(rs.next());
        assertEquals(108, rs.getInt(2));
        assertEquals("LINESTRING EMPTY", ((Geometry) rs.getObject(1)).toText());
        assertTrue(rs.next());
        assertEquals(109, rs.getInt(2));
        assertNull(rs.getObject(1)); // POINT EMPTY does not exists (not supported in WKB)
        assertTrue(rs.next());
        assertEquals(110, rs.getInt(2));
        assertEquals("POLYGON EMPTY", ((Geometry) rs.getObject(1)).toText());
        assertTrue(rs.next());
        assertEquals(111, rs.getInt(2));
        assertNull(rs.getObject(1));
        rs.close();
        st.execute("drop table test");
    }
    
    @Test
<<<<<<< HEAD
    public void test_ST_ExplodeWithQuery() throws Exception {
=======
    public void test_ST_ExplodeFieldName() throws Exception {
>>>>>>> 3b027e75
        st.execute("CREATE TABLE forests ( fid INTEGER NOT NULL PRIMARY KEY, name CHARACTER VARYING(64),"
                + " boundary MULTIPOLYGON);"
                + "INSERT INTO forests VALUES(109, 'Green Forest', ST_MPolyFromText( 'MULTIPOLYGON(((28 26,28 0,84 0,"
                + "84 42,28 26), (52 18,66 23,73 9,48 6,52 18)),((59 18,67 18,67 13,59 13,59 18)))', 101));");
<<<<<<< HEAD
        ResultSet rs = st.executeQuery("SELECT ST_AsText(boundary) FROM ST_Explode('select * from forests') WHERE name = 'Green Forest' and explod_id=2");
=======
        ResultSet rs = st.executeQuery("SELECT ST_AsText(boundary) FROM ST_Explode('forests', 'boundary') WHERE name = 'Green Forest' and explod_id=2");
>>>>>>> 3b027e75
        assertTrue(rs.next());
        assertEquals("POLYGON ((59 18, 67 18, 67 13, 59 13, 59 18))", rs.getString(1));
        st.execute("drop table forests");
    }
<<<<<<< HEAD
    
    @Test(expected = NullPointerException.class)
    public void test_ST_ExplodeWithBadQuery() throws Throwable {
        try {
            st.execute("CREATE TABLE forests ( fid INTEGER NOT NULL PRIMARY KEY, name CHARACTER VARYING(64),"
                    + " boundary MULTIPOLYGON);"
                    + "INSERT INTO forests VALUES(109, 'Green Forest', ST_MPolyFromText( 'MULTIPOLYGON(((28 26,28 0,84 0,"
                    + "84 42,28 26), (52 18,66 23,73 9,48 6,52 18)),((59 18,67 18,67 13,59 13,59 18)))', 101));");
            st.execute("SELECT ST_AsText(boundary) FROM ST_Explode('select') WHERE name = 'Green Forest' and explod_id=2");
        } catch (JdbcSQLException e) {
            throw e.getOriginalCause();
        } finally {
            st.execute("drop table forests");
        }
    }

    @Test(expected = NullPointerException.class)
    public void test_ST_ExplodeWithBadQuery2() throws Throwable {
=======
       
    @Test(expected = SQLException.class)
    public void test_ST_ExplodeWithoutFieldName() throws Throwable {
>>>>>>> 3b027e75
        try {
            st.execute("CREATE TABLE forests ( fid INTEGER NOT NULL PRIMARY KEY, name CHARACTER VARYING(64),"
                    + " boundary MULTIPOLYGON);"
                    + "INSERT INTO forests VALUES(109, 'Green Forest', ST_MPolyFromText( 'MULTIPOLYGON(((28 26,28 0,84 0,"
                    + "84 42,28 26), (52 18,66 23,73 9,48 6,52 18)),((59 18,67 18,67 13,59 13,59 18)))', 101));");
<<<<<<< HEAD
            st.execute("SELECT ST_AsText(boundary) FROM ST_Explode('select *') WHERE name = 'Green Forest' and explod_id=2");
=======
            st.execute("SELECT ST_AsText(boundary) FROM ST_Explode('forests', 'the_geom') WHERE name = 'Green Forest' and explod_id=2");
>>>>>>> 3b027e75
        } catch (JdbcSQLException e) {
            throw e.getOriginalCause();
        } finally {
            st.execute("drop table forests");
        }
    }

    @Test
    public void test_ST_Extent() throws Exception {
        st.execute("drop table if exists ptClouds");
        st.execute("create table ptClouds(id INTEGER PRIMARY KEY AUTO_INCREMENT, the_geom MultiPoint);"
                + "insert into ptClouds(the_geom) VALUES (ST_MPointFromText('MULTIPOINT(5 5, 1 2, 3 4, 99 3)',2154)),"
                + "(ST_MPointFromText('MULTIPOINT(-5 12, 11 22, 34 41, 65 124)',2154)),"
                + "(ST_MPointFromText('MULTIPOINT(1 12, 5 -21, 9 41, 32 124)',2154));");
        ResultSet rs = st.executeQuery("select ST_Extent(the_geom) tableEnv from ptClouds;");
        assertTrue(rs.next());
        Object resultObj = rs.getObject("tableEnv");
        assertTrue(resultObj instanceof Geometry);
        Envelope result = ((Geometry) resultObj).getEnvelopeInternal();
        Envelope expected = new Envelope(-5, 99, -21, 124);
        assertEquals(expected.getMinX(), result.getMinX(), 1e-12);
        assertEquals(expected.getMaxX(), result.getMaxX(), 1e-12);
        assertEquals(expected.getMinY(), result.getMinY(), 1e-12);
        assertEquals(expected.getMaxY(), result.getMaxY(), 1e-12);
        assertFalse(rs.next());
        st.execute("drop table ptClouds");
    }

    @Test
    public void test_NULL_ST_Extent() throws Exception {
        st.execute("drop table if exists ptClouds");
        st.execute("create table ptClouds(id INTEGER PRIMARY KEY AUTO_INCREMENT, the_geom MultiPoint);");
        ResultSet rs = st.executeQuery("select ST_Extent(the_geom) tableEnv from ptClouds;");
        assertTrue(rs.next());
        assertNull(rs.getObject(1));
        assertFalse(rs.next());
        st.execute("drop table ptClouds");
    }

    @Test
    public void test_TableEnvelope() throws Exception {
        st.execute("drop table if exists ptClouds");
        st.execute("create table ptClouds(id INTEGER PRIMARY KEY AUTO_INCREMENT, the_geom MultiPoint);"
                + "insert into ptClouds(the_geom) VALUES (ST_MPointFromText('MULTIPOINT(5 5, 1 2, 3 4, 99 3)',2154)),"
                + "(ST_MPointFromText('MULTIPOINT(-5 12, 11 22, 34 41, 65 124)',2154)),"
                + "(ST_MPointFromText('MULTIPOINT(1 12, 5 -21, 9 41, 32 124)',2154));");
        Envelope result = SFSUtilities.getTableEnvelope(connection, TableLocation.parse("PTCLOUDS"), "");
        Envelope expected = new Envelope(-5, 99, -21, 124);
        assertEquals(expected.getMinX(), result.getMinX(), 1e-12);
        assertEquals(expected.getMaxX(), result.getMaxX(), 1e-12);
        assertEquals(expected.getMinY(), result.getMinY(), 1e-12);
        assertEquals(expected.getMaxY(), result.getMaxY(), 1e-12);
        st.execute("drop table ptClouds");
    }

    @Test
    public void test_ST_IsRectangle() throws Exception {
        st.execute("DROP TABLE IF EXISTS input_table;"
                + "CREATE TABLE input_table(the_geom Polygon);"
                + "INSERT INTO input_table VALUES("
                + "ST_PolyFromText('POLYGON ((0 0, 10 0, 10 5, 0 5, 0 0))', 1)); "
                + "INSERT INTO input_table VALUES("
                + "ST_PolyFromText('POLYGON ((0 0, 10 0, 10 7, 0 5, 0 0))', 1));");
        ResultSet rs = st.executeQuery("SELECT ST_IsRectangle(the_geom) FROM input_table;");
        assertTrue(rs.next());
        assertEquals(true, rs.getBoolean(1));
        assertTrue(rs.next());
        assertEquals(false, rs.getBoolean(1));
        st.execute("DROP TABLE input_table;");
    }

    @Test
    public void test_ST_IsValid() throws Exception {
        st.execute("DROP TABLE IF EXISTS input_table;"
                + "CREATE TABLE input_table(the_geom Polygon);"
                + "INSERT INTO input_table VALUES"
                + "(ST_PolyFromText('POLYGON ((0 0, 10 0, 10 5, 0 5, 0 0))', 1)), "
                + "(ST_PolyFromText('POLYGON ((0 0, 10 0, 10 5, 6 -2, 0 0))', 1)),"
                + "(NULL);");
        ResultSet rs = st.executeQuery("SELECT ST_IsValid(the_geom) FROM input_table;");
        assertTrue(rs.next());
        assertEquals(true, rs.getBoolean(1));
        assertTrue(rs.next());
        assertEquals(false, rs.getBoolean(1));
        assertTrue(rs.next());
        assertEquals(false, rs.getBoolean(1));
        assertFalse(rs.next());
        st.execute("DROP TABLE input_table;");
        rs.close();
        st.close();
    }

    @Test
    public void test_ST_Covers2() throws Exception {
        st.execute("DROP TABLE IF EXISTS input_table;" +
                "CREATE TABLE input_table(smallc POLYGON, bigc POLYGON);" +
                "INSERT INTO input_table VALUES(" +
                "'POLYGON((1 1, 5 1, 5 4, 1 4, 1 1))'::Geometry," +
                "'POLYGON((0 0, 10 0, 10 5, 0 5, 0 0))'::Geometry);");
        ResultSet rs = st.executeQuery(
                "SELECT ST_Covers(smallc, smallc),"
                + "ST_Covers(smallc, bigc),"
                + "ST_Covers(bigc, smallc),"
                + "ST_Covers(bigc, ST_ExteriorRing(bigc)),"
                + "ST_Contains(bigc, ST_ExteriorRing(bigc)) FROM input_table;");
        assertTrue(rs.next());
        assertEquals(true, rs.getBoolean(1));
        assertEquals(false, rs.getBoolean(2));
        assertEquals(true, rs.getBoolean(3));
        assertEquals(true, rs.getBoolean(4));
        assertEquals(false, rs.getBoolean(5));
        st.execute("DROP TABLE input_table;");
    }

    @Test
    public void test_ST_Covers() throws Exception {
        st.execute("DROP TABLE IF EXISTS input_table;"
                + "CREATE TABLE input_table(smallc Polygon, bigc Polygon);"
                + "INSERT INTO input_table VALUES("
                + "ST_Buffer(ST_GeomFromText('POINT(1 2)'), 10),"
                + "ST_Buffer(ST_GeomFromText('POINT(1 2)'), 20));");
        ResultSet rs = st.executeQuery(
                "SELECT ST_Covers(smallc, smallc),"
                + "ST_Covers(smallc, bigc),"
                + "ST_Covers(bigc, smallc),"
                + "ST_Covers(bigc, ST_ExteriorRing(bigc)),"
                + "ST_Contains(bigc, ST_ExteriorRing(bigc)) FROM input_table;");
        assertTrue(rs.next());
        assertEquals(true, rs.getBoolean(1));
        assertEquals(false, rs.getBoolean(2));
        assertEquals(true, rs.getBoolean(3));
        assertEquals(true, rs.getBoolean(4));
        assertEquals(false, rs.getBoolean(5));
        st.execute("DROP TABLE input_table;");
    }

    @Test
    public void test_ST_DWithin() throws Exception {
        st.execute("DROP TABLE IF EXISTS input_table;"
                + "CREATE TABLE input_table(geomA Polygon, geomB Polygon);"
                + "INSERT INTO input_table VALUES("
                + "ST_PolyFromText('POLYGON ((0 0, 10 0, 10 5, 0 5, 0 0))', 1), "
                + "ST_PolyFromText('POLYGON ((12 0, 14 0, 14 6, 12 6, 12 0))', 1));");
        ResultSet rs = st.executeQuery("SELECT ST_DWithin(geomA, geomB, 2.0),"
                + "ST_DWithin(geomA, geomB, 1.0),"
                + "ST_DWithin(geomA, geomB, -1.0),"
                + "ST_DWithin(geomA, geomB, 3.0),"
                + "ST_DWithin(geomA, geomA, -1.0),"
                + "ST_DWithin(geomA, geomA, 0.0),"
                + "ST_DWithin(geomA, geomA, 5000.0) FROM input_table;");
        assertTrue(rs.next());
        assertEquals(true, rs.getBoolean(1));
        assertEquals(false, rs.getBoolean(2));
        assertEquals(false, rs.getBoolean(3));
        assertEquals(true, rs.getBoolean(4));
        assertEquals(false, rs.getBoolean(5));
        assertEquals(true, rs.getBoolean(6));
        assertEquals(true, rs.getBoolean(7));
        st.execute("DROP TABLE input_table;");
    }

    @Test
    public void test_ST_XYZMinMax() throws Exception {
        st.execute("DROP TABLE IF EXISTS input_table;"
                + "CREATE TABLE input_table(line Linestring);"
                + "INSERT INTO input_table VALUES("
                + "ST_LineFromText('LINESTRING(1 2 3, 4 5 6)', 101));");
        ResultSet rs = st.executeQuery(
                "SELECT ST_XMin(line), ST_XMax(line), "
                + "ST_YMin(line), ST_YMax(line),"
                + "ST_ZMin(line), ST_ZMax(line)"
                + " FROM input_table;");
        assertTrue(rs.next());
        assertEquals(1.0, rs.getDouble(1), 0.0);
        assertEquals(4.0, rs.getDouble(2), 0.0);
        assertEquals(2.0, rs.getDouble(3), 0.0);
        assertEquals(5.0, rs.getDouble(4), 0.0);
        assertEquals(3.0, rs.getDouble(5), 0.0);
        assertEquals(6.0, rs.getDouble(6), 0.0);
        st.execute("DROP TABLE input_table;");
    }

    @Test
    public void test_ST_Rotate() throws Exception {
        st.execute("DROP TABLE IF EXISTS input_table;"
                + "CREATE TABLE input_table(geom Geometry);"
                + "INSERT INTO input_table VALUES("
                + "ST_GeomFromText('LINESTRING(1 3, 1 1, 2 1)'));");
        ResultSet rs = st.executeQuery("SELECT ST_Rotate(geom, pi()),"
                + "ST_Rotate(geom, pi() / 3), "
                + "ST_Rotate(geom, pi()/2, 1.0, 1.0), "
                + "ST_Rotate(geom, -pi()/2, ST_GeomFromText('POINT(2 1)')) "
                + "FROM input_table;");
        assertTrue(rs.next());
        assertTrue(((LineString) rs.getObject(1)).equalsExact(
                FACTORY.createLineString(
                new Coordinate[]{new Coordinate(2, 1),
            new Coordinate(2, 3),
            new Coordinate(1, 3)}),
                TOLERANCE));
        assertTrue(((LineString) rs.getObject(2)).equalsExact(
                FACTORY.createLineString(
                new Coordinate[]{
            new Coordinate(
            (1 - 3.0 / 2) * Math.cos(Math.PI / 3) - (3 - 2) * Math.sin(Math.PI / 3) + 3.0 / 2,
            (1 - 3.0 / 2) * Math.sin(Math.PI / 3) + (3 - 2) * Math.cos(Math.PI / 3) + 2),
            new Coordinate(
            (1 - 3.0 / 2) * Math.cos(Math.PI / 3) - (1 - 2) * Math.sin(Math.PI / 3) + 3.0 / 2,
            (1 - 3.0 / 2) * Math.sin(Math.PI / 3) + (1 - 2) * Math.cos(Math.PI / 3) + 2),
            new Coordinate(
            (2 - 3.0 / 2) * Math.cos(Math.PI / 3) - (1 - 2) * Math.sin(Math.PI / 3) + 3.0 / 2,
            (2 - 3.0 / 2) * Math.sin(Math.PI / 3) + (1 - 2) * Math.cos(Math.PI / 3) + 2)}),
                TOLERANCE));
        assertTrue(((LineString) rs.getObject(3)).equalsExact(
                FACTORY.createLineString(
                new Coordinate[]{new Coordinate(-1, 1),
            new Coordinate(1, 1),
            new Coordinate(1, 2)}),
                TOLERANCE));
        assertTrue(((LineString) rs.getObject(4)).equalsExact(
                FACTORY.createLineString(
                new Coordinate[]{new Coordinate(4, 2),
            new Coordinate(2, 2),
            new Coordinate(2, 1)}),
                TOLERANCE));
        st.execute("DROP TABLE input_table;");
    }

    @Test
    public void test_ST_Scale() throws Exception {
        st.execute("DROP TABLE IF EXISTS input_table;"
                + "CREATE TABLE input_table(twoDLine Geometry, threeDLine Geometry);"
                + "INSERT INTO input_table VALUES("
                + "ST_GeomFromText('LINESTRING(1 2, 4 5)'),"
                + "ST_GeomFromText('LINESTRING(1 2 3, 4 5 6)'));");
        ResultSet rs = st.executeQuery("SELECT "
                + "ST_Scale(twoDLine, 0.5, 0.75), ST_Scale(threeDLine, 0.5, 0.75), "
                + "ST_Scale(twoDLine, 0.5, 0.75, 1.2), ST_Scale(threeDLine, 0.5, 0.75, 1.2), "
                + "ST_Scale(twoDLine, 0.0, -1.0, 2.0), ST_Scale(threeDLine, 0.0, -1.0, 2.0) "
                + "FROM input_table;");
        assertTrue(rs.next());
        assertTrue(((LineString) rs.getObject(1)).equalsExact(
                FACTORY.createLineString(new Coordinate[]{
            new Coordinate(0.5, 1.5),
            new Coordinate(2, 3.75)}),
                TOLERANCE));
        assertTrue(((LineString) rs.getObject(2)).equalsExact(
                FACTORY.createLineString(new Coordinate[]{
            new Coordinate(0.5, 1.5, 3),
            new Coordinate(2, 3.75, 6)}),
                TOLERANCE));
        assertTrue(((LineString) rs.getObject(3)).equalsExact(
                FACTORY.createLineString(new Coordinate[]{
            new Coordinate(0.5, 1.5),
            new Coordinate(2, 3.75)}),
                TOLERANCE));
        assertTrue(((LineString) rs.getObject(4)).equalsExact(
                FACTORY.createLineString(new Coordinate[]{
            new Coordinate(0.5, 1.5, 3.6),
            new Coordinate(2, 3.75, 7.2)}),
                TOLERANCE));
        assertTrue(((LineString) rs.getObject(5)).equalsExact(
                FACTORY.createLineString(new Coordinate[]{
            new Coordinate(0, -2),
            new Coordinate(0, -5)}),
                TOLERANCE));
        assertTrue(((LineString) rs.getObject(6)).equalsExact(
                FACTORY.createLineString(new Coordinate[]{
            new Coordinate(0, -2, 6),
            new Coordinate(0, -5, 12)}),
                TOLERANCE));
    }

    @Test
    public void test_ST_3DLength() throws Exception {
        st.execute("DROP TABLE IF EXISTS input_table;"
                + "CREATE TABLE input_table(geom Geometry);"
                + "INSERT INTO input_table VALUES"
                + "(ST_GeomFromText('LINESTRING(1 4, 15 7, 16 17)',2249)),"
                + "(ST_GeomFromText('LINESTRING(1 4 3, 15 7 9, 16 17 22)',2249)),"
                + "(ST_GeomFromText('MULTILINESTRING((1 4 3, 15 7 9, 16 17 22),"
                + "(0 0 0, 1 0 0, 1 2 0, 0 2 1))',2249)),"
                + "(ST_GeomFromText('POLYGON((1 1, 3 1, 3 2, 1 2, 1 1))',2249)),"
                + "(ST_GeomFromText('POLYGON((1 1 -1, 3 1 0, 3 2 1, 1 2 2, 1 1 -1))',2249)),"
                + "(ST_GeomFromText('MULTIPOLYGON(((0 0 0, 3 2 0, 3 2 2, 0 0 2, 0 0 0),"
                + "(-1 1 0, -1 3 0, -1 3 4, -1 1 4, -1 1 0)))',2249)),"
                + "(ST_GeomFromText('GEOMETRYCOLLECTION(LINESTRING(1 4 3, 15 7 9, 16 17 22),"
                + "POLYGON((1 1 -1, 3 1 0, 3 2 1, 1 2 2, 1 1 -1)))',2249));");
        ResultSet rs = st.executeQuery(
                "SELECT ST_3DLength(geom) FROM input_table;");
        assertTrue(rs.next());
        assertEquals(Math.sqrt(205) + Math.sqrt(101), rs.getDouble(1), 0.0);
        assertTrue(rs.next());
        assertEquals(Math.sqrt(241) + Math.sqrt(270), rs.getDouble(1), 0.0);
        assertTrue(rs.next());
        assertEquals(Math.sqrt(241) + Math.sqrt(270) + 3 + Math.sqrt(2), rs.getDouble(1), 0.0);
        assertTrue(rs.next());
        assertEquals(6, rs.getDouble(1), 0.0);
        assertTrue(rs.next());
        assertEquals(Math.sqrt(2) + 2 * Math.sqrt(5) + Math.sqrt(10), rs.getDouble(1), 0.0);
        assertTrue(rs.next());
        assertEquals(16 + 2 * Math.sqrt(13), rs.getDouble(1), 0.0);
        assertTrue(rs.next());
        assertEquals(Math.sqrt(241) + Math.sqrt(270) + Math.sqrt(2) + 2 * Math.sqrt(5)
                + Math.sqrt(10), rs.getDouble(1), 0.0);
        st.execute("DROP TABLE input_table;");
    }
    
    @Test
    public void test_ST_3DLength2() throws Exception {
        ResultSet rs = st.executeQuery("SELECT ST_3DLength('MULTIPOLYGON (((898458.2 6245894.6, 898493.4 6245894.5, 898492.3 6245888.4, 898458.7 6245888.5, 898458.2 6245894.6)))')");
        rs.next();        
        assertEquals(81.11, rs.getDouble(1),0.01);
        rs.close();
    }

    @Test
    public void test_ST_3DLengthEqualsST_LengthFor2DGeometry() throws Exception {
        st.execute("DROP TABLE IF EXISTS input_table;"
                + "CREATE TABLE input_table(geom Geometry);"
                + "INSERT INTO input_table VALUES"
                + "(ST_GeomFromText('LINESTRING(1 4, 15 7, 16 17)',2249)),"
                + "(ST_GeomFromText('POLYGON((1 1, 3 1, 3 2, 1 2, 1 1))',2249));");
        ResultSet rs = st.executeQuery(
                "SELECT ST_Length(geom), ST_3DLength(geom) FROM input_table;");
        assertTrue(rs.next());
        assertEquals(rs.getDouble(1), rs.getDouble(2), 0.0);
        assertTrue(rs.next());
        assertEquals(rs.getDouble(1), rs.getDouble(2), 0.0);
        assertFalse(rs.next());
        st.execute("DROP TABLE input_table;");
    }

    @Test
    public void test_ST_CoordDim() throws Exception {
        st.execute("DROP TABLE IF EXISTS input_table;"
                + "CREATE TABLE input_table(geom Geometry);"
                + "INSERT INTO input_table VALUES("
                + "ST_GeomFromText('POINT(1 2)',1));"
                + "INSERT INTO input_table VALUES("
                + "ST_GeomFromText('LINESTRING(0 0, 1 1 2)',1));"
                + "INSERT INTO input_table VALUES("
                + "ST_GeomFromText('LINESTRING (1 1 1, 2 1 2, 2 2 3, 1 2 4, 1 1 5)',1));"
                + "INSERT INTO input_table VALUES("
                + "ST_GeomFromText('MULTIPOLYGON (((0 0, 1 1, 0 1, 0 0)))',1));");
        ResultSet rs = st.executeQuery(
                "SELECT ST_CoordDim(geom)"
                + " FROM input_table;");
        assertTrue(rs.next());
        assertEquals(2, rs.getInt(1));
        assertTrue(rs.next());
        assertEquals(3, rs.getInt(1));
        assertTrue(rs.next());
        assertEquals(3, rs.getInt(1));
        assertTrue(rs.next());
        assertEquals(2, rs.getInt(1));
        st.execute("DROP TABLE input_table;");
    }

    @Test
    public void test_ST_CompactnessRatio() throws Exception {
        st.execute("DROP TABLE IF EXISTS input_table;"
                + "CREATE TABLE input_table(geom Geometry);"
                + "INSERT INTO input_table VALUES"
                + "(ST_Buffer(ST_GeomFromText('POINT(1 2)'), 10)),"
                + "(ST_GeomFromText(" + POLYGON2D + ")),"
                + "(ST_GeomFromText(" + UNIT_SQUARE + ")),"
                + "(ST_GeomFromText(" + MULTIPOLYGON2D + ")),"
                + "(ST_GeomFromText('POINT(1 2)')),"
                + "(ST_GeomFromText(" + LINESTRING2D + ")),"
                + "(ST_GeomFromText('POLYGON((0 0 0, 3 0 0, 3 2 0, 0 2 1, 0 0 0))'));");
        ResultSet rs = st.executeQuery(
                "SELECT ST_CompactnessRatio(geom) FROM input_table;");
        assertTrue(rs.next());
        // This _is_ a circle.
        assertEquals(1, rs.getDouble(1), 0.01);
        assertTrue(rs.next());
        assertEquals(0.5127681416229469, rs.getDouble(1), 0.0);
        assertTrue(rs.next());
        assertEquals(Math.sqrt(Math.PI) / 2, rs.getDouble(1), 0.0);
        assertTrue(rs.next());
        // For the next three values, the SQL value is NULL but the double
        // value is 0.0.
        assertEquals(0.0, rs.getDouble(1), 0.0);
        assertTrue(rs.next());
        assertEquals(0.0, rs.getDouble(1), 0.0);
        assertTrue(rs.next());
        assertEquals(0.0, rs.getDouble(1), 0.0);
        assertTrue(rs.next());
        // For a 3D geometry, the 2D perimeter and area are used (projection).
        assertEquals(Math.sqrt(6 * Math.PI) / 5, rs.getDouble(1), 0.000000000000001);
        assertFalse(rs.next());
    }

    @Test
    public void test_ST_MakePoint() throws Exception {
        ResultSet rs = st.executeQuery("SELECT ST_MakePoint(1.4, -3.7), "
                + "ST_MakePoint(1.4, -3.7, 6.2);");
        assertTrue(rs.next());
        assertEquals(WKT_READER.read("POINT(1.4 -3.7)"), rs.getObject(1));
        assertEquals(WKT_READER.read("POINT(1.4 -3.7 6.2)"), rs.getObject(2));
        assertFalse(rs.next());
        rs.close();
    }

    @Test
    public void test_ST_MakeEllipse() throws Exception {
        ResultSet rs = st.executeQuery("SELECT "
                + "ST_MakeEllipse(ST_MakePoint(0, 0), 6, 4),"
                + "ST_MakeEllipse(ST_MakePoint(-1, 4), 2, 4),"
                + "ST_MakeEllipse(ST_MakePoint(4, -5), 4, 4),"
                + "ST_Buffer(ST_MakePoint(4, -5), 2);");
        assertTrue(rs.next());
        Polygon ellipse1 = (Polygon) rs.getObject(1);
        final Envelope ellipse1EnvelopeInternal = ellipse1.getEnvelopeInternal();
        assertEquals(101, ellipse1.getCoordinates().length);
        assertTrue(ellipse1EnvelopeInternal.centre().equals2D(new Coordinate(0, 0)));
        assertEquals(6, ellipse1EnvelopeInternal.getWidth(), 0);
        assertEquals(4, ellipse1EnvelopeInternal.getHeight(), 0);
        Polygon ellipse2 = (Polygon) rs.getObject(2);
        final Envelope ellipse2EnvelopeInternal = ellipse2.getEnvelopeInternal();
        assertEquals(101, ellipse2.getCoordinates().length);
        assertTrue(ellipse2EnvelopeInternal.centre().equals2D(new Coordinate(-1, 4)));
        assertEquals(2, ellipse2EnvelopeInternal.getWidth(), 0);
        assertEquals(4, ellipse2EnvelopeInternal.getHeight(), 0);
        Polygon circle = (Polygon) rs.getObject(3);
        final Envelope circleEnvelopeInternal = circle.getEnvelopeInternal();
        assertEquals(101, circle.getCoordinates().length);
        assertTrue(circleEnvelopeInternal.centre().equals2D(new Coordinate(4, -5)));
        assertEquals(4, circleEnvelopeInternal.getWidth(), 0);
        assertEquals(4, circleEnvelopeInternal.getHeight(), 0);
        Polygon bufferCircle = (Polygon) rs.getObject(4);
        // This test shows that the only difference between a circle
        // constructed using ST_MakeEllipse and a circle contructed using
        // ST_Buffer is the number of line segments in the approximation.
        // ST_MakeEllipse is more fine-grained (100 segments rather than 32).
        final Envelope bufferCircleEnvelopeInternal = bufferCircle.getEnvelopeInternal();
        assertEquals(33, bufferCircle.getCoordinates().length);
        assertTrue(bufferCircleEnvelopeInternal.centre().equals2D(circleEnvelopeInternal.centre()));
        assertEquals(circleEnvelopeInternal.getWidth(), bufferCircleEnvelopeInternal.getWidth(), 0);
        assertEquals(circleEnvelopeInternal.getHeight(), bufferCircleEnvelopeInternal.getHeight(), 0);
        assertFalse(rs.next());
        rs.close();
    }

    @Test
    public void test_ST_MakeLine() throws Exception {
        ResultSet rs = st.executeQuery("SELECT "
                + "ST_MakeLine('POINT(1 2 3)'::Geometry, 'POINT(4 5 6)'::Geometry), "
                + "ST_MakeLine('POINT(1 2)'::Geometry, 'POINT(4 5)'::Geometry), "
                + "ST_MakeLine('POINT(1 2)'::Geometry, 'MULTIPOINT(4 5, 12 9)'::Geometry), "
                + "ST_MakeLine('MULTIPOINT(1 2, 17 6)'::Geometry, 'MULTIPOINT(4 5, 7 9, 18 -1)'::Geometry), "
                + "ST_MakeLine('POINT(1 2)'::Geometry, 'POINT(4 5)'::Geometry, 'POINT(7 8)'::Geometry);");
        assertTrue(rs.next());
        assertGeometryEquals("LINESTRING(1 2 3, 4 5 6)", rs.getBytes(1));
        assertGeometryEquals("LINESTRING(1 2, 4 5)", rs.getBytes(2));
        assertGeometryEquals("LINESTRING(1 2, 4 5, 12 9)", rs.getBytes(3));
        assertGeometryEquals("LINESTRING(1 2, 17 6, 4 5, 7 9, 18 -1)", rs.getBytes(4));
        assertGeometryEquals("LINESTRING(1 2, 4 5, 7 8)", rs.getBytes(5));
        assertFalse(rs.next());
        rs = st.executeQuery("SELECT "
                + "ST_MakeLine('MULTIPOINT(1 2, 3 4)'::Geometry);");
        assertTrue(rs.next());
        assertGeometryEquals("LINESTRING(1 2, 3 4)", rs.getBytes(1));
        assertFalse(rs.next());
        st.execute("DROP TABLE IF EXISTS input_table;"
                + "CREATE TABLE input_table(point Point);"
                + "INSERT INTO input_table VALUES"
                + "('POINT(1 2)'::Geometry),"
                + "('POINT(3 4)'::Geometry),"
                + "('POINT(5 6)'::Geometry),"
                + "('POINT(7 8)'::Geometry),"
                + "('POINT(9 10)'::Geometry);");
        rs = st.executeQuery("SELECT ST_MakeLine(ST_Accum(point)) FROM input_table;");
        assertTrue(rs.next());
        assertGeometryEquals("LINESTRING(1 2, 3 4, 5 6, 7 8, 9 10)", rs.getBytes(1));
        assertFalse(rs.next());
        st.execute("DROP TABLE IF EXISTS input_table;"
                + "CREATE TABLE input_table(point Geometry);"
                + "INSERT INTO input_table VALUES"
                + "('POINT(5 5)'::Geometry),"
                + "('MULTIPOINT(1 2, 7 9, 18 -4)'::Geometry),"
                + "('POINT(3 4)'::Geometry),"
                + "('POINT(99 3)'::Geometry);");
        rs = st.executeQuery("SELECT ST_MakeLine(ST_Accum(point)) FROM input_table;");
        assertTrue(rs.next());
        assertGeometryEquals("LINESTRING(5 5, 1 2, 7 9, 18 -4, 3 4, 99 3)", rs.getBytes(1));
        assertFalse(rs.next());
        st.execute("DROP TABLE IF EXISTS input_table;"
                + "CREATE TABLE input_table(multi_point MultiPoint);"
                + "INSERT INTO input_table VALUES"
                + "('MULTIPOINT(5 5, 1 2, 3 4, 99 3)'::Geometry), "
                + "('MULTIPOINT(-5 12, 11 22, 34 41, 65 124)'::Geometry),"
                + "('MULTIPOINT(1 12, 5 -21, 9 41, 32 124)'::Geometry);");
        rs = st.executeQuery("SELECT ST_MakeLine(ST_Accum(multi_point)) FROM input_table;");
        assertTrue(rs.next());
        assertGeometryEquals("LINESTRING(5 5, 1 2, 3 4, 99 3, "
                + "-5 12, 11 22, 34 41, 65 124, "
                + "1 12, 5 -21, 9 41, 32 124)", rs.getBytes(1));
        assertFalse(rs.next());
        rs.close();
        st.execute("DROP TABLE input_table;");
    }
    @Test
    public void test_ST_MakeLineNull() throws Exception {
        ResultSet rs = st.executeQuery("SELECT ST_MakeLine(null, 'POINT(4 5 6)')");
        try {
            assertTrue(rs.next());
            assertNull(rs.getObject(1));
        } finally {
            rs.close();
        }
        rs = st.executeQuery("SELECT ST_MakeLine('POINT(4 5 6)', null)");
        try {
            assertTrue(rs.next());
            assertNull(rs.getObject(1));
        } finally {
            rs.close();
        }
        rs = st.executeQuery("SELECT ST_MakeLine(null, null)");
        try {
            assertTrue(rs.next());
            assertNull(rs.getObject(1));
        } finally {
            rs.close();
        }
        rs = st.executeQuery("SELECT ST_MakeLine(null)");
        try {
            assertTrue(rs.next());
            assertNull(rs.getObject(1));
        } finally {
            rs.close();
        }
    }

    @Test
    public void test_ST_ToMultiPoint() throws Exception {
        st.execute("DROP TABLE IF EXISTS input_table;"
                + "CREATE TABLE input_table(empty_multi_point MultiPoint,"
                + "multi_point MultiPoint, point Point, "
                + "line LineString, "
                + "polygon Polygon, multi_polygon MultiPolygon);"
                + "INSERT INTO input_table VALUES("
                + "ST_GeomFromText('MULTIPOINT EMPTY',2154),"
                + "ST_MPointFromText('MULTIPOINT(5 5, 1 2, 3 4, 99 3)',2154),"
                + "ST_PointFromText('POINT(5 5)',2154),"
                + "ST_LineFromText('LINESTRING(5 5, 1 2, 3 4, 99 3)',2154),"
                + "ST_PolyFromText('POLYGON ((0 0, 10 0, 10 5, 0 5, 0 0))',2154),"
                + "ST_MPolyFromText('MULTIPOLYGON(((28 26,28 0,84 0,84 42,28 26),"
                + "(52 18,66 23,73 9,48 6,52 18)),"
                + "((59 18,67 18,67 13,59 13,59 18)))',2154));");
        ResultSet rs = st.executeQuery("SELECT ST_ToMultiPoint(empty_multi_point), "
                + "ST_ToMultiPoint(multi_point), "
                + "ST_ToMultiPoint(point), "
                + "ST_ToMultiPoint(line), "
                + "ST_ToMultiPoint(polygon), "
                + "ST_ToMultiPoint(multi_polygon) "
                + "FROM input_table;");
        assertTrue(rs.next());
        assertEquals(WKT_READER.read("MULTIPOINT EMPTY"), rs.getObject(1));
        assertEquals(WKT_READER.read("MULTIPOINT(5 5, 1 2, 3 4, 99 3)"), rs.getObject(2));
        assertEquals(WKT_READER.read("MULTIPOINT(5 5)"), rs.getObject(3));
        assertEquals(WKT_READER.read("MULTIPOINT(5 5, 1 2, 3 4, 99 3)"), rs.getObject(4));
        assertEquals(WKT_READER.read("MULTIPOINT(0 0, 10 0, 10 5, 0 5, 0 0)"), rs.getObject(5));
        assertEquals(WKT_READER.read("MULTIPOINT(28 26,28 0,84 0,84 42,28 26,"
                + "52 18,66 23,73 9,48 6,52 18,"
                + "59 18,67 18,67 13,59 13,59 18)"), rs.getObject(6));
        assertFalse(rs.next());
        st.execute("DROP TABLE input_table;");
    }

    @Test
    public void test_ST_ToMultiLine() throws Exception {
        st.execute("DROP TABLE IF EXISTS input_table;"
                + "CREATE TABLE input_table("
                + "point Point,"
                + "empty_line_string LineString,"
                + "line LineString, "
                + "polygon Polygon, "
                + "polygon_with_holes Polygon, "
                + "multi_polygon MultiPolygon,"
                + "collection Geometry);"
                + "INSERT INTO input_table VALUES("
                + "ST_PointFromText('POINT(2 4)',2154),"
                + "ST_GeomFromText('LINESTRING EMPTY',2154),"
                + "ST_LineFromText('LINESTRING(5 5, 1 2, 3 4, 99 3)',2154),"
                + "ST_PolyFromText('POLYGON ((0 0, 10 0, 10 5, 0 5, 0 0))',2154),"
                + "ST_PolyFromText('POLYGON ((0 0, 10 0, 10 5, 0 5, 0 0),"
                + "(1 1, 2 1, 2 4, 1 4, 1 1))',2154),"
                + "ST_MPolyFromText('MULTIPOLYGON(((28 26,28 0,84 0,84 42,28 26),"
                + "(52 18,66 23,73 9,48 6,52 18)),"
                + "((59 18,67 18,67 13,59 13,59 18)))',2154),"
                + "ST_GeomFromText('GEOMETRYCOLLECTION(LINESTRING(1 4 3, 15 7 9, 16 17 22),"
                + "POLYGON((1 1 -1, 3 1 0, 3 2 1, 1 2 2, 1 1 -1)))'));");
        ResultSet rs = st.executeQuery("SELECT "
                + "ST_ToMultiLine(point), "
                + "ST_ToMultiLine(empty_line_string), "
                + "ST_ToMultiLine(line), "
                + "ST_ToMultiLine(polygon), "
                + "ST_ToMultiLine(polygon_with_holes), "
                + "ST_ToMultiLine(multi_polygon), "
                + "ST_ToMultiLine(collection)"
                + "FROM input_table;");
        assertTrue(rs.next());
        assertTrue(((MultiLineString) rs.getObject(1)).isEmpty());
        assertTrue(((MultiLineString) rs.getObject(2)).isEmpty());
        assertTrue(WKT_READER.read("MULTILINESTRING((5 5, 1 2, 3 4, 99 3))").equalsExact(
                (MultiLineString) rs.getObject(3), TOLERANCE));
        assertTrue(WKT_READER.read("MULTILINESTRING((0 0, 10 0, 10 5, 0 5, 0 0))").equalsExact(
                (MultiLineString) rs.getObject(4), TOLERANCE));
        assertTrue(WKT_READER.read("MULTILINESTRING((0 0, 10 0, 10 5, 0 5, 0 0),"
                + "(1 1, 2 1, 2 4, 1 4, 1 1))").equalsExact(
                (MultiLineString) rs.getObject(5), TOLERANCE));
        assertTrue(WKT_READER.read("MULTILINESTRING((28 26,28 0,84 0,84 42,28 26),"
                + "(52 18,66 23,73 9,48 6,52 18),"
                + "(59 18,67 18,67 13,59 13,59 18))").equalsExact(
                (MultiLineString) rs.getObject(6), TOLERANCE));
        assertTrue(WKT_READER.read("MULTILINESTRING((1 4 3, 15 7 9, 16 17 22),"
                + "(1 1 -1, 3 1 0, 3 2 1, 1 2 2, 1 1 -1))").equalsExact(
                (MultiLineString) rs.getObject(7), TOLERANCE));
        assertFalse(rs.next());
        st.execute("DROP TABLE input_table;");
    }

    @Test
    public void test_ST_Holes() throws Exception {
        st.execute("DROP TABLE IF EXISTS input_table;"
                + "CREATE TABLE input_table(empty_line_string LineString,"
                + "line LineString, "
                + "polygon Polygon, "
                + "polygon_with_holes Polygon, "
                + "collection Geometry);"
                + "INSERT INTO input_table VALUES("
                + "ST_GeomFromText('LINESTRING EMPTY',2154),"
                + "ST_LineFromText('LINESTRING(5 5, 1 2, 3 4, 99 3)',2154),"
                + "ST_PolyFromText('POLYGON ((0 0, 10 0, 10 5, 0 5, 0 0))',2154),"
                + "ST_PolyFromText('POLYGON ((0 0, 10 0, 10 5, 0 5, 0 0),"
                + "(1 1, 2 1, 2 4, 1 4, 1 1))',2154),"
                + "ST_GeomFromText('GEOMETRYCOLLECTION(POLYGON ((0 0, 10 0, 10 5, 0 5, 0 0),"
                + "(1 1, 2 1, 2 4, 1 4, 1 1)),"
                + "POLYGON ((11 6, 14 6, 14 9, 11 9, 11 6),"
                + "(12 7, 14 7, 14 8, 12 8, 12 7)))'));");
        ResultSet rs = st.executeQuery("SELECT ST_Holes(empty_line_string), "
                + "ST_Holes(line), "
                + "ST_Holes(polygon), "
                + "ST_Holes(polygon_with_holes), "
                + "ST_Holes(collection)"
                + "FROM input_table;");
        assertTrue(rs.next());
        assertTrue(((GeometryCollection) rs.getObject(1)).isEmpty());
        assertTrue(((GeometryCollection) rs.getObject(2)).isEmpty());
        assertTrue(((GeometryCollection) rs.getObject(3)).isEmpty());
        assertTrue(WKT_READER.read("GEOMETRYCOLLECTION(POLYGON((1 1, 2 1, 2 4, 1 4, 1 1)))")
                .equalsExact((GeometryCollection) rs.getObject(4), TOLERANCE));
        assertTrue(WKT_READER.read("GEOMETRYCOLLECTION(POLYGON((1 1, 2 1, 2 4, 1 4, 1 1)),"
                + "POLYGON((12 7, 14 7, 14 8, 12 8, 12 7)))")
                .equalsExact((GeometryCollection) rs.getObject(5), TOLERANCE));
        assertFalse(rs.next());
        st.execute("DROP TABLE input_table;");
    }

    @Test
    public void test_ST_ToMultiSegments() throws Exception {
        st.execute("DROP TABLE IF EXISTS input_table;"
                + "CREATE TABLE input_table("
                + "point Point,"
                + "empty_line_string LineString,"
                + "line LineString, "
                + "multi_line MultiLineString, "
                + "polygon Polygon, "
                + "polygon_with_holes Polygon, "
                + "collection Geometry);"
                + "INSERT INTO input_table VALUES("
                + "ST_PointFromText('POINT(5 5)', 2154),"
                + "ST_GeomFromText('LINESTRING EMPTY',2154),"
                + "ST_LineFromText('LINESTRING(5 5, 1 2, 3 4, 99 3)',2154),"
                + "ST_GeomFromText('MULTILINESTRING((1 4 3, 15 7 9, 16 17 22),"
                + "(0 0 0, 1 0 0, 1 2 0, 0 2 1))',2249),"
                + "ST_PolyFromText('POLYGON ((0 0, 10 0, 10 5, 0 5, 0 0))',2154),"
                + "ST_PolyFromText('POLYGON ((0 0, 10 0, 10 5, 0 5, 0 0),"
                + "(1 1, 2 1, 2 4, 1 4, 1 1),"
                + "(7 1, 8 1, 8 3, 7 3, 7 1))',2154),"
                + "ST_GeomFromText('GEOMETRYCOLLECTION(POLYGON ((0 0, 10 0, 10 5, 0 5, 0 0),"
                + "(1 1, 2 1, 2 4, 1 4, 1 1),"
                + "(7 1, 8 1, 8 3, 7 3, 7 1)),"
                + "POINT(2 3),"
                + "LINESTRING (8 7, 9 5, 11 3))'));");
        ResultSet rs = st.executeQuery("SELECT "
                + "ST_ToMultiSegments(point), "
                + "ST_ToMultiSegments(empty_line_string), "
                + "ST_ToMultiSegments(line), "
                + "ST_ToMultiSegments(multi_line), "
                + "ST_ToMultiSegments(polygon), "
                + "ST_ToMultiSegments(polygon_with_holes), "
                + "ST_ToMultiSegments(collection)"
                + "FROM input_table;");
        assertTrue(rs.next());
        assertTrue(((MultiLineString) rs.getObject(1)).isEmpty());
        assertTrue(((MultiLineString) rs.getObject(2)).isEmpty());
        assertTrue(WKT_READER.read("MULTILINESTRING((5 5, 1 2), (1 2, 3 4), (3 4, 99 3))")
                .equalsExact((MultiLineString) rs.getObject(3), TOLERANCE));
        assertTrue(WKT_READER.read("MULTILINESTRING((1 4 3, 15 7 9), (15 7 9, 16 17 22),"
                + "(0 0 0, 1 0 0), (1 0 0, 1 2 0), (1 2 0, 0 2 1))")
                .equalsExact((MultiLineString) rs.getObject(4), TOLERANCE));
        assertTrue(WKT_READER.read("MULTILINESTRING((0 0, 10 0), (10 0, 10 5), (10 5, 0 5), (0 5, 0 0))")
                .equalsExact((MultiLineString) rs.getObject(5), TOLERANCE));
        assertTrue(WKT_READER.read("MULTILINESTRING((0 0, 10 0), (10 0, 10 5), (10 5, 0 5), (0 5, 0 0),"
                + "(1 1, 2 1), (2 1, 2 4), (2 4, 1 4), (1 4, 1 1),"
                + "(7 1, 8 1), (8 1, 8 3), (8 3, 7 3), (7 3, 7 1))")
                .equalsExact((MultiLineString) rs.getObject(6), TOLERANCE));
        assertTrue(WKT_READER.read("MULTILINESTRING((0 0, 10 0), (10 0, 10 5), (10 5, 0 5), (0 5, 0 0),"
                + "(1 1, 2 1), (2 1, 2 4), (2 4, 1 4), (1 4, 1 1),"
                + "(7 1, 8 1), (8 1, 8 3), (8 3, 7 3), (7 3, 7 1),"
                + "(8 7, 9 5), (9 5, 11 3))")
                .equalsExact((MultiLineString) rs.getObject(7), TOLERANCE));
        assertFalse(rs.next());
        st.execute("DROP TABLE input_table;");
    }

    @Test
    public void test_ST_FurthestCoordinate() throws Exception {
        // 5
        //
        // +---------+
        // | |
        // | |
        // 234
        // | |
        // | |
        // 1---------+
        st.execute("DROP TABLE IF EXISTS input_table;"
                + "CREATE TABLE input_table(point Point);"
                + "INSERT INTO input_table VALUES"
                + "(ST_GeomFromText('POINT(0 0)')),"
                + "(ST_GeomFromText('POINT(4 2.5)')),"
                + "(ST_GeomFromText('POINT(5 2.5)')),"
                + "(ST_GeomFromText('POINT(6 2.5)')),"
                + "(ST_GeomFromText('POINT(5 7)'));");
        ResultSet rs = st.executeQuery("SELECT ST_FurthestCoordinate(point, "
                + "ST_GeomFromText('POLYGON((0 0, 10 0, 10 5, 0 5, 0 0))')) "
                + "FROM input_table;");
        assertTrue(rs.next());
        assertTrue(((Point) rs.getObject(1)).
                equalsTopo(WKT_READER.read("POINT(10 5)")));
        assertTrue(rs.next());
        assertTrue(((MultiPoint) rs.getObject(1)).
                equalsTopo(WKT_READER.read("MULTIPOINT((10 0), (10 5))")));
        assertTrue(rs.next());
        assertTrue(((MultiPoint) rs.getObject(1)).
                equalsTopo(WKT_READER.read("MULTIPOINT((0 0), (10 0), (10 5), (0 5))")));
        assertTrue(rs.next());
        assertTrue(((MultiPoint) rs.getObject(1)).
                equalsTopo(WKT_READER.read("MULTIPOINT((0 0), (0 5))")));
        assertTrue(rs.next());
        assertTrue(((MultiPoint) rs.getObject(1)).
                equalsTopo(WKT_READER.read("MULTIPOINT((0 0), (10 0))")));
        assertFalse(rs.next());
        rs.close();
        st.execute("DROP TABLE input_table;");
    }

    @Test
    public void test_ST_ClosestCoordinate() throws Exception {
        // 5
        //
        // +---------+
        // | |
        // | |
        // 234
        // | |
        // | |
        // 1---------+
        st.execute("DROP TABLE IF EXISTS input_table;"
                + "CREATE TABLE input_table(point Point);"
                + "INSERT INTO input_table VALUES"
                + "(ST_GeomFromText('POINT(0 0)')),"
                + "(ST_GeomFromText('POINT(4 2.5)')),"
                + "(ST_GeomFromText('POINT(5 2.5)')),"
                + "(ST_GeomFromText('POINT(6 2.5)')),"
                + "(ST_GeomFromText('POINT(5 7)'));");
        ResultSet rs = st.executeQuery("SELECT ST_ClosestCoordinate(point, "
                + "ST_GeomFromText('POLYGON((0 0, 10 0, 10 5, 0 5, 0 0))')) "
                + "FROM input_table;");
        assertTrue(rs.next());
        assertTrue(((Point) rs.getObject(1)).
                equalsTopo(WKT_READER.read("POINT(0 0)")));
        assertTrue(rs.next());
        assertTrue(((MultiPoint) rs.getObject(1)).
                equalsTopo(WKT_READER.read("MULTIPOINT((0 0), (0 5))")));
        assertTrue(rs.next());
        assertTrue(((MultiPoint) rs.getObject(1)).
                equalsTopo(WKT_READER.read("MULTIPOINT((0 0), (10 0), (10 5), (0 5))")));
        assertTrue(rs.next());
        assertTrue(((MultiPoint) rs.getObject(1)).
                equalsTopo(WKT_READER.read("MULTIPOINT((10 0), (10 5))")));
        assertTrue(rs.next());
        assertTrue(((MultiPoint) rs.getObject(1)).
                equalsTopo(WKT_READER.read("MULTIPOINT((0 5), (10 5))")));
        assertFalse(rs.next());
        rs.close();
        st.execute("DROP TABLE input_table;");
    }

    @Test
    public void test_ST_LocateAlong() throws Exception {
        st.execute("DROP TABLE IF EXISTS input_table;"
                + "CREATE TABLE input_table(geom Geometry);"
                + "INSERT INTO input_table VALUES"
                + "(ST_GeomFromText('LINESTRING(100 300, 400 300, 400 100)')),"
                + "(ST_GeomFromText('POLYGON((100 100, 400 100, 400 300, 100 300, 100 100),"
                + "(150 130, 200 130, 200 220, 150 130))')),"
                + "(ST_GeomFromText('GEOMETRYCOLLECTION(LINESTRING(100 300, 400 300, 400 100), "
                + "POLYGON((100 100, 400 100, 400 300, 100 300, 100 100)))'));");
        ResultSet rs = st.executeQuery("SELECT "
                + "ST_LocateAlong(geom, 0.5, 10),"
                + "ST_LocateAlong(geom, 0.5, -10),"
                + "ST_LocateAlong(geom, 0.3, 10),"
                + "ST_LocateAlong(geom, 0.0, 10),"
                + "ST_LocateAlong(geom, 1.0, 10),"
                + "ST_LocateAlong(geom, 2.0, 10),"
                + "ST_LocateAlong(geom, -1.0, 10) "
                + "FROM input_table;");
        assertTrue(rs.next());
        assertTrue(((MultiPoint) rs.getObject(1)).
                equalsTopo(WKT_READER.read("MULTIPOINT((250 310), (410 200))")));
        assertTrue(((MultiPoint) rs.getObject(2)).
                equalsTopo(WKT_READER.read("MULTIPOINT((250 290), (390 200))")));
        assertTrue(((MultiPoint) rs.getObject(3)).
                equalsTopo(WKT_READER.read("MULTIPOINT((190 310), (410 240))")));
        assertTrue(((MultiPoint) rs.getObject(4)).
                equalsTopo(WKT_READER.read("MULTIPOINT((100 310), (410 300))")));
        assertTrue(((MultiPoint) rs.getObject(5)).
                equalsTopo(WKT_READER.read("MULTIPOINT((400 310), (410 100))")));
        assertTrue(((MultiPoint) rs.getObject(6)).
                equalsTopo(WKT_READER.read("MULTIPOINT((700 310), (410 -100))")));
        assertTrue(((MultiPoint) rs.getObject(7)).
                equalsTopo(WKT_READER.read("MULTIPOINT((-200 310), (410 500))")));
        assertTrue(rs.next());
        assertTrue(((MultiPoint) rs.getObject(1)).
                equalsTopo(WKT_READER.read("MULTIPOINT((250 110), (250 290), (110 200), (390 200))")));
        assertTrue(((MultiPoint) rs.getObject(2)).
                equalsTopo(WKT_READER.read("MULTIPOINT((250 90), (250 310), (90 200), (410 200))")));
        assertTrue(((MultiPoint) rs.getObject(3)).
                equalsTopo(WKT_READER.read("MULTIPOINT((190 110), (310 290), (110 240), (390 160))")));
        assertTrue(((MultiPoint) rs.getObject(4)).
                equalsTopo(WKT_READER.read("MULTIPOINT((100 110), (390 100), (400 290), (110 300))")));
        assertTrue(((MultiPoint) rs.getObject(5)).
                equalsTopo(WKT_READER.read("MULTIPOINT((400 110), (390 300), (100 290), (110 100))")));
        assertTrue(((MultiPoint) rs.getObject(6)).
                equalsTopo(WKT_READER.read("MULTIPOINT((700 110), (390 500), (-200 290), (110 -100))")));
        assertTrue(((MultiPoint) rs.getObject(7)).
                equalsTopo(WKT_READER.read("MULTIPOINT((-200 110), (390 -100), (700 290), (110 500))")));
        assertTrue(rs.next());
        assertTrue(((MultiPoint) rs.getObject(1)).
                equalsTopo(WKT_READER.read("MULTIPOINT((250 110), (250 290), (110 200), (390 200), "
                + "(250 310), (410 200))")));
        assertTrue(((MultiPoint) rs.getObject(2)).
                equalsTopo(WKT_READER.read("MULTIPOINT((250 90), (250 310), (90 200), (410 200), "
                + "(250 290), (390 200))")));
        assertTrue(((MultiPoint) rs.getObject(3)).
                equalsTopo(WKT_READER.read("MULTIPOINT((190 110), (310 290), (110 240), (390 160), "
                + "(190 310), (410 240))")));
        assertTrue(((MultiPoint) rs.getObject(4)).
                equalsTopo(WKT_READER.read("MULTIPOINT((100 110), (390 100), (400 290), (110 300), "
                + "(100 310), (410 300))")));
        assertTrue(((MultiPoint) rs.getObject(5)).
                equalsTopo(WKT_READER.read("MULTIPOINT((400 110), (390 300), (100 290), (110 100), "
                + "(400 310), (410 100))")));
        assertTrue(((MultiPoint) rs.getObject(6)).
                equalsTopo(WKT_READER.read("MULTIPOINT((700 110), (390 500), (-200 290), (110 -100), "
                + "(700 310), (410 -100))")));
        assertTrue(((MultiPoint) rs.getObject(7)).
                equalsTopo(WKT_READER.read("MULTIPOINT((-200 110), (390 -100), (700 290), (110 500), "
                + "(-200 310), (410 500))")));
        assertFalse(rs.next());
        rs.close();
        st.execute("DROP TABLE input_table;");
    }
    
     @Test
    public void test_ST_LocateAlong2() throws Exception {
        ResultSet rs = st.executeQuery("SELECT ST_LocateAlong('LINESTRING ( 76 194, 181 175 )'::GEOMETRY, 1.1, 0);");
        rs.next();
        assertEquals("MULTIPOINT ((191.5 173.1))",
                rs.getString(1));
        rs.close();
    }

    @Test
    public void test_ST_ClosestPoint() throws Exception {
        // 5
        //
        // +---------+
        // | |
        // | |
        // 234
        // | |
        // | |
        // 1---------+
        st.execute("DROP TABLE IF EXISTS input_table;"
                + "CREATE TABLE input_table(point Point);"
                + "INSERT INTO input_table VALUES"
                + "(ST_GeomFromText('POINT(0 0)')),"
                + "(ST_GeomFromText('POINT(4 2.5)')),"
                + "(ST_GeomFromText('POINT(5 2.5)')),"
                + "(ST_GeomFromText('POINT(6 2.5)')),"
                + "(ST_GeomFromText('POINT(5 7)'));");
        ResultSet rs = st.executeQuery("SELECT "
                + // All points except (5 7) are contained inside the polygon.
                "ST_ClosestPoint("
                + " ST_GeomFromText('POLYGON((0 0, 10 0, 10 5, 0 5, 0 0))'),"
                + " point),"
                + // Only (0 0) intersects the linestring.
                "ST_ClosestPoint("
                + " ST_GeomFromText('LINESTRING(0 0, 10 0, 10 5, 0 5, 0 0)'),"
                + " point),"
                + // The closest point on a point to another geometry is always
                // the point itself.
                "ST_Equals("
                + " ST_ClosestPoint("
                + " point,"
                + " ST_GeomFromText('LINESTRING(0 0, 10 0, 10 5, 0 5, 0 0)')),"
                + " point)"
                + "FROM input_table;");
        assertTrue(rs.next());
        assertTrue(((Point) rs.getObject(1)).
                equalsTopo(WKT_READER.read("POINT(0 0)")));
        assertTrue(((Point) rs.getObject(2)).
                equalsTopo(WKT_READER.read("POINT(0 0)")));
        assertEquals(true, rs.getBoolean(3));
        assertTrue(rs.next());
        assertTrue(((Point) rs.getObject(1)).
                equalsTopo(WKT_READER.read("POINT(4 2.5)")));
        assertTrue(((Point) rs.getObject(2)).
                equalsTopo(WKT_READER.read("POINT(4 0)")));
        assertEquals(true, rs.getBoolean(3));
        assertTrue(rs.next());
        assertTrue(((Point) rs.getObject(1)).
                equalsTopo(WKT_READER.read("POINT(5 2.5)")));
        assertTrue(((Point) rs.getObject(2)).
                equalsTopo(WKT_READER.read("POINT(5 0)")));
        assertEquals(true, rs.getBoolean(3));
        assertTrue(rs.next());
        assertTrue(((Point) rs.getObject(1)).
                equalsTopo(WKT_READER.read("POINT(6 2.5)")));
        assertTrue(((Point) rs.getObject(2)).
                equalsTopo(WKT_READER.read("POINT(6 0)")));
        assertEquals(true, rs.getBoolean(3));
        assertTrue(rs.next());
        assertTrue(((Point) rs.getObject(1)).
                equalsTopo(WKT_READER.read("POINT(5 5)")));
        assertTrue(((Point) rs.getObject(2)).
                equalsTopo(WKT_READER.read("POINT(5 5)")));
        assertEquals(true, rs.getBoolean(3));
        assertFalse(rs.next());
        // In this example, there are infinitely many closest points, but
        // ST_ClosestPoint returns the first one it finds. (The polygon listed
        // as the second parameter remains the same, but its coordinates are
        // listed in a different order).
        //
        // +---------+
        // | | |
        // | | |\
        // | | | \
        // | | \_\
        // +---------+ \\
        //
        rs = st.executeQuery("SELECT "
                + "ST_ClosestPoint("
                + " ST_GeomFromText('POLYGON((0 0, 10 0, 10 5, 0 5, 0 0))'),"
                + " ST_GeomFromText('POLYGON((13 2, 15 0, 13 4, 13 2))')),"
                + "ST_ClosestPoint("
                + " ST_GeomFromText('POLYGON((0 0, 10 0, 10 5, 0 5, 0 0))'),"
                + " ST_GeomFromText('POLYGON((13 4, 13 2, 15 0, 13 4))'));");
        assertTrue(rs.next());
        assertTrue(((Point) rs.getObject(1)).
                equalsTopo(WKT_READER.read("POINT(10 2)")));
        assertTrue(((Point) rs.getObject(2)).
                equalsTopo(WKT_READER.read("POINT(10 4)")));
        assertFalse(rs.next());
        rs.close();
        st.execute("DROP TABLE input_table;");
    }

    @Test
    public void test_ST_ClosestPoint2() throws Exception {
        // This unit test shows that the point returned by ST_ClosestPoint
        // depends on the orientations of geometries A and B. If they have the
        // same orientation, the point returned is the first point found in A.
        // If they have opposite orientation, the point returned is the point
        // of A closest to the first point found in B.
        //
        // + +
        // a| |b
        // + +
        //
        final String a = "'LINESTRING(0 0, 0 1))'";
        final String aReversed = "'LINESTRING(0 1, 0 0))'";
        final String b = "'LINESTRING(1 0, 1 1))'";
        final String bReversed = "'LINESTRING(1 1, 1 0))'";
        ResultSet rs = st.executeQuery("SELECT "
                + "ST_ClosestPoint("
                + " ST_GeomFromText(" + a + "),"
                + " ST_GeomFromText(" + b + ")),"
                + "ST_ClosestPoint("
                + " ST_GeomFromText(" + a + "),"
                + " ST_GeomFromText(" + bReversed + ")),"
                + "ST_ClosestPoint("
                + " ST_GeomFromText(" + aReversed + "),"
                + " ST_GeomFromText(" + b + ")),"
                + "ST_ClosestPoint("
                + " ST_GeomFromText(" + aReversed + "),"
                + " ST_GeomFromText(" + bReversed + ")),"
                + "ST_ClosestPoint("
                + " ST_GeomFromText(" + b + "),"
                + " ST_GeomFromText(" + a + ")),"
                + "ST_ClosestPoint("
                + " ST_GeomFromText(" + bReversed + "),"
                + " ST_GeomFromText(" + a + ")),"
                + "ST_ClosestPoint("
                + " ST_GeomFromText(" + b + "),"
                + " ST_GeomFromText(" + aReversed + ")),"
                + "ST_ClosestPoint("
                + " ST_GeomFromText(" + bReversed + "),"
                + " ST_GeomFromText(" + aReversed + "));");
        assertTrue(rs.next());
        assertTrue(((Point) rs.getObject(1)).
                equalsTopo(WKT_READER.read("POINT(0 0)")));
        assertTrue(((Point) rs.getObject(2)).
                equalsTopo(WKT_READER.read("POINT(0 1)")));
        assertTrue(((Point) rs.getObject(3)).
                equalsTopo(WKT_READER.read("POINT(0 0)")));
        assertTrue(((Point) rs.getObject(4)).
                equalsTopo(WKT_READER.read("POINT(0 1)")));
        assertTrue(((Point) rs.getObject(5)).
                equalsTopo(WKT_READER.read("POINT(1 0)")));
        assertTrue(((Point) rs.getObject(6)).
                equalsTopo(WKT_READER.read("POINT(1 0)")));
        assertTrue(((Point) rs.getObject(7)).
                equalsTopo(WKT_READER.read("POINT(1 1)")));
        assertTrue(((Point) rs.getObject(8)).
                equalsTopo(WKT_READER.read("POINT(1 1)")));
        assertFalse(rs.next());
        rs.close();
    }    
   
    
    @Test
    public void test_ST_DelaunayNullValue() throws Exception {
        ResultSet rs = st.executeQuery("SELECT ST_Delaunay(null);");
        rs.next();
        assertTrue(rs.getObject(1)==null);
        rs.close();
    }

    @Test
    public void test_ST_DelaunayWithPoints1() throws Exception {
        ResultSet rs = st.executeQuery("SELECT ST_Delaunay('MULTIPOINT ((0 0 1), (10 0 1), (10 10 1))'::GEOMETRY);");
        rs.next();
        assertGeometryEquals("MULTIPOLYGON (((0 0 1, 10 0 1, 10 10 1, 0 0 1)))",rs.getBytes(1));
        rs.close();
    }

    @Test
    public void test_ST_DelaunayWithPoints2() throws Exception {
        ResultSet rs = st.executeQuery("SELECT ST_Delaunay('MULTIPOINT ((0 0 1), (10 0 1), (10 10 1), (5 5 1))'::GEOMETRY);");
        rs.next();
        assertGeometryEquals("MULTIPOLYGON(((0 0 1, 10 0 1, 5 5 1, 0 0 1)),  ((10 0 1, 5 5 1, 10 10 1, 10 0 1)))",  rs.getBytes(1));
        rs.close();
    }
    
    @Test
    public void test_ST_DelaunayWithCollection() throws Exception {
        ResultSet rs = st.executeQuery("SELECT ST_Delaunay('GEOMETRYCOLLECTION (POLYGON ((150 380 1, 110 230 1, 180 190 1, 230 300 1, 320 280 1, 320 380 1, 150 380 1)),"
                + "  LINESTRING (70 330 1, 280 220 1))'::GEOMETRY);");
        rs.next();
        assertGeometryEquals("MULTIPOLYGON (((70 330 1, 110 230 1, 150 380 1, 70 330 1)), ((110 230 1, 230 300 1, 180 190 1, 110 230 1)), ((110 230 1, 230 300 1, 150 380 1, 110 230 1)), ((180 190 1, 230 300 1, 280 220 1, 180 190 1)), ((280 220 1, 230 300 1, 320 280 1, 280 220 1)), ((230 300 1, 320 380 1, 320 280 1, 230 300 1)), ((230 300 1, 320 380 1, 150 380 1, 230 300 1))) ", rs.getBytes(1));
        rs.close();
    }

    @Test
    public void test_ST_DelaunayWithLines() throws Exception {
        ResultSet rs = st.executeQuery("SELECT ST_Delaunay('MULTILINESTRING ((1.1 8 1, 8 8 1), (2 3.1 1, 8 5.1 1))'::GEOMETRY);");
        rs.next();
        assertGeometryEquals("MULTIPOLYGON (((1.1 8 1, 2 3.1 1, 8 5.1 1, 1.1 8 1)), ((8 5.1 1, 1.1 8 1, 8 8 1, 8 5.1 1)))", rs.getBytes(1));
        rs.close();
    }

    @Test
    public void test_ST_DelaunayAsMultiPolygon() throws Exception {
        ResultSet rs = st.executeQuery("SELECT ST_Delaunay('POLYGON ((1.1 9 1, 1.1 3 1, 5.1 1.1 1, 9.5 6.4 1, 8.8 9.9 1, 5 8 1, 1.1 9 1))'::GEOMETRY, 0);");
        rs.next();
        assertGeometryEquals("MULTIPOLYGON(((1.1 3 1, 5 8 1, 1.1 9 1, 1.1 3 1)),   ((1.1 3 1, 5 8 1, 5.1 1.1 1, 1.1 3 1)),  ((5 8 1, 9.5 6.4 1, 5.1 1.1 1, 5 8 1)),  ((5 8 1, 1.1 9 1, 8.8 9.9 1, 5 8 1)),  ((5 8 1, 9.5 6.4 1, 8.8 9.9 1, 5 8 1)))",  rs.getBytes(1));
        rs.close();
    }

    @Test
    public void test_ST_DelaunayAsMultiLineString() throws Exception {
        ResultSet rs = st.executeQuery("SELECT ST_Delaunay('POLYGON ((1.1 9 1, 1.1 3 1, 5.1 1.1 1, 9.5 6.4 1, 8.8 9.9 1, 5 8 1, 1.1 9 1))'::GEOMETRY, 1);");
        rs.next();
        assertGeometryEquals("MULTILINESTRING((1.1 3 1, 1.1 9 1), (1.1 3 1, 5 8 1),  (1.1 9 1, 5 8 1), (1.1 3 1, 5.1 1.1 1),  (5 8 1, 5.1 1.1 1), (5 8 1, 9.5 6.4 1),  (5 8 1, 8.8 9.9 1), (1.1 9 1, 8.8 9.9 1),(5.1 1.1 1, 9.5 6.4 1),  (8.8 9.9 1, 9.5 6.4 1))",rs.getBytes(1));
        rs.close();
    }
    
    
    @Test
    public void test_ST_ConstrainedDelaunayNullValue() throws Exception {
        ResultSet rs = st.executeQuery("SELECT ST_ConstrainedDelaunay(null);");
        rs.next();
        assertTrue(rs.getObject(1)==null);
        rs.close();
    }
    
    @Test
    public void test_ST_ConstrainedDelaunayWithPoints() throws Exception {
        ResultSet rs = st.executeQuery("SELECT ST_ConstrainedDelaunay('MULTIPOINT ((0 0 1), (10 0 1), (10 10 1), (5 5 1))'::GEOMETRY);");
        rs.next();
        assertGeometryEquals("MULTIPOLYGON(((0 0 1, 10 0 1, 5 5 1, 0 0 1)),  ((10 0 1, 5 5 1, 10 10 1, 10 0 1)))", rs.getBytes(1));
        rs.close();
    }

    @Test
    public void test_ST_ConstrainedDelaunayWithPolygon() throws Exception {
        ResultSet rs = st.executeQuery("SELECT ST_ConstrainedDelaunay('POLYGON ((1.9 8, 2.1 2.2, 7.1 2.2, 4.9 3.5, 7.5 8.1, 3.2 6, 1.9 8))'::GEOMETRY);");
        rs.next();
        assertGeometryEquals("MULTIPOLYGON (((1.9 8 0, 2.1 2.2 0, 3.2 6 0, 1.9 8 0)),"
                + " ((2.1 2.2 0, 3.2 6 0, 4.9 3.5 0, 2.1 2.2 0)),"
                + " ((2.1 2.2 0, 4.9 3.5 0, 7.1 2.2 0, 2.1 2.2 0)),"
                + " ((7.1 2.2 0, 4.9 3.5 0, 7.5 8.1 0, 7.1 2.2 0)),"
                + " ((4.9 3.5 0, 3.2 6 0, 7.5 8.1 0, 4.9 3.5 0)),"
                + " ((3.2 6 0, 1.9 8 0, 7.5 8.1 0, 3.2 6 0)))", rs.getBytes(1));
        rs.close();
    }

    @Test
    public void test_ST_ConstrainedDelaunayWithLines() throws Exception {
        ResultSet rs = st.executeQuery("SELECT ST_ConstrainedDelaunay('MULTILINESTRING ((2 7, 6 7), (3.2 4.6, 5 9),(4.1 5, 6 5))'::GEOMETRY, 1);");
        rs.next();
        assertGeometryEquals("MULTILINESTRING ((2 7 0, 3.2 4.6 0), (3.2 4.6 0, 4.1 5 0), (4.1 5 0, 4.1818181818181825 7 0), "
                + "(3.2 4.6 0, 4.1818181818181825 7 0), (2 7 0, 4.1818181818181825 7 0), (4.1818181818181825 7 0, 5 9 0), "
                + "(2 7 0, 5 9 0), (3.2 4.6 0, 6 5 0), (4.1 5 0, 6 5 0), (4.1818181818181825 7 0, 6 5 0), (6 5 0, 6 7 0), "
                + "(4.1818181818181825 7 0, 6 7 0), (5 9 0, 6 7 0))", rs.getBytes(1));
        rs.close();
    }

    @Test
    public void test_ST_ConstrainedDelaunayWithLines2() throws Exception {
        ResultSet rs = st.executeQuery("SELECT ST_ConstrainedDelaunay('MULTILINESTRING ((2 7, 6 7), (3.2 4.6, 5 9),(4.1 5, 6 5))'::GEOMETRY, 0);");
        rs.next();
        assertGeometryEquals("MULTIPOLYGON (((3.2 4.6 0, 4.1 5 0, 4.1818181818181825 7 0, 3.2 4.6 0)), "
                + "((2 7 0, 3.2 4.6 0, 4.1818181818181825 7 0, 2 7 0)), ((4.1818181818181825 7 0, 2 7 0, 5 9 0, 4.1818181818181825 7 0)), "
                + "((3.2 4.6 0, 4.1 5 0, 6 5 0, 3.2 4.6 0)), ((4.1 5 0, 4.1818181818181825 7 0, 6 5 0, 4.1 5 0)), "
                + "((6 5 0, 4.1818181818181825 7 0, 6 7 0, 6 5 0)), ((4.1818181818181825 7 0, 5 9 0, 6 7 0, 4.1818181818181825 7 0)))", rs.getBytes(1));
        rs.close();
    }
    
    @Test
    public void test_ST_ConstrainedDelaunayWithLines3() throws Exception {
        ResultSet rs = st.executeQuery("SELECT ST_ConstrainedDelaunay('LINESTRING (0 0, 10 0, 10 10, 0 10, 0 0)'::GEOMETRY, 1);");
        rs.next();
        assertGeometryEquals("MULTILINESTRING ((0 0 0, 0 10 0), (0 0 0, 10 0 0), (0 10 0, 10 0 0), (10 0 0, 10 10 0), (0 10 0, 10 10 0))", rs.getBytes(1));
        rs.close();                
    }
    
     @Test
    public void test_ST_ConstrainedDelaunayWithLines4() throws Exception {
        ResultSet rs = st.executeQuery("SELECT ST_ConstrainedDelaunay('LINESTRING (0 0 1, 10 0 1, 10 10 1, 0 10 1, 0 0 1)'::GEOMETRY, 1);");
        rs.next();
        assertGeometryEquals("MULTILINESTRING ((0 0 1, 0 10 1), (0 0 1, 10 0 1), (0 10 1, 10 0 1), (10 0 1, 10 10 1), (0 10 1, 10 10 1))", rs.getBytes(1));
        rs.close();                
    }    
    
    @Test
    public void test_ST_ConstrainedDelaunayWithCollection() throws Exception {
        ResultSet rs = st.executeQuery("SELECT ST_ConstrainedDelaunay('GEOMETRYCOLLECTION (POLYGON ((150 380, 110 230, 180 190, 230 300, 320 280, 320 380, 150 380)), \n"
                + "  LINESTRING (70 330, 280 220))'::GEOMETRY);");
        rs.next();
        assertGeometryEquals("MULTIPOLYGON (((70 330 0, 110 230 0, 128.4958217270195 299.3593314763231 0, 70 330 0)), ((128.4958217270195 299.3593314763231 0, 70 330 0, 150 380 0, 128.4958217270195 299.3593314763231 0)), ((110 230 0, 210.2447552447552 256.53846153846155 0, 180 190 0, 110 230 0)), ((110 230 0, 210.2447552447552 256.53846153846155 0, 128.4958217270195 299.3593314763231 0, 110 230 0)), ((128.4958217270195 299.3593314763231 0, 230 300 0, 210.2447552447552 256.53846153846155 0, 128.4958217270195 299.3593314763231 0)), ((128.4958217270195 299.3593314763231 0, 230 300 0, 150 380 0, 128.4958217270195 299.3593314763231 0)), ((180 190 0, 210.2447552447552 256.53846153846155 0, 280 220 0, 180 190 0)), ((210.2447552447552 256.53846153846155 0, 230 300 0, 280 220 0, 210.2447552447552 256.53846153846155 0)), ((280 220 0, 230 300 0, 320 280 0, 280 220 0)), ((230 300 0, 320 380 0, 320 280 0, 230 300 0)), ((230 300 0, 320 380 0, 150 380 0, 230 300 0)))", rs.getBytes(1));
        rs.close();
    }
    
     @Test
    public void test_ST_ConstrainedDelaunayWithCollection1() throws Exception {
        ResultSet rs = st.executeQuery("SELECT ST_ConstrainedDelaunay('GEOMETRYCOLLECTION(POINT (0 0 1), POINT (10 0 1), POINT (10 10 1), POINT (5 5 1))'::GEOMETRY);");
        rs.next();
        assertGeometryEquals("MULTIPOLYGON (((0 0 1, 10 0 1, 5 5 1, 0 0 1)), ((10 0 1, 5 5 1, 10 10 1, 10 0 1)))", rs.getBytes(1));
        rs.close();
    }
    

    @Test
    public void test_ST_MakeGrid() throws Exception {
        st.execute("DROP TABLE IF EXISTS input_table,grid;"
                + "CREATE TABLE input_table(the_geom Geometry);"
                + "INSERT INTO input_table VALUES"
                + "(ST_GeomFromText('POLYGON((0 0, 2 0, 2 2, 0 0))'));");
        st.execute("CREATE TABLE grid AS SELECT * FROM st_makegrid('input_table', 1, 1);");
        ResultSet rs = st.executeQuery("select count(*) from grid;");
        rs.next();
        assertEquals(rs.getInt(1), 4);
        rs.close();
        rs = st.executeQuery("select * from grid;");
        rs.next();
        assertTrue(((Geometry) rs.getObject(1)).equals(WKT_READER.read("POLYGON((0 0, 1 0, 1 1, 0 1, 0 0))")));
        rs.next();
        assertTrue(((Geometry) rs.getObject(1)).equals(WKT_READER.read("POLYGON((1 0, 2 0, 2 1, 1 1, 1 0))")));
        rs.next();
        assertTrue(((Geometry) rs.getObject(1)).equals(WKT_READER.read("POLYGON((0 1, 1 1, 1 2, 0 2, 0 1))")));
        rs.next();
        assertTrue(((Geometry) rs.getObject(1)).equals(WKT_READER.read("POLYGON((1 1, 2 1, 2 2, 1 2, 1 1))")));
        rs.close();
        st.execute("DROP TABLE input_table, grid;");
    }

    @Test
    public void testST_MakeGridFromGeometry() throws Exception {
        st.execute("CREATE TABLE grid AS SELECT * FROM st_makegrid('POLYGON((0 0, 2 0, 2 2, 0 0 ))'::GEOMETRY, 1, 1);");
        ResultSet rs = st.executeQuery("select count(*) from grid;");
        rs.next();
        assertEquals(rs.getInt(1), 4);
        rs.close();
        rs = st.executeQuery("select * from grid;");
        rs.next();
        assertTrue(((Geometry) rs.getObject(1)).equals(WKT_READER.read("POLYGON((0 0, 1 0, 1 1, 0 1, 0 0))")));
        rs.next();
        assertTrue(((Geometry) rs.getObject(1)).equals(WKT_READER.read("POLYGON((1 0, 2 0, 2 1, 1 1, 1 0))")));
        rs.next();
        assertTrue(((Geometry) rs.getObject(1)).equals(WKT_READER.read("POLYGON((0 1, 1 1, 1 2, 0 2, 0 1))")));
        rs.next();
        assertTrue(((Geometry) rs.getObject(1)).equals(WKT_READER.read("POLYGON((1 1, 2 1, 2 2, 1 2, 1 1))")));
        rs.close();
        st.execute("DROP TABLE grid;");
    }

    /**
* Test to create a regular square grid from a subquery
*
* @throws Exception
*/
    @Test
    public void testST_MakeGridFromSubquery1() throws Exception {
        st.execute("DROP TABLE IF EXISTS input_table,grid;"
                + "CREATE TABLE input_table(the_geom Geometry);"
                + "INSERT INTO input_table VALUES"
                + "(ST_GeomFromText('POLYGON((0 0, 2 0, 2 2, 0 0 ))'));");
        st.execute("CREATE TABLE grid AS SELECT * FROM st_makegrid((select the_geom from input_table), 1, 1);");
        ResultSet rs = st.executeQuery("select count(*) from grid;");
        rs.next();
        assertEquals(rs.getInt(1), 4);
        rs.close();
        rs = st.executeQuery("select * from grid;");
        rs.next();
        assertTrue(((Geometry) rs.getObject(1)).equals(WKT_READER.read("POLYGON((0 0, 1 0, 1 1, 0 1, 0 0))")));
        rs.next();
        assertTrue(((Geometry) rs.getObject(1)).equals(WKT_READER.read("POLYGON((1 0, 2 0, 2 1, 1 1, 1 0))")));
        rs.next();
        assertTrue(((Geometry) rs.getObject(1)).equals(WKT_READER.read("POLYGON((0 1, 1 1, 1 2, 0 2, 0 1))")));
        rs.next();
        assertTrue(((Geometry) rs.getObject(1)).equals(WKT_READER.read("POLYGON((1 1, 2 1, 2 2, 1 2, 1 1))")));
        rs.close();
        st.execute("DROP TABLE input_table, grid;");
    }

    /**
* Test to create a regular square grid from a complex subquery
*
* @throws Exception
*/
    @Test
    public void testST_MakeGridFromSubquery2() throws Exception {
        st.execute("DROP TABLE IF EXISTS input_table,grid;"
                + "CREATE TABLE input_table(the_geom Geometry);"
                + "INSERT INTO input_table VALUES"
                + "(ST_GeomFromText('POLYGON((0 0, 1 0, 1 1, 0 0 ))'));"
                + "INSERT INTO input_table VALUES"
                + "(ST_GeomFromText('POLYGON((1 1, 2 2, 1 2, 1 1 ))'));");
        try {
            st.execute("CREATE TABLE grid AS SELECT * FROM st_makegrid((select the_geom from input_table), 1, 1);");
        } catch (Exception e) {
            assertTrue(true);
        }
        st.execute("CREATE TABLE grid AS SELECT * FROM st_makegrid((select st_union(st_accum(the_geom)) from input_table), 1, 1);");
        ResultSet rs = st.executeQuery("select count(*) from grid;");
        rs.next();
        assertEquals(rs.getInt(1), 4);
        rs.close();
        rs = st.executeQuery("select * from grid;");
        rs.next();
        assertTrue(((Geometry) rs.getObject(1)).equals(WKT_READER.read("POLYGON((0 0, 1 0, 1 1, 0 1, 0 0))")));
        rs.next();
        assertTrue(((Geometry) rs.getObject(1)).equals(WKT_READER.read("POLYGON((1 0, 2 0, 2 1, 1 1, 1 0))")));
        rs.next();
        assertTrue(((Geometry) rs.getObject(1)).equals(WKT_READER.read("POLYGON((0 1, 1 1, 1 2, 0 2, 0 1))")));
        rs.next();
        assertTrue(((Geometry) rs.getObject(1)).equals(WKT_READER.read("POLYGON((1 1, 2 1, 2 2, 1 2, 1 1))")));
        rs.close();
        st.execute("DROP TABLE input_table, grid;");
    }

    @Test
    public void test_ST_MakeGridPoints() throws Exception {
        st.execute("DROP TABLE IF EXISTS input_table,grid;"
                + "CREATE TABLE input_table(the_geom Geometry);"
                + "INSERT INTO input_table VALUES"
                + "(ST_GeomFromText('POLYGON((0 0, 2 0, 2 2, 0 0))'));");
        st.execute("CREATE TABLE grid AS SELECT * FROM st_makegridpoints('input_table', 1, 1);");
        ResultSet rs = st.executeQuery("select count(*) from grid;");
        rs.next();
        assertEquals(rs.getInt(1), 4);
        rs.close();
        rs = st.executeQuery("select * from grid;");
        rs.next();
        assertTrue(((Geometry) rs.getObject(1)).equals(WKT_READER.read("POINT(0.5 0.5)")));
        rs.next();
        assertTrue(((Geometry) rs.getObject(1)).equals(WKT_READER.read("POINT(1.5 0.5)")));
        rs.next();
        assertTrue(((Geometry) rs.getObject(1)).equals(WKT_READER.read("POINT(0.5 1.5)")));
        rs.next();
        assertTrue(((Geometry) rs.getObject(1)).equals(WKT_READER.read("POINT(1.5 1.5)")));
        st.execute("DROP TABLE input_table, grid;");
    }

    @Test
    public void test_ST_MakeGrid2() throws Exception {
        st.execute("DROP TABLE IF EXISTS input_table,grid;"
                + "CREATE TABLE input_table(the_geom Geometry);"
                + "INSERT INTO input_table VALUES"
                + "(ST_GeomFromText('POLYGON ((0 0, 2 0, 3 2, 0 0))'));");
        st.execute("CREATE TABLE grid AS SELECT * FROM st_makegrid('input_table', 1, 1);");
        ResultSet rs = st.executeQuery("select count(*) from grid;");
        rs.next();
        assertEquals(rs.getInt(1), 6);
        rs.close();
        rs = st.executeQuery("select * from grid;");
        rs.next();
        assertTrue(((Geometry) rs.getObject(1)).equals(WKT_READER.read("POLYGON((0 0, 1 0, 1 1, 0 1, 0 0))")));
        rs.next();
        assertTrue(((Geometry) rs.getObject(1)).equals(WKT_READER.read("POLYGON((1 0, 2 0, 2 1, 1 1, 1 0))")));
        rs.next();
        assertTrue(((Geometry) rs.getObject(1)).equals(WKT_READER.read("POLYGON((2 0, 3 0, 3 1, 2 1, 2 0))")));
        rs.next();
        assertTrue(((Geometry) rs.getObject(1)).equals(WKT_READER.read("POLYGON((0 1, 1 1, 1 2, 0 2, 0 1))")));
        rs.next();
        assertTrue(((Geometry) rs.getObject(1)).equals(WKT_READER.read("POLYGON((1 1, 2 1, 2 2, 1 2, 1 1))")));
        rs.next();
        assertTrue(((Geometry) rs.getObject(1)).equals(WKT_READER.read("POLYGON((2 1, 3 1, 3 2, 2 2, 2 1))")));
        rs.close();
        st.execute("DROP TABLE input_table, grid;");
    }

    @Test
    public void test_ST_MakeGrid3() throws Exception {
        st.execute("DROP TABLE IF EXISTS input_table,grid;"
                + "CREATE TABLE input_table(the_geom Geometry);"
                + "INSERT INTO input_table VALUES"
                + "(ST_GeomFromText('POLYGON ((0 0, 1.4 0, 1 0.5, 0 0))'));");
        st.execute("CREATE TABLE grid AS SELECT * FROM st_makegrid('input_table', 0.5, 0.5);");
        ResultSet rs = st.executeQuery("select count(*) from grid;");
        rs.next();
        assertEquals(rs.getInt(1), 3);
        rs.close();
        rs = st.executeQuery("select * from grid;");
        rs.next();
        assertTrue(((Geometry) rs.getObject(1)).equals(WKT_READER.read("POLYGON((0 0, 0.5 0, 0.5 0.5, 0 0.5, 0 0))")));
        rs.next();
        assertTrue(((Geometry) rs.getObject(1)).equals(WKT_READER.read("POLYGON((0.5 0, 1 0, 1 0.5, 0.5 0.5, 0.5 0))")));
        rs.next();
        assertTrue(((Geometry) rs.getObject(1)).equals(WKT_READER.read("POLYGON((1 0, 1.5 0, 1.5 0.5, 1 0.5, 1 0))")));
        rs.close();
        st.execute("DROP TABLE input_table, grid;");
    }

    @Test
    public void test_ST_MakeGrid4() throws Exception {
        st.execute("DROP TABLE IF EXISTS input_table,grid;"
                + "CREATE TABLE input_table(the_geom Geometry);"
                + "INSERT INTO input_table VALUES"
                + "(ST_GeomFromText('POLYGON ((0 0, 2 0, 1 1, 0 0))'));");
        st.execute("CREATE TABLE grid AS SELECT * FROM st_makegrid('input_table', 1, 0.5);");
        ResultSet rs = st.executeQuery("select count(*) from grid;");
        rs.next();
        assertEquals(rs.getInt(1), 4);
        rs.close();
        rs = st.executeQuery("select * from grid;");
        rs.next();
        assertTrue(((Geometry) rs.getObject(1)).equals(WKT_READER.read("POLYGON((0 0, 1 0, 1 0.5, 0 0.5, 0 0))")));
        rs.next();
        assertTrue(((Geometry) rs.getObject(1)).equals(WKT_READER.read("POLYGON((1 0, 2 0, 2 0.5, 1 0.5, 1 0))")));
        rs.next();
        assertTrue(((Geometry) rs.getObject(1)).equals(WKT_READER.read("POLYGON((0 0.5, 1 0.5, 1 1, 0 1, 0 0.5))")));
        rs.next();
        assertTrue(((Geometry) rs.getObject(1)).equals(WKT_READER.read("POLYGON ((1 0.5, 2 0.5, 2 1, 1 1, 1 0.5))")));
        rs.close();
        st.execute("DROP TABLE input_table, grid;");
    }

    @Test
    public void test_ST_TriangleAspect1() throws Exception {
        ResultSet rs = st.executeQuery("SELECT ST_TriangleAspect('POLYGON ((0 0 0, 2 0 0, 1 1 0, 0 0 0))'::GEOMETRY);");
        rs.next();
        assertTrue(rs.getDouble(1) == 0);
        rs.close();
    }

    @Test
    public void test_ST_TriangleAspect2() throws Exception {
        ResultSet rs = st.executeQuery("SELECT ST_TriangleAspect('POLYGON ((0 0 1, 10 0 0, 0 10 1, 0 0 1))'::GEOMETRY);");
        rs.next();
        assertTrue(rs.getDouble(1) == 90);
        rs.close();
    }

    @Test(expected = SQLException.class)
    public void test_ST_TriangleAspect3() throws Exception {
        ResultSet rs = st.executeQuery("SELECT ST_TriangleAspect('POLYGON ((0 0 , 10 0 0, 0 10 1, 0 0 1))'::GEOMETRY);");
        rs.close();
    }

    @Test
    public void testMeasureFromNorth() throws Exception {
        assertEquals(180., ST_TriangleAspect.measureFromNorth(-450.), 0.);
        assertEquals(180., ST_TriangleAspect.measureFromNorth(-90.), 0.);
        assertEquals(90., ST_TriangleAspect.measureFromNorth(0.), 0.);
        assertEquals(0., ST_TriangleAspect.measureFromNorth(90.), 0.);
        assertEquals(270., ST_TriangleAspect.measureFromNorth(180.), 0.);
        assertEquals(180., ST_TriangleAspect.measureFromNorth(270.), 0.);
        assertEquals(90., ST_TriangleAspect.measureFromNorth(360.), 0.);
        assertEquals(0., ST_TriangleAspect.measureFromNorth(450.), 0.);
        assertEquals(0., ST_TriangleAspect.measureFromNorth(810.), 0.);
    }

    @Test
    public void test_ST_TriangleAspect() throws Exception {
        ResultSet rs = st.executeQuery(
                "SELECT " +
                        "ST_TriangleAspect('POLYGON((0 0 0, 3 0 0, 0 3 0, 0 0 0))')," +
                        "ST_TriangleAspect('POLYGON((0 0 1, 3 0 0, 0 3 1, 0 0 1))')," +
                        "ST_TriangleAspect('POLYGON((0 0 1, 3 0 1, 0 3 0, 0 0 1))')," +
                        "ST_TriangleAspect('POLYGON((0 0 1, 3 0 0, 3 3 1, 0 0 1))');");
        assertTrue(rs.next());
        assertTrue(rs.getDouble(1) == 0);
        assertTrue(rs.getDouble(2) == 90);
        assertTrue(rs.getDouble(3) == 0);
        assertTrue(rs.getDouble(4) == 135);
        assertFalse(rs.next());
        rs.close();
    }

    @Test
    public void test_ST_TriangleSlope1() throws Exception {
        ResultSet rs = st.executeQuery("SELECT ST_TriangleSlope('POLYGON ((0 0 0, 2 0 0, 1 1 0, 0 0 0))'::GEOMETRY);");
        rs.next();
        assertTrue(rs.getDouble(1) == 0);
        rs.close();
    }

    @Test
    public void test_ST_TriangleSlope2() throws Exception {
        ResultSet rs = st.executeQuery("SELECT ST_TriangleSlope('POLYGON ((0 0 10, 10 0 1, 5 5 10, 0 0 10))'::GEOMETRY);");
        rs.next();
        assertTrue((rs.getDouble(1) - 127.27) < 10E-2);
        rs.close();
    }

    @Test
    public void test_ST_TriangleDirection1() throws Exception {
        ResultSet rs = st.executeQuery("SELECT ST_TriangleDirection('POLYGON ((0 0 0, 2 0 0, 1 1 0, 0 0 0))'::GEOMETRY);");
        rs.next();
        assertTrue(((Geometry) rs.getObject(1)).isEmpty());
        rs.close();
    }

    @Test
    public void test_ST_TriangleDirection2() throws Exception {
        ResultSet rs = st.executeQuery("SELECT ST_TriangleDirection('POLYGON ((0 0 0, 4 0 0, 2 3 9, 0 0 0))'::GEOMETRY);");
        rs.next();
        assertGeometryEquals("LINESTRING(2 1 3, 2 0 0)", rs.getBytes(1));
        rs.close();
    }

    @Test
    public void test_ST_BoundingCircle1() throws Exception {
        ResultSet rs = st.executeQuery("SELECT ST_BoundingCircle('POLYGON ((190 390, 100 210, 267 125, 360 280, 190 390))'::GEOMETRY);");
        rs.next();
        assertTrue(((Geometry) rs.getObject(1)).equals(WKT_READER.read("POLYGON ((366.4800710247679 257.5, 363.82882265008465 230.58142351196977, "
                + "355.97696351423673 204.69731282226294, 343.22623616044143 180.84237978870843, "
                + "326.06664389021483 159.93335610978517, 305.1576202112916 142.77376383955857, "
                + "281.3026871777371 130.02303648576327, 255.41857648803023 122.17117734991535, "
                + "228.5 119.51992897523209, 201.58142351196977 122.17117734991535, "
                + "175.69731282226294 130.02303648576327, 151.84237978870846 142.77376383955857, "
                + "130.93335610978517 159.93335610978517, 113.77376383955855 180.84237978870843, "
                + "101.02303648576327 204.697312822263, 93.17117734991535 230.58142351196986, "
                + "90.51992897523209 257.5000000000001, 93.17117734991538 284.41857648803034, "
                + "101.02303648576334 310.3026871777372, 113.77376383955868 334.1576202112917, "
                + "130.9333561097853 355.066643890215, 151.84237978870863 372.22623616044154, "
                + "175.6973128222632 384.97696351423684, 201.5814235119701 392.8288226500847, "
                + "228.50000000000034 395.4800710247679, 255.4185764880306 392.8288226500846, "
                + "281.3026871777374 384.97696351423656, 305.15762021129194 372.2262361604412, "
                + "326.0666438902152 355.06664389021455, 343.2262361604417 334.15762021129115, "
                + "355.9769635142369 310.3026871777366, 363.82882265008476 284.41857648802966, "
                + "366.4800710247679 257.5))")));
        rs.close();
    }

    @Test
    public void test_ST_BoundingCircle2() throws Exception {
        ResultSet rs = st.executeQuery("SELECT ST_BoundingCircle('LINESTRING (140 200, 170 150)'::GEOMETRY);");
        rs.next();
        assertTrue(((Geometry) rs.getObject(1)).equals(WKT_READER.read("POLYGON ((184.1547594742265 175, 183.59455894601797 "
                + "169.3121885858704, 181.9354855535274 163.8429565746244, "
                + "179.24129655680906 158.8024834852735, 175.6155281280883 154.3844718719117, "
                + "171.1975165147265 150.75870344319094, 166.1570434253756 148.0645144464726, "
                + "160.6878114141296 146.40544105398203, 155 145.8452405257735, "
                + "149.3121885858704 146.40544105398203, 143.8429565746244 148.0645144464726, "
                + "138.80248348527354 150.75870344319094, 134.3844718719117 154.3844718719117,"
                + " 130.75870344319094 158.8024834852735, 128.0645144464726 163.8429565746244, "
                + "126.40544105398202 169.3121885858704, 125.8452405257735 175.00000000000003, "
                + "126.40544105398203 180.68781141412964, 128.06451444647263 186.15704342537566,"
                + " 130.75870344319097 191.19751651472652, 134.38447187191173 195.61552812808833,"
                + " 138.80248348527357 199.2412965568091, 143.84295657462442 201.9354855535274, "
                + "149.31218858587044 203.594558946018, 155.00000000000009 204.1547594742265, "
                + "160.6878114141297 203.59455894601797, 166.1570434253757 201.93548555352737, "
                + "171.19751651472654 199.241296556809, 175.61552812808839 195.61552812808824, "
                + "179.24129655680912 191.19751651472637, 181.93548555352743 186.15704342537552, "
                + "183.594558946018 180.6878114141295, 184.1547594742265 175))")));
        rs.close();
    }

    @Test
    public void test_ST_Densify1() throws Exception {
        ResultSet rs = st.executeQuery("SELECT ST_Densify('LINESTRING (140 200, 170 150)'::GEOMETRY, 10);");
        rs.next();
        assertTrue(((Geometry) rs.getObject(1)).equals(WKT_READER.read("LINESTRING (140 200, 145 191.66666666666666, "
                + "150 183.33333333333334, 155 175, 160 166.66666666666669, 165 158.33333333333334, 170 150)")));
        rs.close();
    }

    @Test
    public void test_ST_Densify2() throws Exception {
        ResultSet rs = st.executeQuery("SELECT ST_Densify('POLYGON ((100 150, 150 150, 150 100, 100 100, 100 150))'::GEOMETRY, 50);");
        rs.next();
        assertTrue(((Geometry) rs.getObject(1)).equals(WKT_READER.read("POLYGON ((100 150, 125 150, 150 150, "
                + "150 125, 150 100, 125 100, 100 100, 100 125, 100 150))")));
        rs.close();
    }

    @Test
    public void test_ST_Densify3() throws Exception {
        ResultSet rs = st.executeQuery("SELECT ST_Densify('POINT (100 150)'::GEOMETRY, 50);");
        rs.next();
        assertTrue(((Geometry) rs.getObject(1)).equals(WKT_READER.read("POINT (100 150)")));
        rs.close();
    }

    @Test
    public void test_ST_Expand1() throws Exception {
        ResultSet rs = st.executeQuery("SELECT ST_Expand('POINT (100 150)'::GEOMETRY, 10, 10);");
        rs.next();
        assertTrue(((Geometry) rs.getObject(1)).equals(WKT_READER.read("POLYGON ((90 140, 90 160, 110 160, 110 140, 90 140))")));
        rs.close();
    }

    @Test
    public void test_ST_Expand2() throws Exception {
        ResultSet rs = st.executeQuery("SELECT ST_Expand('POINT (100 150)'::GEOMETRY, 5, 10);");
        rs.next();
        assertTrue(((Geometry) rs.getObject(1)).equals(WKT_READER.read("POLYGON ((95 140, 95 160, 105 160, 105 140, 95 140))")));
        rs.close();
    }

    @Test
    public void test_ST_Expand3() throws Exception {
        ResultSet rs = st.executeQuery("SELECT ST_Expand('POINT (100 150)'::GEOMETRY, 5, -10);");
        rs.next();
        assertEquals(ValueGeometry.get("LINESTRING (95 150, 105 150)").getGeometry(), rs.getObject(1));
        rs.close();
    }

    @Test
    public void test_ST_Expand4() throws Exception {
        ResultSet rs = st.executeQuery("SELECT ST_Expand('POLYGON ((95 140, 95 160, 105 160, 105 140, 95 140))'::GEOMETRY, 5, -10);");
        rs.next();
        assertTrue(((Geometry) rs.getObject(1)).equals(WKT_READER.read("LINESTRING (90 150, 110 150)")));
        rs.close();
    }

    @Test
    public void test_ST_OctogonalEnvelope1() throws Exception {
        ResultSet rs = st.executeQuery("SELECT ST_OctogonalEnvelope('POLYGON ((95 140, 95 160, 105 160, 105 140, 95 140))'::GEOMETRY);");
        rs.next();
        assertTrue(((Geometry) rs.getObject(1)).equals(WKT_READER.read("POLYGON ((95 140, 95 160, 105 160, 105 140, 95 140))")));
        rs.close();
    }

    @Test
    public void test_ST_OctogonalEnvelope2() throws Exception {
        ResultSet rs = st.executeQuery("SELECT ST_OctogonalEnvelope('POLYGON ((170 350, 95 214, 220 120, 210 210, 159 205, 170 240, 170 350))'::GEOMETRY);");
        rs.next();
        assertTrue(((Geometry) rs.getObject(1)).equals(WKT_READER.read("POLYGON ((95 214, 95 275, 170 350, 220 300, 220 120, 189 120, 95 214))")));
        rs.close();
    }

    @Test
    public void test_ST_OctogonalEnvelope3() throws Exception {
        ResultSet rs = st.executeQuery("SELECT ST_OctogonalEnvelope('LINESTRING (50 210, 140 290, 120 120, 210 110)'::GEOMETRY);");
        rs.next();
        assertTrue(((Geometry) rs.getObject(1)).equals(WKT_READER.read("POLYGON ((50 190, 50 210, 130 290, 140 290, 210 220, 210 110, 130 110, 50 190))")));
        rs.close();
    }

    @Test
    public void test_ST_OctogonalEnvelope4() throws Exception {
        ResultSet rs = st.executeQuery("SELECT ST_OctogonalEnvelope('MULTIPOINT ((230 220), (193 205))'::GEOMETRY);");
        rs.next();
        assertTrue(((Geometry) rs.getObject(1)).equals(WKT_READER.read("POLYGON ((193 205, 208 220, 230 220, 215 205, 193 205))")));
        rs.close();
    }

    @Test
    public void test_ST_MinimumRectangle1() throws Exception {
        ResultSet rs = st.executeQuery("SELECT ST_MinimumRectangle('MULTIPOINT ((230 220), (193 205))'::GEOMETRY);");
        rs.next();
        assertTrue(((Geometry) rs.getObject(1)).equals(WKT_READER.read("LINESTRING (230 220, 193 205)")));
        rs.close();
    }

    @Test
    public void test_ST_MinimumRectangle2() throws Exception {
        ResultSet rs = st.executeQuery("SELECT ST_MinimumRectangle('POLYGON ((150 290, 110 210, 280 130, 280 250, 235 221, 150 290))'::GEOMETRY);");
        rs.next();
        assertTrue(((Geometry) rs.getObject(1)).equals(WKT_READER.read("POLYGON ((279.99999999999693 129.99999999999395, "
                + "326.23229461756006 228.24362606231597, 156.23229461756213 308.24362606231944, "
                + "109.99999999999888 209.99999999999753, 279.99999999999693 129.99999999999395))")));
        rs.close();
    }

    @Test
    public void test_ST_MinimumRectangle3() throws Exception {
        ResultSet rs = st.executeQuery("SELECT ST_MinimumRectangle('LINESTRING (60 290, 67 300, 140 330, 136 319, 127 314, "
                + "116 307, 110 299, 103 289, 100 140, 110 142, 270 170)'::GEOMETRY);");
        rs.next();
        assertTrue(((Geometry) rs.getObject(1)).equals(WKT_READER.read("POLYGON ((125.65411764705883 347.6564705882353, "
                + "8.571764705882353 252.52705882352942, "
                + "152.91764705882352 74.87058823529412, 270 170, 125.65411764705883 347.6564705882353))")));
        rs.close();
    }

    @Test
    public void test_ST_RemoveRepeatedPoints1() throws Exception {
        ResultSet rs = st.executeQuery("SELECT ST_RemoveRepeatedPoints('LINESTRING (60 290, 67 300, 67 300, 140 330, 136 319,136 319, 127 314, "
                + "116 307, 110 299, 103 289, 100 140, 110 142, 270 170)'::GEOMETRY);");
        rs.next();
        assertTrue(((Geometry) rs.getObject(1)).equals(WKT_READER.read("LINESTRING (60 290, 67 300, 140 330, 136 319, 127 314, "
                + "116 307, 110 299, 103 289, 100 140, 110 142, 270 170)")));
        rs.close();
    }

    @Test
    public void test_ST_RemoveRepeatedPoints2() throws Exception {
        ResultSet rs = st.executeQuery("SELECT ST_RemoveRepeatedPoints('GEOMETRYCOLLECTION (LINESTRING (60 290, 67 300, 67 300, 140 330, 136 319, 127 314, 127 314, 116 307, 110 299, 103 289, 100 140, 110 142, 270 170), \n"
                + " POLYGON ((210 320, 160 240, 220 230, 246 254, 220 260, 240 280, 280 320, 270 350, 270 350, 210 320)))'::GEOMETRY);");
        rs.next();
        Geometry geom = (Geometry) rs.getObject(1);
        assertTrue(geom.getGeometryN(0).equals(WKT_READER.read("LINESTRING (60 290, 67 300, 140 330, 136 319, 127 314, 116 307, 110 299, 103 289, 100 140, 110 142, 270 170)")));
        assertTrue(geom.getGeometryN(1).equals(WKT_READER.read("POLYGON ((210 320, 160 240, 220 230, 246 254, 220 260, 240 280, 280 320, 270 350, 210 320))")));
        rs.close();
    }

    @Test
    public void test_ST_ExtrudeLineString() throws Exception {
        ResultSet rs = st.executeQuery("SELECT ST_Extrude('LINESTRING (0 0, 1 0)'::GEOMETRY, 10);");
        rs.next();
        //Test if the wall is created
        assertGeometryEquals("MULTIPOLYGON(((0 0 0, 0 0 10, 1 0 10, 1 0 0, 0 0 0)))", 
                ValueGeometry.getFromGeometry(((Geometry) rs.getObject(1)).getGeometryN(1)).getBytes());
        rs.close();
    }

    @Test
    public void test_ST_ExtrudePolygon() throws Exception {
        ResultSet rs = st.executeQuery("SELECT ST_Extrude('POLYGON((0 0, 1 0, 1 1, 0 1, 0 0))'::GEOMETRY, 10);");
        rs.next();
        Geometry outputGeom = (Geometry) rs.getObject(1);
        //Test the floor
        assertGeometryEquals("POLYGON ((0 0 0, 0 1 0, 1 1 0, 1 0 0, 0 0 0))", ValueGeometry.getFromGeometry(outputGeom.getGeometryN(0)).getBytes());

        //Test if the walls are created
        assertGeometryEquals("MULTIPOLYGON (((0 0 0, 0 0 10, 0 1 10, 0 1 0, 0 0 0)), "
                + "((0 1 0, 0 1 10, 1 1 10, 1 1 0, 0 1 0)), ((1 1 0, 1 1 10, 1 0 10, 1 0 0, 1 1 0)), "
                + "((1 0 0, 1 0 10, 0 0 10, 0 0 0, 1 0 0))))", ValueGeometry.getFromGeometry(outputGeom.getGeometryN(1)).getBytes());

        //Test the roof
        assertGeometryEquals("POLYGON((0 0 10, 1 0 10, 1 1 10, 0 1 10, 0 0 10))", ValueGeometry.getFromGeometry(outputGeom.getGeometryN(2)).getBytes());

        rs.close();
    }

    @Test
    public void test_ST_ExtrudePolygonWithHole() throws Exception {
        ResultSet rs = st.executeQuery("SELECT ST_Extrude('POLYGON ((0 10, 10 10, 10 0, 0 0, 0 10),"
                + " (1 3, 3 3, 3 1, 1 1, 1 3))'::GEOMETRY, 10);");
        rs.next();
        Geometry outputGeom = (Geometry) rs.getObject(1);
        //Test the floor
        assertGeometryEquals("POLYGON ((0 10 0, 10 10 0, 10 0 0, 0 0 0, 0 10 0), (1 3 0, 1 1 0, 3 1 0, 3 3 0, 1 3 0))", ValueGeometry.getFromGeometry(outputGeom.getGeometryN(0)).getBytes());
          
        //Test if the walls are created
        assertGeometryEquals("MULTIPOLYGON (((0 10 0, 0 10 10, 10 10 10, 10 10 0, 0 10 0)), ((10 10 0, 10 10 10, 10 0 10, 10 0 0, 10 10 0)), ((10 0 0, 10 0 10, 0 0 10, 0 0 0, 10 0 0)), ((0 0 0, 0 0 10, 0 10 10, 0 10 0, 0 0 0)), ((1 3 0, 1 3 10, 1 1 10, 1 1 0, 1 3 0)), ((1 1 0, 1 1 10, 3 1 10, 3 1 0, 1 1 0)), ((3 1 0, 3 1 10, 3 3 10, 3 3 0, 3 1 0)), ((3 3 0, 3 3 10, 1 3 10, 1 3 0, 3 3 0)))",
                ValueGeometry.getFromGeometry(outputGeom.getGeometryN(1)).getBytes());

        //Test the roof        
        assertGeometryEquals("POLYGON ((0 10 10, 0 0 10, 10 0 10, 10 10 10, 0 10 10), (1 3 10, 3 3 10, 3 1 10, 1 1 10, 1 3 10))",
                ValueGeometry.getFromGeometry(outputGeom.getGeometryN(2)).getBytes());
        rs.close();
    }

    @Test
    public void test_ST_ExtrudePolygonWalls() throws Exception {
        ResultSet rs = st.executeQuery("SELECT ST_Extrude('POLYGON((0 0, 1 0, 1 1, 0 1, 0 0))'::GEOMETRY, 10, 1);");
        rs.next();
        //Test if the walls are created
        assertGeometryEquals("MULTIPOLYGON (((0 0 0, 0 0 10, 0 1 10, 0 1 0, 0 0 0)), ((0 1 0, 0 1 10, 1 1 10, 1 1 0, 0 1 0)), ((1 1 0, 1 1 10, 1 0 10, 1 0 0, 1 1 0)), ((1 0 0, 1 0 10, 0 0 10, 0 0 0, 1 0 0)))", rs.getBytes(1));        
        rs.close();
    }

    @Test
    public void test_ST_ExtrudePolygonRoof() throws Exception {
        ResultSet rs = st.executeQuery("SELECT ST_Extrude('POLYGON((0 0, 1 0, 1 1, 0 1, 0 0))'::GEOMETRY, 10, 2);");
        rs.next();
        //Test the roof
        assertGeometryEquals("POLYGON((0 0 10, 1 0 10, 1 1 10, 0 1 10, 0 0 10))", rs.getBytes(1));
        rs.close();
    }

    @Test
    public void test_ST_MakeEnvelope() throws Exception {
        ResultSet rs = st.executeQuery("SELECT ST_MakeEnvelope(0,0, 1, 1);");
        rs.next();
        assertTrue(((Geometry) rs.getObject(1)).equalsExact(
                WKT_READER.read("POLYGON((0 0, 1 0 0, 1 1 , 0 1, 0 0))")));
        rs.close();
    }

    @Test
    public void test_ST_MakeEnvelopeSRID() throws Exception {
        ResultSet rs = st.executeQuery("SELECT ST_MakeEnvelope(0,0, 1, 1, 4326);");
        rs.next();
        assertTrue(((Geometry) rs.getObject(1)).equalsExact(
                WKT_READER.read("POLYGON((0 0, 1 0 0, 1 1 , 0 1, 0 0))")));
        assertTrue(((Geometry) rs.getObject(1)).getSRID() == 4326);
        rs.close();
    }

    @Test
    public void test_ST_InterpolateLineWithoutZ() throws Exception {
        ResultSet rs = st.executeQuery("SELECT ST_Interpolate3DLine('LINESTRING(0 8, 1 8 , 3 8)'::GEOMETRY);");
        rs.next();
        assertGeometryEquals("LINESTRING(0 8, 1 8 , 3 8)", rs.getBytes(1));
        rs.close();
    }

    @Test
    public void test_ST_InterpolateLine1() throws Exception {
        ResultSet rs = st.executeQuery("SELECT ST_Interpolate3DLine('LINESTRING(0 0 0, 5 0 , 10 0 10)'::GEOMETRY);");
        rs.next();
        assertGeometryEquals("LINESTRING(0 0 0, 5 0 5, 10 0 10)", rs.getBytes(1));
        rs.close();
    }

    @Test
    public void test_ST_InterpolateLine2() throws Exception {
        ResultSet rs = st.executeQuery("SELECT ST_Interpolate3DLine('POINT(0 0 0)'::GEOMETRY);");
        rs.next();
        assertTrue(rs.getObject(1) == null);
        rs.close();
    }

    @Test
    public void test_ST_InterpolateLine3() throws Exception {
        ResultSet rs = st.executeQuery("SELECT ST_Interpolate3DLine('MULTILINESTRING((0 0 0, 5 0 , 10 0 10),(0 0 0, 50 0, 100 0 100))'::GEOMETRY);");
        rs.next();
        assertGeometryEquals("MULTILINESTRING((0 0 0, 5 0 5, 10 0 10),(0 0 0, 50 0 50, 100 0 100))", rs.getBytes(1));
        rs.close();
    }

    @Test
    public void test_ST_AddPoint1() throws Exception {
        ResultSet rs = st.executeQuery("SELECT ST_AddPoint('POINT(0 0 0)'::GEOMETRY, 'POINT(1 1)'::GEOMETRY);");
        rs.next();
        assertTrue(rs.getObject(1) == null);
        rs.close();
    }

    @Test
    public void test_ST_AddPoint2() throws Exception {
        ResultSet rs = st.executeQuery("SELECT ST_AddPoint('MULTIPOINT((0 0 0))'::GEOMETRY, 'POINT(1 1)'::GEOMETRY);");
        rs.next();
        assertGeometryEquals("MULTIPOINT((0 0 0), (1 1))", rs.getBytes(1));
        rs.close();
    }

    @Test
    public void test_ST_AddPoint3() throws Exception {
        ResultSet rs = st.executeQuery("SELECT ST_AddPoint('LINESTRING(0 8, 1 8 , 3 8, 8 8, 10 8, 20 8)'::GEOMETRY, 'POINT(1.5 4 )'::GEOMETRY, 4);");
        rs.next();
        assertGeometryEquals("LINESTRING(0 8, 1 8 , 1.5 8, 3 8, 8 8, 10 8, 20 8)", rs.getBytes(1));
        rs.close();
    }

    @Test
    public void test_ST_AddPoint4() throws Exception {
        ResultSet rs = st.executeQuery("SELECT ST_AddPoint('LINESTRING(0 8, 1 8 , 3 8, 8 8, 10 8, 20 8)'::GEOMETRY, 'POINT(1.5 4 )'::GEOMETRY);");
        rs.next();
        //The geometry is not modified
        assertGeometryEquals("LINESTRING(0 8, 1 8 , 3 8, 8 8, 10 8, 20 8)", rs.getBytes(1));
        rs.close();
    }

    @Test
    public void test_ST_AddPoint5() throws Exception {
        ResultSet rs = st.executeQuery("SELECT ST_AddPoint('POLYGON ((118 134, 118 278, 266 278, 266 134, 118 134 ))'::GEOMETRY, 'POINT(196 278 )'::GEOMETRY, 4);");
        rs.next();
        //The geometry is not modified
        assertTrue(((Geometry) rs.getObject(1)).equals(WKT_READER.read("POLYGON ((118 134, 118 278,196 278, 266 278, 266 134, 118 134 ))")));
        rs.close();
    }

    @Test
    public void test_ST_AddPoint6() throws Exception {
        ResultSet rs = st.executeQuery("SELECT ST_AddPoint('POLYGON ((1 1, 1 5, 5 5, 5 1, 1 1), (2 2, 4 2, 4 4, 2 4, 2 2))'::GEOMETRY, "
                + "'POINT(3 3 )'::GEOMETRY, 2);");
        rs.next();
        //The geometry is not modified
        assertGeometryEquals("POLYGON ((1 1, 1 5, 5 5, 5 1, 1 1), (2 2, 3 2, 4 2, 4 4, 2 4, 2 2))", rs.getBytes(1));
        rs.close();
    }    
    
    @Test
    public void test_ST_AddPoint7() throws Exception {
        ResultSet rs = st.executeQuery("SELECT ST_AddPoint('POLYGON((1 1, 1 5, 5 5, 5 1, 1 1), "
                + "(2 2, 4 2, 4 4, 2 4, 2 2))'::geometry,'POINT(3 3)'::geometry);");
        rs.next();
        assertGeometryEquals("POLYGON((1 1, 1 5, 5 5, 5 1, 1 1), "
                + "(2 2, 4 2, 4 4, 2 4, 2 2))", rs.getBytes(1));
        rs.close();
    }

    @Test
    public void test_ST_RemovePoint1() throws Exception {
        ResultSet rs = st.executeQuery("SELECT ST_RemovePoints('POINT(1 1)'::GEOMETRY, ST_Buffer('POINT(1 1)'::GEOMETRY, 10));");
        rs.next();
        assertNull(rs.getObject(1));
        rs.close();
    }

    @Test
    public void test_ST_RemovePoint2() throws Exception {
        ResultSet rs = st.executeQuery("SELECT ST_RemovePoints('MULTIPOINT ((5 5), (10 10))'::GEOMETRY, ST_Buffer('POINT(10 10)'::GEOMETRY, 0.01));");
        rs.next();
        assertTrue(((Geometry) rs.getObject(1)).equals(WKT_READER.read("MULTIPOINT((5 5)))")));
        rs.close();
    }

    @Test
    public void test_ST_RemovePoint3() throws Exception {
        ResultSet rs = st.executeQuery("SELECT ST_RemovePoints('MULTIPOINT ((5 5), (10 10), (100 1000))'::GEOMETRY, "
                + "ST_Buffer('POINT(10 10)'::GEOMETRY, 10));");
        rs.next();
        assertTrue(((Geometry) rs.getObject(1)).equals(WKT_READER.read("MULTIPOINT((100 1000)))")));
        rs.close();
    }

    @Test
    public void test_ST_RemovePoint4() throws Exception {
        ResultSet rs = st.executeQuery("SELECT ST_RemovePoints('POLYGON ((150 250, 220 250, 220 170, 150 170, 150 250))'::GEOMETRY, "
                + "ST_Buffer('POINT (230 250)'::GEOMETRY, 12));");
        rs.next();
        assertTrue(((Geometry) rs.getObject(1)).equals(WKT_READER.read("POLYGON ((150 250, 220 170, 150 170, 150 250))")));
        rs.close();
    }

    @Test
    public void test_ST_RemovePoint5() throws Exception {
        ResultSet rs = st.executeQuery("SELECT ST_RemovePoints('LINESTRING (100 200, 153 255, 169 175, 200 240, 250 190, "
                + "264 236, 304 236, 320 240, 340 250, 345 265, 354 295)'::GEOMETRY, ST_Buffer('POINT (230 250)'::GEOMETRY, 100));");
        rs.next();
        assertTrue(((Geometry) rs.getObject(1)).equals(WKT_READER.read("LINESTRING (100 200, 340 250, 345 265, 354 295)")));
        rs.close();
    }

    @Test
    public void test_ST_RemovePoint7() throws Exception {
        ResultSet rs = st.executeQuery("SELECT ST_RemovePoints('LINESTRING (0 0, 10 0)'::GEOMETRY, "
                + "ST_Buffer('POINT (5 0)'::GEOMETRY, 10));");
        rs.next();
        assertNull(rs.getObject(1));
        rs.close();
    }

    @Test
    public void test_ST_RemovePoint8() throws Exception {
        ResultSet rs = st.executeQuery("SELECT ST_RemovePoints('POINT(1 1)'::GEOMETRY, "
                + "ST_Buffer('POINT(100 100)'::GEOMETRY, 10));");
        rs.next();
        assertGeometryEquals("POINT(1 1)",rs.getBytes(1));
        rs.close();
    }

    @Test
    public void test_ST_RemovePoint9() throws Exception {
        ResultSet rs = st.executeQuery("SELECT ST_RemovePoints('LINESTRING(0 3, 1 1, 3 3, 5 2, 5 4, 6 5, 7 6, 7 7, 6 8)'::GEOMETRY, "
                + "ST_Buffer('POINT (3 4)'::GEOMETRY, 3));");
        rs.next();
        assertGeometryEquals("LINESTRING(0 3, 1 1, 6 5, 7 6, 7 7, 6 8)", rs.getBytes(1));
        rs.close();
    }

    @Test
    public void test_ST_RemovePoint10() throws Exception {
        ResultSet rs = st.executeQuery("SELECT ST_RemovePoints('POLYGON((1 1, 1 6, 5 6, 5 1, 1 1), \n" +
" (3 4, 3 5, 4 5, 4 4, 3 4)," +
" (2 3, 3 3, 3 2, 2 2, 2 3))'::GEOMETRY, "
                + "ST_Buffer('POINT (6 7)'::GEOMETRY, 4.5));");
        rs.next();
        assertGeometryEquals("POLYGON((1 1, 1 6, 5 1, 1 1), (2 3, 3 3, 3 2, 2 2, 2 3))", rs.getBytes(1));
        rs.close();
    }

    @Test
    public void test_ST_Split1() throws Exception {
        ResultSet rs = st.executeQuery("SELECT ST_Split('LINESTRING(0 8, 1 8 , 3 8, 8 8, 10 8, 20 8, 25 8, 30 8, 50 8, 100 8)'::GEOMETRY, 'POINT(1.5 4 )'::GEOMETRY, 4);");
        rs.next();
        Geometry geom = (Geometry) rs.getObject(1);
        assertTrue(geom.getNumGeometries() == 2);
        assertTrue(geom.getGeometryN(0).equals(WKT_READER.read("LINESTRING(0 8, 1 8 , 1.5 8)")));
        assertTrue(geom.getGeometryN(1).equals(WKT_READER.read("LINESTRING(1.5 8 , 3 8, 8 8, 10 8, 20 8, 25 8, 30 8, 50 8, 100 8)")));
        rs.close();
    }

    @Test
    public void test_ST_Split2() throws Exception {
        ResultSet rs = st.executeQuery("SELECT ST_Split('LINESTRING(0 0, 100 0)'::GEOMETRY, 'LINESTRING(50 -50, 50 50)'::GEOMETRY);");
        rs.next();
        Geometry geom = (Geometry) rs.getObject(1);
        assertTrue(geom.getNumGeometries() == 2);
        assertTrue(geom.equals(WKT_READER.read("MULTILINESTRING((0 0, 50 0), (50 0 , 100 0))")));
        rs.close();
    }

    @Test
    public void test_ST_Split3() throws Exception {
        ResultSet rs = st.executeQuery("SELECT ST_Split('LINESTRING(50 0, 100 0)'::GEOMETRY, 'LINESTRING(50 50, 100 50)'::GEOMETRY);");
        rs.next();
        Geometry geom = (Geometry) rs.getObject(1);
        assertTrue(geom.getNumGeometries() == 1);
        assertTrue(geom.equals(WKT_READER.read("LINESTRING(50 0, 100 0)")));
        rs.close();
    }

    @Test
    public void test_ST_Split4() throws Exception {
        ResultSet rs = st.executeQuery("SELECT ST_Split('POLYGON (( 0 0, 10 0, 10 10 , 0 10, 0 0))'::GEOMETRY, 'LINESTRING (5 0, 5 10)'::GEOMETRY);");
        rs.next();
        Geometry geom = (Geometry) rs.getObject(1);
        assertTrue(geom.getNumGeometries() == 2);
        Polygon pol1 = (Polygon) WKT_READER.read("POLYGON (( 0 0, 5 0, 5 10 , 0 10, 0 0))");
        Polygon pol2 = (Polygon) WKT_READER.read("POLYGON ((5 0, 10 0 , 10 10, 5 10, 5 0))");
        for (int i = 0; i < geom.getNumGeometries(); i++) {
            Geometry pol = geom.getGeometryN(i);
            if (!pol.getEnvelopeInternal().equals(pol1.getEnvelopeInternal())
                    && !pol.getEnvelopeInternal().equals(pol2.getEnvelopeInternal())) {
                fail();
            }
        }
        rs.close();
    }

    @Test
    public void test_ST_Split5() throws Exception {
        ResultSet rs = st.executeQuery("SELECT ST_Split('POLYGON (( 0 0, 10 0, 10 10 , 0 10, 0 0))'::GEOMETRY, 'LINESTRING (5 1, 5 8)'::GEOMETRY);");
        rs.next();
        assertNull(rs.getObject(1));
        rs.close();
    }

    @Test
    public void test_ST_Split6() throws Exception {
        ResultSet rs = st.executeQuery("SELECT ST_Split('POLYGON (( 0 0, 10 0, 10 10 , 0 10, 0 0))'::GEOMETRY, 'LINESTRING (5 1, 5 12)'::GEOMETRY);");
        rs.next();
        assertNull(rs.getObject(1));
        rs.close();
    }

    @Test
    public void test_ST_Split7() throws Exception {
        ResultSet rs = st.executeQuery("SELECT ST_Split('POLYGON (( 0 0, 10 0, 10 10 , 0 10, 0 0), (2 2, 7 2, 7 7, 2 7, 2 2))'::GEOMETRY, 'LINESTRING (5 0, 5 10)'::GEOMETRY);");
        rs.next();
        Geometry pols = (Geometry) rs.getObject(1);
        assertTrue(pols.getNumGeometries() == 2);
        Polygon pol1 = (Polygon) WKT_READER.read("POLYGON (( 0 0, 5 0, 5 2 ,2 2, 2 7, 5 7, 5 10, 0 10, 0 0))");
        Polygon pol2 = (Polygon) WKT_READER.read("POLYGON ((5 0, 5 2, 7 2, 7 7 , 5 7, 5 10, 10 10, 10 0, 5 0))");
        for (int i = 0; i < pols.getNumGeometries(); i++) {
            Geometry pol = pols.getGeometryN(i);
            if (!pol.getEnvelopeInternal().equals(pol1.getEnvelopeInternal())
                    && !pol.getEnvelopeInternal().equals(pol2.getEnvelopeInternal())) {
                fail();
            }
        }
        rs.close();
    }

    @Test
    public void test_ST_Split8() throws Exception {
        ResultSet rs = st.executeQuery("SELECT ST_Split('POLYGON (( 0 0 1, 10 0 5, 10 10 8 , 0 10 12, 0 0 12))'::GEOMETRY, 'LINESTRING (5 0, 5 10)'::GEOMETRY);");
        rs.next();
        Geometry pols = (Geometry) rs.getObject(1);
        for (int i = 0; i < pols.getNumGeometries(); i++) {
            Geometry pol = pols.getGeometryN(i);
            assertTrue(ST_CoordDim.getCoordinateDimension(
                    ValueGeometry.getFromGeometry(pol).getBytesNoCopy()) == 3);
        }
        rs.close();
    }
    
    @Test
    public void test_ST_Split9() throws Exception {
        ResultSet rs = st.executeQuery("SELECT ST_Split('MULTIPOLYGON ((( 0 0 1, 10 0 5, 10 10 8 , 0 10 12, 0 0 12)))'::GEOMETRY, 'LINESTRING (5 0, 5 10)'::GEOMETRY);");
        rs.next();
        Geometry pols = (Geometry) rs.getObject(1);
        for (int i = 0; i < pols.getNumGeometries(); i++) {
            Geometry pol = pols.getGeometryN(i);
            assertTrue(ST_CoordDim.getCoordinateDimension(
                    ValueGeometry.getFromGeometry(pol).getBytesNoCopy()) == 3);
        }
        rs.close();
    }
    
    @Test
    public void test_ST_Split10() throws Exception {
        ResultSet rs = st.executeQuery("SELECT ST_Split('MULTIPOLYGON (((50 200, 150 200, 150 100, 50 100, 50 200)),"
                + "  ((50 50, 150 50, 150 0, 50 0, 50 50)))'::GEOMETRY, 'LINESTRING (100 250, 100 -10)'::GEOMETRY);");
        rs.next();
        Geometry pols = (Geometry) rs.getObject(1);
        assertTrue(pols.getNumGeometries() == 4);
        Polygon pol1 = (Polygon) WKT_READER.read("POLYGON ((50 50, 100 50, 100 0, 50 0, 50 50))");
        Polygon pol2 = (Polygon) WKT_READER.read("POLYGON ((100 50, 150 50, 150 0, 100 0, 100 50))");
        Polygon pol3 = (Polygon) WKT_READER.read("POLYGON ((50 200, 100 200, 100 100, 50 100, 50 200))");
        Polygon pol4 = (Polygon) WKT_READER.read("POLYGON ((100 200, 150 200, 150 100, 100 100, 100 200))");
        for (int i = 0; i < pols.getNumGeometries(); i++) {
            Geometry pol = pols.getGeometryN(i);
            if (!pol.getEnvelopeInternal().equals(pol1.getEnvelopeInternal())
                    && !pol.getEnvelopeInternal().equals(pol2.getEnvelopeInternal())
                    &&!pol.getEnvelopeInternal().equals(pol3.getEnvelopeInternal())
                    && !pol.getEnvelopeInternal().equals(pol4.getEnvelopeInternal())) {
                fail();
            }
        }
        rs.close();
    }
    

    @Test
    public void test_ST_Translate1() throws Exception {
        ResultSet rs = st.executeQuery("SELECT ST_Translate('POINT(-71.01 42.37)'::GEOMETRY, 1, 0);");
        rs.next();
        assertGeometryEquals("POINT(-70.01 42.37)", rs.getBytes(1));
        rs.close();
    }

    @Test
    public void test_ST_Translate2() throws Exception {
        ResultSet rs = st.executeQuery("SELECT ST_Translate('LINESTRING(-71.01 42.37,-71.11 42.38)'::GEOMETRY, 1, 0.5);");
        rs.next();
        assertGeometryEquals("LINESTRING(-70.01 42.87,-70.11 42.88)", rs.getBytes(1));
        rs.close();
    }
    
    @Test
    public void test_ST_Translate3() throws Exception {
        ResultSet rs = st.executeQuery("SELECT ST_Translate('POINT(0 0 0)'::GEOMETRY, 5, 12, 3);");
        rs.next();
        assertGeometryEquals("POINT(5 12 3)", rs.getBytes(1));
        rs.close();
    }

    @Test
    public void test_ST_Translate4() throws Exception {
        ResultSet rs = st.executeQuery("SELECT ST_Translate('POINT(1 2 3)'::GEOMETRY, 10, 20, 30);");
        rs.next();
        assertGeometryEquals("POINT(11 22 33)", rs.getBytes(1));
        rs.close();
    }

    @Test
    public void test_ST_TranslateNull() throws Exception {
        ResultSet rs = st.executeQuery("SELECT " +
                "ST_Translate(NULL, 1, 2), " +
                "ST_Translate(NULL, 1, 2, 3);");
        rs.next();
        assertNull(rs.getBytes(1));
        assertNull(rs.getBytes(2));
        rs.close();
    }

    @Test
    public void test_ST_TranslateSameDimension() throws Exception {
        ResultSet rs = st.executeQuery("SELECT " +
                "ST_Translate('LINESTRING(0 0, 1 0)', 1, 2), " +
                "ST_Translate('LINESTRING(0 0, 1 0)', 1, 2, 3), " +
                "ST_Translate('LINESTRING(0 0 0, 1 0 0)', 1, 2), " +
                "ST_Translate('LINESTRING(0 0 0, 1 0 0)', 1, 2, 3);");
        rs.next();
        assertGeometryEquals("LINESTRING(1 2, 2 2)", rs.getBytes(1));
        assertGeometryEquals("LINESTRING(1 2, 2 2)", rs.getBytes(2));
        assertGeometryEquals("LINESTRING(1 2 0, 2 2 0)", rs.getBytes(3));
        assertGeometryEquals("LINESTRING(1 2 3, 2 2 3)", rs.getBytes(4));
        rs.close();
    }

    @Test(expected = IllegalArgumentException.class)
    public void test_ST_TranslateMixedDimensionXY() throws Throwable {
        try {
            st.executeQuery("SELECT " +
                    "ST_Translate('LINESTRING(0 0, 1 0 0)', 1, 2);");
        } catch (JdbcSQLException e) {
            final Throwable originalCause = e.getOriginalCause();
            assertEquals(ST_Translate.MIXED_DIM_ERROR,
                    originalCause.getMessage());
            throw originalCause;
        }
    }

    @Test(expected = IllegalArgumentException.class)
    public void test_ST_TranslateMixedDimensionXYZ() throws Throwable {
        try {
            st.executeQuery("SELECT " +
                    "ST_Translate('LINESTRING(0 0, 1 0 0)', 1, 2, 3);");
        } catch (JdbcSQLException e) {
            final Throwable originalCause = e.getOriginalCause();
            assertEquals(ST_Translate.MIXED_DIM_ERROR,
                    originalCause.getMessage());
            throw originalCause;
        }
    }

    @Test
    public void test_ST_ReverseNULL() throws Exception {
        ResultSet rs = st.executeQuery("SELECT ST_Reverse(NULL);");
        rs.next();
        assertGeometryEquals(null, rs.getBytes(1));
        rs.close();
    }

    @Test
    public void test_ST_ReverseMultiPoint() throws Exception {
        ResultSet rs = st.executeQuery("SELECT ST_Reverse('MULTIPOINT((4 4), (1 1), (1 0), (0 3))');");
        rs.next();
        assertGeometryEquals("MULTIPOINT((0 3), (1 0), (1 1), (4 4))", rs.getBytes(1));
        rs.close();
    }

    @Test
    public void test_ST_Reverse1() throws Exception {
        ResultSet rs = st.executeQuery("SELECT ST_Reverse('LINESTRING (105 353, 150 180, 300 280)'::GEOMETRY);");
        rs.next();
        assertGeometryEquals("LINESTRING (300 280, 150 180, 105 353)", rs.getBytes(1));
        rs.close();
    }

    @Test
    public void test_ST_Reverse2() throws Exception {
        ResultSet rs = st.executeQuery("SELECT ST_Reverse('POLYGON ((190 300, 140 180, 300 110, 313 117, 430 270, 380 430, 190 300))'::GEOMETRY);");
        rs.next();
        assertGeometryEquals("POLYGON ((190 300, 380 430, 430 270, 313 117, 300 110, 140 180, 190 300))", rs.getBytes(1));
        rs.close();
    }

    @Test
    public void test_ST_Reverse3() throws Exception {
        ResultSet rs = st.executeQuery("SELECT ST_Reverse('MULTILINESTRING ((10 260, 150 290, 186 406, 286 286), "
                + " (120 120, 130 125, 142 129, 360 160, 357 170, 380 340))'::GEOMETRY);");
        rs.next();
        assertGeometryEquals("MULTILINESTRING ((380 340, 357 170, 360 160, 142 129, 130 125, 120 120), \n"
                + " (286 286, 186 406, 150 290, 10 260))", rs.getBytes(1));
        rs.close();
    }

    @Test
    public void test_ST_Reverse3DLine1() throws Exception {
        st.execute("DROP TABLE IF EXISTS input_table,grid;"
                + "CREATE TABLE input_table(the_geom LINESTRING);"
                + "INSERT INTO input_table VALUES"
                + "(ST_GeomFromText('LINESTRING (105 353 10, 150 180, 300 280 0)'));");
        ResultSet rs = st.executeQuery("SELECT ST_Reverse3DLine('LINESTRING (105 353 10, 150 180, 300 280 0)'::GEOMETRY);");
        rs.next();
        assertGeometryEquals("LINESTRING (300 280 0, 150 180,105 353 10)", rs.getBytes(1));
        rs.close();
    }

    @Test
    public void test_ST_Reverse3DLine2() throws Exception {
        ResultSet rs = st.executeQuery("SELECT ST_Reverse3DLine('LINESTRING (300 280 10, 150 180,105 353 0 )'::GEOMETRY);");
        rs.next();
        assertGeometryEquals("LINESTRING (105 353 0, 150 180, 300 280 10)", rs.getBytes(1));
        rs.close();
    }

    @Test
    public void test_ST_Reverse3DLine3() throws Exception {
        st.execute("DROP TABLE IF EXISTS input_table,grid;"
                + "CREATE TABLE input_table(the_geom LINESTRING);"
                + "INSERT INTO input_table VALUES"
                + "(ST_GeomFromText('LINESTRING (105 353 10, 150 180, 300 280 0)'));");
        ResultSet rs = st.executeQuery("SELECT ST_Reverse3DLine('LINESTRING (105 353 10, 150 180, 300 280 0)'::GEOMETRY, 'desc');");
        rs.next();
        assertGeometryEquals("LINESTRING (105 353 10, 150 180, 300 280 0)", rs.getBytes(1));
        rs.close();
    }

    @Test
    public void test_ST_Reverse3DLine4() throws Exception {
        ResultSet rs = st.executeQuery("SELECT ST_Reverse3DLine('LINESTRING (105 353 0, 150 180, 300 280 10)'::GEOMETRY, 'desc');");
        rs.next();
        assertGeometryEquals("LINESTRING (300 280 10, 150 180,105 353 0 )", rs.getBytes(1));
        rs.close();
    }

    @Test
    public void test_ST_Reverse3DLine5() throws Exception {
        ResultSet rs = st.executeQuery("SELECT ST_Reverse3DLine('POLYGON ((190 300, 140 180, 300 110, 313 117, 430 270, 380 430, 190 300))'::GEOMETRY);");
        rs.next();
        assertNull(rs.getObject(1));
        rs.close();
    }

    @Test
    public void test_ST_RemoveHoles1() throws Exception {
        st.execute("DROP TABLE IF EXISTS input_table,grid;"
                + "CREATE TABLE input_table(the_geom POLYGON);"
                + "INSERT INTO input_table VALUES"
                + "(ST_GeomFromText('POLYGON ((190 300, 140 180, 300 110, 313 117, 430 270, 380 430, 190 300))'));");
        ResultSet rs = st.executeQuery("SELECT ST_RemoveHoles(the_geom) FROM input_table;");
        rs.next();
        assertTrue(((Geometry) rs.getObject(1)).equals(WKT_READER.read("POLYGON ((190 300, 140 180, 300 110, 313 117, 430 270, 380 430, 190 300))")));
        rs.close();
        st.execute("DROP TABLE input_table;");
    }

    @Test
    public void test_ST_RemoveHoles2() throws Exception {
        st.execute("DROP TABLE IF EXISTS input_table,grid;"
                + "CREATE TABLE input_table(the_geom POLYGON);"
                + "INSERT INTO input_table VALUES"
                + "(ST_GeomFromText('POLYGON ((100 370, 335 370, 335 135, 100 135, 100 370), \n"
                + " (140 340, 120 280, 133 277, 170 280, 181 281, 220 340, 214 336, 180 340, 185 342, 155 342, 140 340), \n"
                + " (255 293, 210 230, 260 220, 292 265, 255 293))'));");
        ResultSet rs = st.executeQuery("SELECT ST_RemoveHoles(the_geom) FROM input_table;");
        rs.next();
        assertTrue(((Geometry) rs.getObject(1)).equals(WKT_READER.read("POLYGON ((100 370, 335 370, 335 135, 100 135, 100 370))")));
        rs.close();
        st.execute("DROP TABLE input_table;");
    }

    @Test
    public void test_ST_UpdateZ1() throws Exception {
        st.execute("DROP TABLE IF EXISTS input_table,grid;"
                + "CREATE TABLE input_table(the_geom POINT);"
                + "INSERT INTO input_table VALUES"
                + "(ST_GeomFromText('POINT (190 300)'));");
        ResultSet rs = st.executeQuery("SELECT ST_UpdateZ(the_geom, 10) FROM input_table;");
        rs.next();
        assertGeometryEquals("POINT (190 300 10)", rs.getBytes(1));
        rs.close();
        st.execute("DROP TABLE input_table;");
    }

    @Test
    public void test_ST_UpdateZ2() throws Exception {
        ResultSet rs = st.executeQuery("SELECT ST_UpdateZ('MULTIPOINT( (190 300), (10 11 2))'::GEOMETRY, 10);");
        rs.next();
        assertGeometryEquals("MULTIPOINT( (190 300 10), (10 11 10))", rs.getBytes(1));
        rs.close();
    }

    @Test
    public void test_ST_UpdateZ3() throws Exception {
        ResultSet rs = st.executeQuery("SELECT ST_UpdateZ('MULTIPOINT( (190 300), (10 11 2))'::GEOMETRY, 10, 3);");
        rs.next();
        assertGeometryEquals("MULTIPOINT( (190 300 10), (10 11 2))", rs.getBytes(1));
        rs.close();
    }

    @Test
    public void test_ST_UpdateZ4() throws Exception {
        ResultSet rs = st.executeQuery("SELECT ST_UpdateZ('MULTIPOINT( (190 300 1), (10 11))'::GEOMETRY, 10, 2);");
        rs.next();
        assertGeometryEquals("MULTIPOINT( (190 300 10), (10 11))", rs.getBytes(1));
        rs.close();
    }

    @Test
    public void test_ST_UpdateZ5() throws SQLException {
        ResultSet rs = null;
        try {
            rs = st.executeQuery("SELECT ST_UpdateZ('POINT (190 300 10)'::GEOMETRY, 10, 9999);");
            rs.next();
        } catch (SQLException ex) {
            assertTrue(true);
        } finally {
            if (rs != null) {
                rs.close();
            }
            st.close();
        }
    }

    @Test
    public void test_ST_AddZ1() throws Exception {
        ResultSet rs = st.executeQuery("SELECT ST_AddZ('MULTIPOINT( (190 300 1), (10 11))'::GEOMETRY, 10);");
        rs.next();
        assertGeometryEquals("MULTIPOINT( (190 300 11), (10 11))", rs.getBytes(1));
        rs.close();
    }

    @Test
    public void test_ST_AddZ2() throws Exception {
        ResultSet rs = st.executeQuery("SELECT ST_AddZ('MULTIPOINT( (190 300), (10 11))'::GEOMETRY, 10);");
        rs.next();
        assertTrue(((Geometry) rs.getObject(1)).equals(WKT_READER.read("MULTIPOINT( (190 300), (10 11))")));
        rs.close();
    }

    @Test
    public void test_ST_AddZ3() throws Exception {
        ResultSet rs = st.executeQuery("SELECT ST_AddZ('MULTIPOINT( (190 300 10), (10 11 5))'::GEOMETRY, -10);");
        rs.next();
        assertGeometryEquals("MULTIPOINT( (190 300 0), (10 11 -5))", rs.getBytes(1));
        rs.close();
    }

    @Test
    public void test_ST_MultiplyZ1() throws Exception {
        ResultSet rs = st.executeQuery("SELECT ST_MultiplyZ('MULTIPOINT( (190 300 1), (10 11))'::GEOMETRY, 10);");
        rs.next();
        assertGeometryEquals("MULTIPOINT( (190 300 10), (10 11))", rs.getBytes(1));
        rs.close();
    }

    @Test
    public void test_ST_MultiplyZ2() throws Exception {
        ResultSet rs = st.executeQuery("SELECT ST_MultiplyZ('MULTIPOINT( (190 300), (10 11))'::GEOMETRY, 10);");
        rs.next();
        assertGeometryEquals("MULTIPOINT( (190 300), (10 11))", rs.getBytes(1));
        rs.close();
    }

    @Test
    public void test_ST_MultiplyZ3() throws Exception {
        ResultSet rs = st.executeQuery("SELECT ST_MultiplyZ('MULTIPOINT( (190 300 100), (10 11 50))'::GEOMETRY, 0.1);");
        rs.next();
        assertGeometryEquals("MULTIPOINT( (190 300 10), (10 11 5))", rs.getBytes(1));
        rs.close();
    }

    @Test
    public void test_ST_PrecisionReducer1() throws Exception {
        ResultSet rs = st.executeQuery("SELECT ST_PrecisionReducer('MULTIPOINT( (190 300 100), (10 11 50))'::GEOMETRY, 0.1);");
        rs.next();
        assertGeometryEquals("MULTIPOINT( (190 300 100), (10 11 50))", rs.getBytes(1));
        rs.close();
    }

    @Test
    public void test_ST_PrecisionReducer2() throws Exception {
        ResultSet rs = st.executeQuery("SELECT ST_PrecisionReducer('MULTIPOINT( (190.005 300 100), (10.534 11 50))'::GEOMETRY, 1);");
        rs.next();
        assertTrue(((Geometry) rs.getObject(1)).equals(WKT_READER.read("MULTIPOINT( (190 300 100), (10.5 11 50))")));
        rs.close();
    }

    @Test
    public void test_ST_PrecisionReducer3() throws Exception {
        ResultSet rs = st.executeQuery("SELECT ST_PrecisionReducer('MULTIPOINT( (190.005 300 100), (10.534 11 50))'::GEOMETRY, 4);");
        rs.next();
        assertTrue(((Geometry) rs.getObject(1)).equals(WKT_READER.read("MULTIPOINT( (190.005 300 100), (10.534 11 50))")));
        rs.close();
    }

    @Test
    public void test_ST_Simplify1() throws Exception {
        ResultSet rs = st.executeQuery("SELECT ST_Simplify('MULTIPOINT( (190 300), (10 11 50))'::GEOMETRY, 4);");
        rs.next();
        assertTrue(((Geometry) rs.getObject(1)).equals(WKT_READER.read("MULTIPOINT( (190 300), (10 11 50))")));
        rs.close();
    }

    @Test
    public void test_ST_Simplify2() throws Exception {
        ResultSet rs = st.executeQuery("SELECT ST_Simplify('LINESTRING (250 250, 280 290, 300 230, 340 300, 360 260, 440 310, 470 360, 604 286)'::GEOMETRY, 40);");
        rs.next();
        assertTrue(((Geometry) rs.getObject(1)).equals(WKT_READER.read("LINESTRING (250 250, 280 290, 300 230, 470 360, 604 286)")));
        rs.close();
    }

    @Test
    public void test_ST_Simplify3() throws Exception {
        ResultSet rs = st.executeQuery("SELECT ST_Simplify('POLYGON ((250 250, 248 240, 250 180, 290 150, 332 165, 350 190, 330 200, 340 220, 360 260, 360 300, 330 310, 319 310, 300 310, 280 280, 256 284, 250 250))'::GEOMETRY, 40);");
        rs.next();
        assertTrue(((Geometry) rs.getObject(1)).equals(WKT_READER.read("POLYGON ((250 250, 360 300, 332 165, 250 180, 250 250))")));
        rs.close();
    }

    @Test
    public void test_ST_SimplifyPreserveTopology1() throws Exception {
        ResultSet rs = st.executeQuery("SELECT ST_SimplifyPreserveTopology('MULTIPOINT( (190 300), (10 11 50))'::GEOMETRY, 4);");
        rs.next();
        assertTrue(((Geometry) rs.getObject(1)).equals(WKT_READER.read("MULTIPOINT( (190 300), (10 11 50))")));
        rs.close();
    }

    @Test
    public void test_ST_SimplifyPreserveTopology2() throws Exception {
        ResultSet rs = st.executeQuery("SELECT ST_SimplifyPreserveTopology('LINESTRING (250 250, 280 290, 300 230, 340 300, 360 260, 440 310, 470 360, 604 286)'::GEOMETRY, 40);");
        rs.next();
        assertTrue(((Geometry) rs.getObject(1)).equals(WKT_READER.read("LINESTRING (250 250, 280 290, 300 230, 470 360, 604 286)")));
        rs.close();
    }

    @Test
    public void test_ST_SimplifyPreserveTopology3() throws Exception {
        ResultSet rs = st.executeQuery("SELECT ST_SimplifyPreserveTopology('POLYGON ((250 250, 248 240, 250 180, 290 150, 332 165, 350 190, 330 200, 340 220, 360 260, 360 300, 330 310, 319 310, 300 310, 280 280, 256 284, 250 250))'::GEOMETRY, 40);");
        rs.next();
        assertTrue(((Geometry) rs.getObject(1)).equals(WKT_READER.read("POLYGON ((250 250, 360 300, 332 165, 250 180, 250 250))")));
        rs.close();
    }

    @Test
    public void test_ST_ZUpdateExtremities1() throws Exception {
        ResultSet rs = st.executeQuery("SELECT ST_ZUpdateLineExtremities('LINESTRING (250 250, 280 290)'::GEOMETRY, 40, 10);");
        rs.next();
        assertGeometryEquals("LINESTRING (250 250 40, 280 290 10)", rs.getBytes(1));
        rs.close();
    }

    @Test
    public void test_ST_ZUpdateExtremities2() throws Exception {
        ResultSet rs = st.executeQuery("SELECT ST_ZUpdateLineExtremities('LINESTRING(0 0, 5 0 , 10 0)'::GEOMETRY, 0, 10);");
        rs.next();
        assertTrue(((Geometry) rs.getObject(1)).equals(WKT_READER.read("LINESTRING(0 0 0, 5 0 5, 10 0 10)")));
        rs.close();
    }

    @Test
    public void test_ST_ZUpdateExtremities3() throws SQLException {
        ResultSet rs = null;
        try {
            rs = st.executeQuery("SELECT ST_ZUpdateLineExtremities('POINT (190 300 10)'::GEOMETRY, 10, 9999);");
            rs.next();
        } catch (SQLException ex) {
            assertTrue(true);
        } finally {
            if (rs != null) {
                rs.close();
            }
            st.close();
        }
    }

    @Test
    public void test_ST_ZUpdateExtremities4() throws Exception {
        ResultSet rs = st.executeQuery("SELECT ST_ZUpdateLineExtremities('MULTILINESTRING((0 0 12, 5 0 200 , 10 0 20),(0 0 1, 5 0 , 10 0 2))'::GEOMETRY, 0, 10);");
        rs.next();
        assertGeometryEquals("MULTILINESTRING((0 0 0, 5 0 5, 10 0 10),(0 0 0, 5 0 5, 10 0 10))", rs.getBytes(1));
        rs.close();
    }
    
    @Test
    public void test_ST_ZUpdateExtremities5() throws Exception {
        ResultSet rs = st.executeQuery("SELECT ST_ZUpdateLineExtremities('MULTILINESTRING((0 0 12, 5 0 200 , 10 0 20),(0 0 1, 5 0 , 10 0 2))'::GEOMETRY, 0, 10, true);");
        rs.next();
        assertGeometryEquals("MULTILINESTRING((0 0 0, 5 0 5, 10 0 10),(0 0 0, 5 0 5, 10 0 10))", rs.getBytes(1));
        rs.close();
    }
    
    @Test
    public void test_ST_ZUpdateExtremities6() throws Exception {
        ResultSet rs = st.executeQuery("SELECT ST_ZUpdateLineExtremities('MULTILINESTRING((0 0 12, 5 0 200 , 10 0 20),(0 0 1, 5 0 , 10 0 2))'::GEOMETRY, 0, 10, false);");
        rs.next();
        assertGeometryEquals("MULTILINESTRING((0 0 0, 5 0 200, 10 0 10),(0 0 0, 5 0 , 10 0 10))", rs.getBytes(1));
        rs.close();
    }

    @Test
    public void test_ST_Normalize() throws Exception {
        ResultSet rs = st.executeQuery("SELECT ST_Normalize('POLYGON ((170 180, 310 180, 308 190, 310 206, 340 320, 135 333, 140 260, 170 180))'::GEOMETRY);");
        rs.next();
        assertTrue(((Geometry) rs.getObject(1)).equals(WKT_READER.read("POLYGON ((135 333, 340 320, 310 206, 308 190, 310 180, 170 180, 140 260, 135 333))")));
        rs.close();
    }

    @Test
    public void test_ST_Polygonize1() throws Exception {
        ResultSet rs = st.executeQuery("SELECT ST_Polygonize('MULTILINESTRING ((130 190, 80 370, 290 380), \n"
                + " (290 380, 270 270, 130 190))'::GEOMETRY);");
        rs.next();
        assertTrue(((Geometry) rs.getObject(1)).equals(WKT_READER.read("MULTIPOLYGON ( ((130 190, 80 370, 290 380, 270 270, 130 190)))")));
        rs.close();
    }

    @Test
    public void test_ST_Polygonize2() throws Exception {
        ResultSet rs = st.executeQuery("SELECT ST_Polygonize('MULTILINESTRING ((50 240, 62 250, 199 425, 250 240), \n"
                + " (50 340, 170 250, 300 370))'::GEOMETRY);");
        rs.next();
        assertNull(rs.getObject(1));
        rs.close();
    }

    @Test
    public void test_ST_Polygonize3() throws Exception {
        ResultSet rs = st.executeQuery("SELECT ST_Polygonize(st_union('MULTILINESTRING ((50 240, 62 250, 199 425, 250 240), \n"
                + " (50 340, 170 250, 300 370))'::GEOMETRY));");
        rs.next();
        assertTrue(((Geometry) rs.getObject(1)).equals(WKT_READER.read("MULTIPOLYGON( ((231.5744116672191 306.8379184620484, 170 250, 101.95319531953196 301.03510351035106, 199 425, 231.5744116672191 306.8379184620484)))")));
        rs.close();
    }

    @Test
    public void test_ST_RingBuffer1() throws Exception {
        ResultSet rs = st.executeQuery("SELECT ST_RingBuffer('POINT(10 10)'::GEOMETRY, 10, 3);");
        rs.next();
        assertGeometryBarelyEquals("MULTIPOLYGON (((20 10, 19.807852804032304 8.049096779838717, "
                        + "19.238795325112868 6.173165676349102, 18.314696123025453 4.444297669803978, "
                        + "17.071067811865476 2.9289321881345254, 15.555702330196024 1.6853038769745474, "
                        + "13.826834323650898 0.7612046748871322, 11.950903220161283 0.1921471959676957, "
                        + "10 0, 8.049096779838719 0.1921471959676957, 6.173165676349103 0.7612046748871322, "
                        + "4.44429766980398 1.6853038769745474, 2.9289321881345254 2.9289321881345245, "
                        + "1.6853038769745474 4.444297669803978, 0.7612046748871322 6.173165676349106, "
                        + "0.1921471959676939 8.049096779838722, 0 10.000000000000007, 0.1921471959676975 11.950903220161292, "
                        + "0.7612046748871375 13.826834323650909, 1.6853038769745545 15.555702330196034, "
                        + "2.928932188134537 17.071067811865486, 4.444297669803992 18.314696123025463, "
                        + "6.173165676349122 19.238795325112875, 8.04909677983874 19.807852804032308, 10.000000000000025 20, "
                        + "11.950903220161308 19.8078528040323, 13.826834323650925 19.238795325112857, "
                        + "15.555702330196048 18.314696123025435, 17.071067811865497 17.07106781186545, "
                        + "18.31469612302547 15.555702330195993, 19.238795325112882 13.826834323650862, 19.80785280403231 "
                        + "11.950903220161244, 20 10)), ((30 10, 29.61570560806461 6.098193559677435, 28.477590650225736 "
                        + "2.346331352698204, 26.629392246050905 -1.1114046603920436, 24.14213562373095 -4.142135623730949, "
                        + "21.111404660392047 -6.629392246050905, 17.653668647301796 -8.477590650225736, 13.901806440322567 "
                        + "-9.615705608064609, 10.000000000000002 -10, 6.098193559677436 -9.615705608064609, 2.346331352698206 "
                        + "-8.477590650225736, -1.11140466039204 -6.629392246050905, -4.142135623730949 -4.142135623730951, "
                        + "-6.629392246050905 -1.1114046603920436, -8.477590650225736 2.3463313526982112, "
                        + "-9.615705608064612 6.098193559677446, -10 10.000000000000016, "
                        + "-9.615705608064605 13.901806440322584, -8.477590650225725 17.653668647301817, -6.629392246050891 21.11140466039207, -4.142135623730926 24.142135623730972, -1.1114046603920151 26.629392246050926, 2.3463313526982423 28.47759065022575, 6.098193559677479 29.615705608064616, 10.00000000000005 30, 13.901806440322618 29.615705608064598, 17.65366864730185 28.477590650225714, 21.111404660392097 26.62939224605087, 24.142135623730997 24.1421356237309, 26.629392246050944 21.111404660391987, 28.477590650225764 17.653668647301725, 29.615705608064623 13.901806440322488, 30 10), (20 10, 19.80785280403231 11.950903220161244, 19.238795325112882 13.826834323650862, 18.31469612302547 15.555702330195993, 17.071067811865497 17.07106781186545, 15.555702330196048 18.314696123025435, 13.826834323650925 19.238795325112857, 11.950903220161308 19.8078528040323, 10.000000000000025 20, 8.04909677983874 19.807852804032308, 6.173165676349122 19.238795325112875, 4.444297669803992 18.314696123025463, 2.928932188134537 17.071067811865486, 1.6853038769745545 15.555702330196034, 0.7612046748871375 13.826834323650909, 0.1921471959676975 11.950903220161292, 0 10.000000000000007, 0.1921471959676939 8.049096779838722, 0.7612046748871322 6.173165676349106, 1.6853038769745474 4.444297669803978, 2.9289321881345254 2.9289321881345245, 4.44429766980398 1.6853038769745474, 6.173165676349103 0.7612046748871322, 8.049096779838719 0.1921471959676957, 10 0, 11.950903220161283 0.1921471959676957, 13.826834323650898 0.7612046748871322, 15.555702330196024 1.6853038769745474, 17.071067811865476 2.9289321881345254, 18.314696123025453 4.444297669803978, 19.238795325112868 6.173165676349102, 19.807852804032304 8.049096779838717, 20 10)), ((40 10, 39.42355841209691 4.147290339516153, 37.7163859753386 -1.4805029709526938, 34.944088369076354 -6.667106990588067, 31.213203435596427 -11.213203435596423, 26.667106990588067 -14.944088369076358, 21.480502970952696 -17.716385975338603, 15.85270966048385 -19.423558412096913, 10.000000000000002 -20, 4.147290339516154 -19.423558412096913, -1.480502970952692 -17.716385975338603, -6.66710699058806 -14.944088369076361, -11.213203435596423 -11.213203435596427, -14.944088369076361 -6.667106990588067, -17.716385975338607 -1.4805029709526831, -19.423558412096916 4.147290339516168, -20 10.000000000000023, -19.423558412096906 15.852709660483876, -17.71638597533859 21.480502970952728, -14.944088369076333 26.667106990588103, -11.213203435596391 31.213203435596462, -6.667106990588021 34.94408836907638, -1.480502970952637 37.716385975338625, 4.147290339516219 39.423558412096924, 10.000000000000075 40, 15.852709660483928 39.423558412096895, 21.480502970952774 37.71638597533857, 26.667106990588145 34.944088369076304, 31.213203435596498 31.213203435596355, 34.94408836907642 26.66710699058798, 37.716385975338646 21.48050297095259, 39.42355841209694 15.85270966048373, 40 10), (30 10, 29.615705608064623 13.901806440322488, 28.477590650225764 17.653668647301725, 26.629392246050944 21.111404660391987, 24.142135623730997 24.1421356237309, 21.111404660392097 26.62939224605087, 17.65366864730185 28.477590650225714, 13.901806440322618 29.615705608064598, 10.00000000000005 30, 6.098193559677479 29.615705608064616, 2.3463313526982423 28.47759065022575, -1.1114046603920151 26.629392246050926, -4.142135623730926 24.142135623730972, -6.629392246050891 21.11140466039207, -8.477590650225725 17.653668647301817, -9.615705608064605 13.901806440322584, -10 10.000000000000016, -9.615705608064612 6.098193559677446, -8.477590650225736 2.3463313526982112, -6.629392246050905 -1.1114046603920436, -4.142135623730949 -4.142135623730951, -1.11140466039204 -6.629392246050905, 2.346331352698206 -8.477590650225736, 6.098193559677436 -9.615705608064609, 10.000000000000002 -10, 13.901806440322567 -9.615705608064609, 17.653668647301796 -8.477590650225736, 21.111404660392047 -6.629392246050905, 24.14213562373095 -4.142135623730949, 26.629392246050905 -1.1114046603920436, 28.477590650225736 2.346331352698204, 29.61570560806461 6.098193559677435, 30 10)))"
        , rs.getObject(1));
        rs.close();
    }

    @Test
    public void test_ST_RingBuffer2() throws Exception {
        ResultSet rs = st.executeQuery("SELECT ST_RingBuffer('LINESTRING (-10 10, 10 10)'::GEOMETRY, 10, 3);");
        rs.next();
        assertGeometryBarelyEquals("MULTIPOLYGON (((10 20, 11.950903220161283 19.807852804032304, 13.826834323650898 19.238795325112868, 15.555702330196024 18.314696123025453, 17.071067811865476 17.071067811865476, 18.314696123025453 15.555702330196022, 19.238795325112868 13.826834323650898, 19.807852804032304 11.950903220161283, 20 10, 19.807852804032304 8.049096779838717, 19.238795325112868 6.173165676349102, 18.314696123025453 4.444297669803979, 17.071067811865476 2.9289321881345254, 15.55570233019602 1.6853038769745474, 13.826834323650894 0.7612046748871304, 11.950903220161276 0.1921471959676939, 10 0, -10 0, -11.950903220161287 0.1921471959676975, -13.826834323650903 0.7612046748871357, -15.555702330196022 1.6853038769745474, -17.071067811865476 2.9289321881345254, -18.314696123025456 4.44429766980398, -19.238795325112868 6.173165676349104, -19.807852804032304 8.049096779838717, -20 10.000000000000002, -19.807852804032304 11.950903220161287, -19.238795325112868 13.8268343236509, -18.314696123025453 15.555702330196022, -17.071067811865476 17.071067811865476, -15.55570233019602 18.314696123025453, -13.826834323650893 19.238795325112868, -11.950903220161276 19.807852804032308, -10 20, 10 20)), ((10 30, 13.901806440322567 29.61570560806461, 17.653668647301796 28.477590650225736, 21.111404660392047 26.629392246050905, 24.14213562373095 24.14213562373095, 26.629392246050905 21.111404660392044, 28.477590650225736 17.653668647301796, 29.61570560806461 13.901806440322565, 30 10, 29.61570560806461 6.098193559677435, 28.477590650225736 2.346331352698204, 26.629392246050905 -1.1114046603920418, 24.14213562373095 -4.142135623730949, 21.11140466039204 -6.629392246050905, 17.65366864730179 -8.47759065022574, 13.901806440322552 -9.615705608064612, 10 -10, -10 -10, -13.901806440322574 -9.615705608064605, -17.653668647301807 -8.477590650225729, -21.111404660392044 -6.629392246050905, -24.142135623730955 -4.142135623730949, -26.62939224605091 -1.11140466039204, -28.477590650225736 2.346331352698207, -29.61570560806461 6.098193559677433, -30 10.000000000000002, -29.61570560806461 13.901806440322572, -28.477590650225736 17.6536686473018, -26.629392246050905 21.111404660392044, -24.14213562373095 24.14213562373095, -21.11140466039204 26.629392246050905, -17.653668647301785 28.47759065022574, -13.90180644032255 29.615705608064612, -10 30, 10 30), (10 20, -10 20, -11.950903220161276 19.807852804032308, -13.826834323650893 19.238795325112868, -15.55570233019602 18.314696123025453, -17.071067811865476 17.071067811865476, -18.314696123025453 15.555702330196022, -19.238795325112868 13.8268343236509, -19.807852804032304 11.950903220161287, -20 10.000000000000002, -19.807852804032304 8.049096779838717, -19.238795325112868 6.173165676349104, -18.314696123025456 4.44429766980398, -17.071067811865476 2.9289321881345254, -15.555702330196022 1.6853038769745474, -13.826834323650903 0.7612046748871357, -11.950903220161287 0.1921471959676975, -10 0, 10 0, 11.950903220161276 0.1921471959676939, 13.826834323650894 0.7612046748871304, 15.55570233019602 1.6853038769745474, 17.071067811865476 2.9289321881345254, 18.314696123025453 4.444297669803979, 19.238795325112868 6.173165676349102, 19.807852804032304 8.049096779838717, 20 10, 19.807852804032304 11.950903220161283, 19.238795325112868 13.826834323650898, 18.314696123025453 15.555702330196022, 17.071067811865476 17.071067811865476, 15.555702330196024 18.314696123025453, 13.826834323650898 19.238795325112868, 11.950903220161283 19.807852804032304, 10 20)), ((10 40, 15.85270966048385 39.42355841209691, 21.480502970952696 37.7163859753386, 26.667106990588067 34.944088369076354, 31.213203435596427 31.213203435596423, 34.944088369076354 26.667106990588067, 37.7163859753386 21.480502970952692, 39.42355841209691 15.852709660483846, 40 10, 39.42355841209691 4.147290339516153, 37.7163859753386 -1.4805029709526938, 34.94408836907636 -6.6671069905880636, 31.213203435596427 -11.213203435596423, 26.667106990588064 -14.944088369076361, 21.48050297095268 -17.71638597533861, 15.85270966048383 -19.423558412096916, 10 -20, -10 -20, -15.85270966048386 -19.42355841209691, -21.48050297095271 -17.716385975338596, -26.667106990588067 -14.944088369076358, -31.21320343559643 -11.213203435596423, -34.94408836907637 -6.66710699058806, -37.71638597533861 -1.4805029709526902, -39.42355841209691 4.147290339516149, -40 10.000000000000004, -39.42355841209691 15.852709660483859, -37.7163859753386 21.4805029709527, -34.94408836907636 26.667106990588067, -31.213203435596423 31.213203435596427, -26.66710699058806 34.94408836907636, -21.480502970952678 37.71638597533861, -15.852709660483827 39.42355841209692, -10 40, 10 40), (10 30, -10 30, -13.90180644032255 29.615705608064612, -17.653668647301785 28.47759065022574, -21.11140466039204 26.629392246050905, -24.14213562373095 24.14213562373095, -26.629392246050905 21.111404660392044, -28.477590650225736 17.6536686473018, -29.61570560806461 13.901806440322572, -30 10.000000000000002, -29.61570560806461 6.098193559677433, -28.477590650225736 2.346331352698207, -26.62939224605091 -1.11140466039204, -24.142135623730955 -4.142135623730949, -21.111404660392044 -6.629392246050905, -17.653668647301807 -8.477590650225729, -13.901806440322574 -9.615705608064605, -10 -10, 10 -10, 13.901806440322552 -9.615705608064612, 17.65366864730179 -8.47759065022574, 21.11140466039204 -6.629392246050905, 24.14213562373095 -4.142135623730949, 26.629392246050905 -1.1114046603920418, 28.477590650225736 2.346331352698204, 29.61570560806461 6.098193559677435, 30 10, 29.61570560806461 13.901806440322565, 28.477590650225736 17.653668647301796, 26.629392246050905 21.111404660392044, 24.14213562373095 24.14213562373095, 21.111404660392047 26.629392246050905, "
                + "17.653668647301796 28.477590650225736, 13.901806440322567 29.61570560806461, 10 30)))", rs.getObject(1));
        rs.close();
    }

    @Test
    public void test_ST_RingBufferEndCapSQUARE() throws Exception {
        ResultSet rs = st.executeQuery("SELECT ST_RingBuffer('POINT(2 2)', 2, 2, 'endcap=square');");
        assertTrue(rs.next());
        assertGeometryEquals("MULTIPOLYGON(((4 4, 4 0, 0 0, 0 4, 4 4)), ((6 6, 6 -2, -2 -2, -2 6, 6 6), (4 4, 0 4, 0 0, 4 0, 4 4)))", rs.getObject(1));
        rs.close();
    }

    @Test
    public void test_ST_RingBufferEndCapROUND() throws Exception {
        ResultSet rs = st.executeQuery("SELECT ST_RingBuffer('LINESTRING (-10 10, 10 10)'::GEOMETRY, 10, 3,'endcap=ROUND');");
        assertTrue(rs.next());
        assertGeometryBarelyEquals("MULTIPOLYGON (((10 20, 11.950903220161283 19.807852804032304, 13.826834323650898 19.238795325112868, 15.555702330196024 18.314696123025453, 17.071067811865476 17.071067811865476, 18.314696123025453 15.555702330196022, 19.238795325112868 13.826834323650898, 19.807852804032304 11.950903220161283, 20 10, 19.807852804032304 8.049096779838717, 19.238795325112868 6.173165676349102, 18.314696123025453 4.444297669803979, 17.071067811865476 2.9289321881345254, 15.55570233019602 1.6853038769745474, 13.826834323650894 0.7612046748871304, 11.950903220161276 0.1921471959676939, 10 0, -10 0, -11.950903220161287 0.1921471959676975, -13.826834323650903 0.7612046748871357, -15.555702330196022 1.6853038769745474, -17.071067811865476 2.9289321881345254, -18.314696123025456 4.44429766980398, -19.238795325112868 6.173165676349104, -19.807852804032304 8.049096779838717, -20 10.000000000000002, -19.807852804032304 11.950903220161287, -19.238795325112868 13.8268343236509, -18.314696123025453 15.555702330196022, -17.071067811865476 17.071067811865476, -15.55570233019602 18.314696123025453, -13.826834323650893 19.238795325112868, -11.950903220161276 19.807852804032308, -10 20, 10 20)), ((10 30, 13.901806440322567 29.61570560806461, 17.653668647301796 28.477590650225736, 21.111404660392047 26.629392246050905, 24.14213562373095 24.14213562373095, 26.629392246050905 21.111404660392044, 28.477590650225736 17.653668647301796, 29.61570560806461 13.901806440322565, 30 10, 29.61570560806461 6.098193559677435, 28.477590650225736 2.346331352698204, 26.629392246050905 -1.1114046603920418, 24.14213562373095 -4.142135623730949, 21.11140466039204 -6.629392246050905, 17.65366864730179 -8.47759065022574, 13.901806440322552 -9.615705608064612, 10 -10, -10 -10, -13.901806440322574 -9.615705608064605, -17.653668647301807 -8.477590650225729, -21.111404660392044 -6.629392246050905, -24.142135623730955 -4.142135623730949, -26.62939224605091 -1.11140466039204, -28.477590650225736 2.346331352698207, -29.61570560806461 6.098193559677433, -30 10.000000000000002, -29.61570560806461 13.901806440322572, -28.477590650225736 17.6536686473018, -26.629392246050905 21.111404660392044, -24.14213562373095 24.14213562373095, -21.11140466039204 26.629392246050905, -17.653668647301785 28.47759065022574, -13.90180644032255 29.615705608064612, -10 30, 10 30), (10 20, -10 20, -11.950903220161276 19.807852804032308, -13.826834323650893 19.238795325112868, -15.55570233019602 18.314696123025453, -17.071067811865476 17.071067811865476, -18.314696123025453 15.555702330196022, -19.238795325112868 13.8268343236509, -19.807852804032304 11.950903220161287, -20 10.000000000000002, -19.807852804032304 8.049096779838717, -19.238795325112868 6.173165676349104, -18.314696123025456 4.44429766980398, -17.071067811865476 2.9289321881345254, -15.555702330196022 1.6853038769745474, -13.826834323650903 0.7612046748871357, -11.950903220161287 0.1921471959676975, -10 0, 10 0, 11.950903220161276 0.1921471959676939, 13.826834323650894 0.7612046748871304, 15.55570233019602 1.6853038769745474, 17.071067811865476 2.9289321881345254, 18.314696123025453 4.444297669803979, 19.238795325112868 6.173165676349102, 19.807852804032304 8.049096779838717, 20 10, 19.807852804032304 11.950903220161283, 19.238795325112868 13.826834323650898, 18.314696123025453 15.555702330196022, 17.071067811865476 17.071067811865476, 15.555702330196024 18.314696123025453, 13.826834323650898 19.238795325112868, 11.950903220161283 19.807852804032304, 10 20)), ((10 40, 15.85270966048385 39.42355841209691, 21.480502970952696 37.7163859753386, 26.667106990588067 34.944088369076354, 31.213203435596427 31.213203435596423, 34.944088369076354 26.667106990588067, 37.7163859753386 21.480502970952692, 39.42355841209691 15.852709660483846, 40 10, 39.42355841209691 4.147290339516153, 37.7163859753386 -1.4805029709526938, 34.94408836907636 -6.6671069905880636, 31.213203435596427 -11.213203435596423, 26.667106990588064 -14.944088369076361, 21.48050297095268 -17.71638597533861, 15.85270966048383 -19.423558412096916, 10 -20, -10 -20, -15.85270966048386 -19.42355841209691, -21.48050297095271 -17.716385975338596, -26.667106990588067 -14.944088369076358, -31.21320343559643 -11.213203435596423, -34.94408836907637 -6.66710699058806, -37.71638597533861 -1.4805029709526902, -39.42355841209691 4.147290339516149, -40 10.000000000000004, -39.42355841209691 15.852709660483859, -37.7163859753386 21.4805029709527, -34.94408836907636 26.667106990588067, -31.213203435596423 31.213203435596427, -26.66710699058806 34.94408836907636, -21.480502970952678 37.71638597533861, -15.852709660483827 39.42355841209692, -10 40, 10 40), (10 30, -10 30, -13.90180644032255 29.615705608064612, -17.653668647301785 28.47759065022574, -21.11140466039204 26.629392246050905, -24.14213562373095 24.14213562373095, -26.629392246050905 21.111404660392044, -28.477590650225736 17.6536686473018, -29.61570560806461 13.901806440322572, -30 10.000000000000002, -29.61570560806461 6.098193559677433, -28.477590650225736 2.346331352698207, -26.62939224605091 -1.11140466039204, -24.142135623730955 -4.142135623730949, -21.111404660392044 -6.629392246050905, -17.653668647301807 -8.477590650225729, -13.901806440322574 -9.615705608064605, -10 -10, 10 -10, 13.901806440322552 -9.615705608064612, 17.65366864730179 -8.47759065022574, 21.11140466039204 -6.629392246050905, 24.14213562373095 -4.142135623730949, 26.629392246050905 -1.1114046603920418, 28.477590650225736 2.346331352698204, 29.61570560806461 6.098193559677435, 30 10, 29.61570560806461 13.901806440322565, 28.477590650225736 17.653668647301796, 26.629392246050905 21.111404660392044, 24.14213562373095 24.14213562373095, 21.111404660392047 26.629392246050905, "
                        + "17.653668647301796 28.477590650225736, 13.901806440322567 29.61570560806461, 10 30)))", rs.getObject(1));
        rs.close();
    }

    @Test(expected = SQLException.class)
    public void test_ST_RingBufferEndCapBUTT() throws Exception {
        st.execute("SELECT ST_RingBuffer('LINESTRING (-10 10, 10 10)'::GEOMETRY, 10, 3,'endcap=BUTT');");
    }
    

    @Test
    public void test_ST_RingBufferNoHole() throws Exception {
        ResultSet rs = st.executeQuery("SELECT ST_RingBuffer('POINT(2 2)', 2, 2, 'endcap=square', false);");
        assertTrue(rs.next());
        assertGeometryEquals("MULTIPOLYGON(((4 4, 4 0, 0 0, 0 4, 4 4)), ((6 6, 6 -2, -2 -2, -2 6, 6 6)))", rs.getObject(1));
        rs.close();
    }
    
    @Test
    public void test_ST_RingBufferComplex() throws Exception {
        ResultSet rs = st.executeQuery("SELECT ST_RingBuffer('LINESTRING (-10 10, 10 10)'::GEOMETRY, 10, 3,'endcap=ROUND quad_segs=4');");
        assertTrue(rs.next());
        assertGeometryBarelyEquals("MULTIPOLYGON (((10 20, 13.826834323650898 19.238795325112868, 17.071067811865476 17.071067811865476, 19.238795325112868 13.826834323650898, 20 10, 19.238795325112868 6.173165676349102, 17.071067811865476 2.9289321881345254, 13.826834323650898 0.7612046748871322, 10 0, -10 0, -13.826834323650903 0.7612046748871357, -17.071067811865476 2.9289321881345254, -19.238795325112868 6.173165676349104, -20 10.000000000000002, -19.238795325112868 13.8268343236509, -17.071067811865476 17.071067811865476, -13.826834323650896 19.238795325112868, -10 20, 10 20)),"
                + "  ((10 30, 17.653668647301796 28.477590650225736, 24.14213562373095 24.14213562373095, 28.477590650225736 17.653668647301796, 30 10, 28.477590650225736 2.346331352698204, 24.14213562373095 -4.142135623730949, 17.653668647301796 -8.477590650225736, 10 -10, -10 -10, -17.653668647301807 -8.477590650225729, -24.142135623730955 -4.142135623730949, -28.477590650225736 2.346331352698207, -30 10.000000000000002, -28.477590650225736 17.6536686473018, -24.14213562373095 24.14213562373095, -17.653668647301792 28.477590650225736, -10 30, 10 30),"
                + "  (10 20, -10 20, -13.826834323650896 19.238795325112868, -17.071067811865476 17.071067811865476, -19.238795325112868 13.8268343236509, -20 10.000000000000002, -19.238795325112868 6.173165676349104, -17.071067811865476 2.9289321881345254, -13.826834323650903 0.7612046748871357, -10 0, 10 0, 13.826834323650898 0.7612046748871322, 17.071067811865476 2.9289321881345254, 19.238795325112868 6.173165676349102, 20 10, 19.238795325112868 13.826834323650898, 17.071067811865476 17.071067811865476, 13.826834323650898 19.238795325112868, 10 20)),"
                + "  ((10 40, 21.480502970952696 37.7163859753386, 31.213203435596427 31.213203435596423, 37.7163859753386 21.480502970952692, 40 10, 37.7163859753386 -1.4805029709526938, 31.213203435596427 -11.213203435596423, 21.480502970952696 -17.716385975338603, 10 -20, -10 -20, -21.48050297095271 -17.716385975338596, -31.21320343559643 -11.213203435596423, -37.71638597533861 -1.4805029709526902, -40 10.000000000000004, -37.7163859753386 21.4805029709527, -31.213203435596423 31.213203435596427, -21.480502970952692 37.7163859753386, -10 40, 10 40),"
                + "  (10 30, -10 30, -17.653668647301792 28.477590650225736, -24.14213562373095 24.14213562373095, -28.477590650225736 17.6536686473018, -30 10.000000000000002, -28.477590650225736 2.346331352698207, -24.142135623730955 -4.142135623730949, -17.653668647301807 -8.477590650225729, -10 -10, 10 -10, 17.653668647301796 -8.477590650225736, 24.14213562373095 -4.142135623730949, 28.477590650225736 2.346331352698204, 30 10, 28.477590650225736 17.653668647301796, 24.14213562373095 24.14213562373095, 17.653668647301796 28.477590650225736, 10 30)))", rs.getObject(1));
        rs.close();
    }
    
    @Test
    public void test_ST_RingBufferComplex2() throws Exception {
        ResultSet rs = st.executeQuery("SELECT ST_RingBuffer('LINESTRING (-10 10, 10 10)'::GEOMETRY, 10, 3,'endcap=ROUND');");
        assertTrue(rs.next());
        assertGeometryBarelyEquals("MULTIPOLYGON (((10 20, 11.950903220161283 19.807852804032304, 13.826834323650898 19.238795325112868, 15.555702330196024 18.314696123025453, 17.071067811865476 17.071067811865476, 18.314696123025453 15.555702330196022, 19.238795325112868 13.826834323650898, 19.807852804032304 11.950903220161283, 20 10, 19.807852804032304 8.049096779838717, 19.238795325112868 6.173165676349102, 18.314696123025453 4.444297669803979, 17.071067811865476 2.9289321881345254, 15.55570233019602 1.6853038769745474, 13.826834323650894 0.7612046748871304, 11.950903220161276 0.1921471959676939, 10 0, -10 0, -11.950903220161287 0.1921471959676975, -13.826834323650903 0.7612046748871357, -15.555702330196022 1.6853038769745474, -17.071067811865476 2.9289321881345254, -18.314696123025456 4.44429766980398, -19.238795325112868 6.173165676349104, -19.807852804032304 8.049096779838717, -20 10.000000000000002, -19.807852804032304 11.950903220161287, -19.238795325112868 13.8268343236509, -18.314696123025453 15.555702330196022, -17.071067811865476 17.071067811865476, -15.55570233019602 18.314696123025453, -13.826834323650893 19.238795325112868, -11.950903220161276 19.807852804032308, -10 20, 10 20)),"
                + "  ((10 30, 13.901806440322567 29.61570560806461, 17.653668647301796 28.477590650225736, 21.111404660392047 26.629392246050905, 24.14213562373095 24.14213562373095, 26.629392246050905 21.111404660392044, 28.477590650225736 17.653668647301796, 29.61570560806461 13.901806440322565, 30 10, 29.61570560806461 6.098193559677435, 28.477590650225736 2.346331352698204, 26.629392246050905 -1.1114046603920418, 24.14213562373095 -4.142135623730949, 21.11140466039204 -6.629392246050905, 17.65366864730179 -8.47759065022574, 13.901806440322552 -9.615705608064612, 10 -10, -10 -10, -13.901806440322574 -9.615705608064605, -17.653668647301807 -8.477590650225729, -21.111404660392044 -6.629392246050905, -24.142135623730955 -4.142135623730949, -26.62939224605091 -1.11140466039204, -28.477590650225736 2.346331352698207, -29.61570560806461 6.098193559677433, -30 10.000000000000002, -29.61570560806461 13.901806440322572, -28.477590650225736 17.6536686473018, -26.629392246050905 21.111404660392044, -24.14213562373095 24.14213562373095, -21.11140466039204 26.629392246050905, -17.653668647301785 28.47759065022574, -13.90180644032255 29.615705608064612, -10 30, 10 30),"
                + "  (10 20, -10 20, -11.950903220161276 19.807852804032308, -13.826834323650893 19.238795325112868, -15.55570233019602 18.314696123025453, -17.071067811865476 17.071067811865476, -18.314696123025453 15.555702330196022, -19.238795325112868 13.8268343236509, -19.807852804032304 11.950903220161287, -20 10.000000000000002, -19.807852804032304 8.049096779838717, -19.238795325112868 6.173165676349104, -18.314696123025456 4.44429766980398, -17.071067811865476 2.9289321881345254, -15.555702330196022 1.6853038769745474, -13.826834323650903 0.7612046748871357, -11.950903220161287 0.1921471959676975, -10 0, 10 0, 11.950903220161276 0.1921471959676939, 13.826834323650894 0.7612046748871304, 15.55570233019602 1.6853038769745474, 17.071067811865476 2.9289321881345254, 18.314696123025453 4.444297669803979, 19.238795325112868 6.173165676349102, 19.807852804032304 8.049096779838717, 20 10, 19.807852804032304 11.950903220161283, 19.238795325112868 13.826834323650898, 18.314696123025453 15.555702330196022, 17.071067811865476 17.071067811865476, 15.555702330196024 18.314696123025453, 13.826834323650898 19.238795325112868, 11.950903220161283 19.807852804032304, 10 20)),"
                + "  ((10 40, 15.85270966048385 39.42355841209691, 21.480502970952696 37.7163859753386, 26.667106990588067 34.944088369076354, 31.213203435596427 31.213203435596423, 34.944088369076354 26.667106990588067, 37.7163859753386 21.480502970952692, 39.42355841209691 15.852709660483846, 40 10, 39.42355841209691 4.147290339516153, 37.7163859753386 -1.4805029709526938, 34.94408836907636 -6.6671069905880636, 31.213203435596427 -11.213203435596423, 26.667106990588064 -14.944088369076361, 21.48050297095268 -17.71638597533861, 15.85270966048383 -19.423558412096916, 10 -20, -10 -20, -15.85270966048386 -19.42355841209691, -21.48050297095271 -17.716385975338596, -26.667106990588067 -14.944088369076358, -31.21320343559643 -11.213203435596423, -34.94408836907637 -6.66710699058806, -37.71638597533861 -1.4805029709526902, -39.42355841209691 4.147290339516149, -40 10.000000000000004, -39.42355841209691 15.852709660483859, -37.7163859753386 21.4805029709527, -34.94408836907636 26.667106990588067, -31.213203435596423 31.213203435596427, -26.66710699058806 34.94408836907636, -21.480502970952678 37.71638597533861, -15.852709660483827 39.42355841209692, -10 40, 10 40),"
                + "  (10 30, -10 30, -13.90180644032255 29.615705608064612, -17.653668647301785 28.47759065022574, -21.11140466039204 26.629392246050905, -24.14213562373095 24.14213562373095, -26.629392246050905 21.111404660392044, -28.477590650225736 17.6536686473018, -29.61570560806461 13.901806440322572, -30 10.000000000000002, -29.61570560806461 6.098193559677433, -28.477590650225736 2.346331352698207, -26.62939224605091 -1.11140466039204, -24.142135623730955 -4.142135623730949, -21.111404660392044 -6.629392246050905, -17.653668647301807 -8.477590650225729, -13.901806440322574 -9.615705608064605, -10 -10, 10 -10, 13.901806440322552 -9.615705608064612, 17.65366864730179 -8.47759065022574, 21.11140466039204 -6.629392246050905, 24.14213562373095 -4.142135623730949, 26.629392246050905 -1.1114046603920418, 28.477590650225736 2.346331352698204, 29.61570560806461 6.098193559677435, 30 10, 29.61570560806461 13.901806440322565, 28.477590650225736 17.653668647301796, 26.629392246050905 21.111404660392044, 24.14213562373095 24.14213562373095, 21.111404660392047 26.629392246050905, 17.653668647301796 28.477590650225736, 13.901806440322567 29.61570560806461, 10 30)))", rs.getObject(1));
        rs.close();
    }
    
    @Test
    public void test_ST_RingBufferComplex3() throws Exception {
        ResultSet rs = st.executeQuery("SELECT ST_RingBuffer('LINESTRING (-10 10, 10 10)'::GEOMETRY, -10, 3,'endcap=ROUND');");
        assertTrue(rs.next());
        assertTrue(rs.getString(1).equalsIgnoreCase("MULTIPOLYGON EMPTY"));
        rs.close();
    }
    
    @Test
    public void test_ST_RingBufferComplex4() throws Exception {
        ResultSet rs = st.executeQuery("SELECT ST_RingBuffer('POLYGON ((10 20, 20 20, 20 10, 10 10, 10 20))'::GEOMETRY, 1, 3);");
        assertTrue(rs.next());
        assertGeometryBarelyEquals("MULTIPOLYGON (((9 20, 9.01921471959677 20.195090322016128, 9.076120467488714 20.38268343236509, 9.168530387697455 20.5555702330196, 9.292893218813452 20.707106781186546, 9.444429766980399 20.831469612302545, 9.61731656763491 20.923879532511286, 9.804909677983872 20.980785280403232, 10 21, 20 21, 20.195090322016128 20.980785280403232, 20.38268343236509 20.923879532511286, 20.5555702330196 20.831469612302545, 20.707106781186546 20.707106781186546, 20.831469612302545 20.5555702330196, 20.923879532511286 20.38268343236509, 20.980785280403232 20.195090322016128, 21 20, 21 10, 20.980785280403232 9.804909677983872, 20.923879532511286 9.61731656763491, 20.831469612302545 9.444429766980399, 20.707106781186546 9.292893218813452, 20.5555702330196 9.168530387697455, 20.38268343236509 9.076120467488714, 20.195090322016128 9.01921471959677, 20 9, 10 9, 9.804909677983872 9.01921471959677, 9.61731656763491 9.076120467488714, 9.444429766980399 9.168530387697455, 9.292893218813452 9.292893218813452, 9.168530387697455 9.444429766980399, 9.076120467488714 9.61731656763491, 9.01921471959677 9.804909677983872, 9 10, 9 20), (10 20, 10 10, 20 10, 20 20, 10 20)), ((8 20, 8.03842943919354 20.390180644032256, 8.152240934977426 20.76536686473018, 8.33706077539491 21.111140466039203, 8.585786437626904 21.414213562373096, 8.888859533960796 21.66293922460509, 9.23463313526982 21.847759065022572, 9.609819355967744 21.96157056080646, 10 22, 20 22, 20.390180644032256 21.96157056080646, 20.76536686473018 21.847759065022572, 21.111140466039206 21.66293922460509, 21.414213562373096 21.414213562373096, 21.66293922460509 21.111140466039203, 21.847759065022572 20.76536686473018, 21.96157056080646 20.390180644032256, 22 20, 22 10, 21.96157056080646 9.609819355967744, 21.847759065022572 9.23463313526982, 21.66293922460509 8.888859533960796, 21.414213562373096 8.585786437626904, 21.111140466039206 8.33706077539491, 20.76536686473018 8.152240934977426, 20.390180644032256 8.03842943919354, 20 8, 10 8, 9.609819355967742 8.03842943919354, 9.234633135269819 8.152240934977428, 8.888859533960796 8.33706077539491, 8.585786437626904 8.585786437626904, 8.337060775394908 8.888859533960796, 8.152240934977426 9.23463313526982, 8.03842943919354 9.609819355967744, 8 10, 8 20), (9 20, 9 10, 9.01921471959677 9.804909677983872, 9.076120467488714 9.61731656763491, 9.168530387697455 9.444429766980399, 9.292893218813452 9.292893218813452, 9.444429766980399 9.168530387697455, 9.61731656763491 9.076120467488714, 9.804909677983872 9.01921471959677, 10 9, 20 9, 20.195090322016128 9.01921471959677, 20.38268343236509 9.076120467488714, 20.5555702330196 9.168530387697455, 20.707106781186546 9.292893218813452, 20.831469612302545 9.444429766980399, 20.923879532511286 9.61731656763491, 20.980785280403232 9.804909677983872, 21 10, 21 20, 20.980785280403232 20.195090322016128, 20.923879532511286 20.38268343236509, 20.831469612302545 20.5555702330196, 20.707106781186546 20.707106781186546, 20.5555702330196 20.831469612302545, 20.38268343236509 20.923879532511286, 20.195090322016128 20.980785280403232, 20 21, 10 21, 9.804909677983872 20.980785280403232, 9.61731656763491 20.923879532511286, 9.444429766980399 20.831469612302545, 9.292893218813452 20.707106781186546, 9.168530387697455 20.5555702330196, 9.076120467488714 20.38268343236509, 9.01921471959677 20.195090322016128, 9 20)), ((7 20, 7.057644158790309 20.585270966048387, 7.22836140246614 21.14805029709527, 7.5055911630923635 21.666710699058807, 7.878679656440358 22.121320343559642, 8.333289300941194 22.494408836907635, 8.851949702904731 22.771638597533858, 9.414729033951616 22.94235584120969, 10 23, 20 23, 20.585270966048384 22.94235584120969, 21.14805029709527 22.771638597533858, 21.666710699058807 22.494408836907635, 22.121320343559642 22.121320343559642, 22.494408836907635 21.666710699058807, 22.771638597533858 21.14805029709527, 22.94235584120969 20.585270966048384, 23 20, 23 10, 22.94235584120969 9.414729033951616, 22.771638597533858 8.851949702904731, 22.494408836907635 8.333289300941193, 22.121320343559642 7.878679656440358, 21.666710699058807 7.505591163092364, 21.14805029709527 7.22836140246614, 20.585270966048384 7.057644158790309, 20 7, 10 7, 9.414729033951614 7.057644158790309, 8.85194970290473 7.22836140246614, 8.333289300941193 7.505591163092364, 7.878679656440357 7.878679656440358, 7.5055911630923635 8.333289300941194, 7.22836140246614 8.851949702904731, 7.057644158790309 9.414729033951614, 7 10, 7 20), (8 20, 8 10, 8.03842943919354 9.609819355967744, 8.152240934977426 9.23463313526982, 8.337060775394908 8.888859533960796, 8.585786437626904 8.585786437626904, 8.888859533960796 8.33706077539491, 9.234633135269819 8.152240934977428, 9.609819355967742 8.03842943919354, 10 8, 20 8, 20.390180644032256 8.03842943919354, 20.76536686473018 8.152240934977426, 21.111140466039206 8.33706077539491, 21.414213562373096 8.585786437626904, 21.66293922460509 8.888859533960796, 21.847759065022572 9.23463313526982, 21.96157056080646 9.609819355967744, 22 10, 22 20, 21.96157056080646 20.390180644032256, 21.847759065022572 20.76536686473018, 21.66293922460509 21.111140466039203, 21.414213562373096 21.414213562373096, 21.111140466039206 21.66293922460509, 20.76536686473018 21.847759065022572, 20.390180644032256 21.96157056080646, 20 22, 10 22, 9.609819355967744 21.96157056080646, 9.23463313526982 21.847759065022572, 8.888859533960796 21.66293922460509, 8.585786437626904 21.414213562373096, 8.33706077539491 21.111140466039203, 8.152240934977426 20.76536686473018, 8.03842943919354 20.390180644032256, 8 20)))", rs.getObject(1));
        rs.close();
    }
    
    @Test
    public void test_ST_RingBufferComplex5() throws Exception {
        ResultSet rs = st.executeQuery("SELECT ST_RingBuffer('POLYGON ((10 20, 20 20, 20 10, 10 10, 10 20))'::GEOMETRY, -1, 3);");
        assertTrue(rs.next());
        assertGeometryBarelyEquals("MULTIPOLYGON (((10 19, 10 20, 11 20, 20 20, 20 10, 10 10, 10 19), (11 19, 11 11, 19 11, 19 19, 11 19)), ((11 19, 19 19, 19 11, 11 11, 11 19), (12 18, 12 12, 18 12, 18 18, 12 18)), ((12 18, 18 18, 18 12, 12 12, 12 18), (13 17, 13 13, 17 13, 17 17, 13 17)))", rs.getObject(1));
        rs.close();
    }
    
    @Test
    public void test_ST_RingBufferComplex6() throws Exception {
        ResultSet rs = st.executeQuery("SELECT ST_RingBuffer('POLYGON ((10 20, 20 20, 20 10, 10 10, 10 20),"
                + "  (12.1 18.1, 14.1 18.1, 14.1 16, 12.1 16, 12.1 18.1),"
                + "  (15.6 14, 18 14, 18 11.5, 15.6 11.5, 15.6 14))'::GEOMETRY, -1, 3);");
        assertTrue(rs.next());
        assertGeometryBarelyEquals("MULTIPOLYGON (((10 19, 10 20, 11 20, 20 20, 20 10, 10 10, 10 19), (11 19, 11 11, 19 11, 19 19, 11 19)), ((11 19, 19 19, 19 11, 11 11, 11 19), (12 18, 12 12, 18 12, 18 18, 12 18)), ((12 18, 18 18, 18 12, 12 12, 12 18), (13 17, 13 13, 17 13, 17 17, 13 17)))", rs.getObject(1));
        rs.close();
    }

    @Test
    public void test_ST_MinimumDiameter1() throws Exception {
        ResultSet rs = st.executeQuery("SELECT ST_MinimumDiameter('LINESTRING (50 240, 62 250, 199 425, 250 240)'::GEOMETRY);");
        rs.next();
        assertTrue(((Geometry) rs.getObject(1)).equals(WKT_READER.read("LINESTRING (128.69067451174988 337.7031864743203, 250 240)")));
        rs.close();
    }

    @Test
    public void test_ST_MinimumDiameter2() throws Exception {
        ResultSet rs = st.executeQuery("SELECT ST_MinimumDiameter('POLYGON ((360 380, 230 150, 370 100, 510 100, 517 110, 650 390, 430 220, 360 380))'::GEOMETRY);");
        rs.next();
        assertTrue(((Geometry) rs.getObject(1)).equals(WKT_READER.read("LINESTRING (282.3538681948424 242.62607449856733, 517 110)")));
        rs.close();
    }

    @Test
    public void test_ST_MinimumDiameter3() throws Exception {
        ResultSet rs = st.executeQuery("SELECT ST_MinimumDiameter('POINT (395 278)'::GEOMETRY);");
        rs.next();
        assertTrue(((Geometry) rs.getObject(1)).equalsExact(WKT_READER.read("LINESTRING (395 278, 395 278)")));
        rs.close();
    }

    @Test
    public void test_ST_Azimuth1() throws Exception {
        ResultSet rs = st.executeQuery("SELECT degrees(ST_Azimuth(ST_MakePoint(0, 0), ST_MakePoint(0, 10)) ) as degAz;");
        rs.next();
        assertEquals(rs.getDouble(1), 0, 0.00001);
        rs.close();
    }

    @Test
    public void test_ST_Azimuth2() throws Exception {
        ResultSet rs = st.executeQuery("SELECT degrees(ST_Azimuth(ST_MakePoint(0, 0), ST_MakePoint(10, 0)) ) as degAz;");
        rs.next();
        assertEquals(rs.getDouble(1), 90, 0.00001);
        rs.close();
    }

    @Test
    public void test_ST_Azimuth3() throws Exception {
        ResultSet rs = st.executeQuery("SELECT degrees(ST_Azimuth(ST_MakePoint(0, 0), ST_MakePoint(0, -10)) ) as degAz;");
        rs.next();
        assertEquals(rs.getDouble(1), 180, 0.00001);
        rs.close();
    }

    @Test
    public void test_ST_Azimuth4() throws Exception {
        ResultSet rs = st.executeQuery("SELECT degrees(ST_Azimuth(ST_MakePoint(0, 0), ST_MakePoint(0, 0)) ) as degAz;");
        rs.next();
        assertEquals(rs.getDouble(1), 0, 0.00001);
        rs.close();
    }

    @Test
    public void test_ST_Snap1() throws Exception {
        ResultSet rs = st.executeQuery("SELECT ST_Snap('LINESTRING(1 2, 2 4, 4 4, 5 2)'::GEOMETRY, "
                + "'LINESTRING(5 2, 2 1, 1 2)'::GEOMETRY, 1);");
        rs.next();
        assertGeometryEquals("LINESTRING(1 2, 2 4, 4 4, 5 2)",rs.getBytes(1));
        rs.close();
    }

    @Test
    public void test_ST_Snap2() throws Exception {
        ResultSet rs = st.executeQuery("SELECT ST_Snap('LINESTRING(1 2, 2 4, 4 4, 5 2)'::GEOMETRY, "
                + "'LINESTRING(5 2, 2 1, 1 2)'::GEOMETRY, 3);");
        rs.next();
        assertGeometryEquals("LINESTRING(1 2, 1 2, 2 1, 5 2, 5 2)",rs.getBytes(1));
        rs.close();
    }

    @Test
    public void test_ST_Snap3() throws Exception {
        ResultSet rs = st.executeQuery("SELECT ST_Snap('POLYGON((3 3, 1 2, 0 2, 0 1, -2 1, -1 7, 3 6, 4 8,7 8, 6 6, 9 6, 8 1, 8 1, 3 3))'::GEOMETRY,"
                +"'POLYGON((1 1, 1 7, 7 7, 7 1, 1 1))'::GEOMETRY, 2);");
        rs.next();
        assertGeometryEquals("POLYGON((3 3, 1 1, 1 1, 1 1, -2 1, -1 7, 1 7, 3 6, 4 8, 7 7, 7 7, 9 6, 7 1, 7 1, 3 3))"
                ,rs.getBytes(1));
        rs.close();
    }

    @Test
    public void test_ST_IsValidReason1() throws Exception {
        ResultSet rs = st.executeQuery("SELECT ST_IsvalidReason('POLYGON ((280 330, 120 200, 360 190, 352 197, 170 290, 280 330))'::GEOMETRY);");
        rs.next();
        assertNotNull(rs.getString(1));
        assertEquals( "Self-intersection at or near point (207.3066943435392, 270.9366891541256, NaN)", rs.getString(1));
        rs.close();
    }

    @Test
    public void test_ST_IsValidReason2() throws Exception {
        ResultSet rs = st.executeQuery("SELECT ST_IsvalidReason('POLYGON ((0 350, 200 350, 200 250, 0 250, 0 350))'::GEOMETRY);");
        rs.next();
        assertNotNull(rs.getString(1));
        assertEquals("Valid Geometry", rs.getString(1));
        rs.close();
    }

    @Test
    public void test_ST_IsValidReason3() throws Exception {
        ResultSet rs = st.executeQuery("SELECT ST_IsvalidReason('LINESTRING (130 340, 280 210, 120 210, 320 350)'::GEOMETRY, 1);");
        rs.next();
        assertNotNull(rs.getString(1));
        assertEquals( "Valid Geometry", rs.getString(1));
        rs.close();
    }

    @Test
    public void test_ST_IsValidReason4() throws Exception {
        ResultSet rs = st.executeQuery("SELECT ST_IsvalidReason('LINESTRING (130 340, 280 210, 120 210, 320 350)'::GEOMETRY, 0);");
        rs.next();
        assertNotNull(rs.getString(1));
        assertEquals( "Valid Geometry", rs.getString(1));
        rs.close();
    }

    @Test
    public void test_ST_IsValidReason5() throws Exception {
        ResultSet rs = st.executeQuery("SELECT ST_IsvalidReason(null);");
        rs.next();
        assertNotNull(rs.getString(1));
        assertEquals( "Null Geometry", rs.getString(1));
        rs.close();
    }
    
    @Test(expected = IllegalArgumentException.class)
    public void test_ST_IsValidReason6() throws Throwable {
        try {
            st.execute("SELECT ST_IsvalidReason('LINESTRING (80 240, 330 330, 280 240, 190 360)'::GEOMETRY, 199);");
        } catch (JdbcSQLException e) {
            throw e.getOriginalCause();
        }
    }

    @Test
    public void test_ST_IsValidRDetail1() throws Exception {
        ResultSet rs = st.executeQuery("SELECT ST_IsvalidDetail('POLYGON ((280 330, 120 200, 360 190, 352 197, 170 290, 280 330))'::GEOMETRY);");
        rs.next();
        Object[] results = (Object [])rs.getObject(1);
        assertNotNull(results);
        assertFalse((Boolean)results[0]);
        assertEquals( "Self-intersection", results[1]);
        assertGeometryEquals("POINT(207.3066943435392 270.9366891541256)", ValueGeometry.getFromGeometry(results[2]).getBytes());
        rs.close();
    }
    
     @Test
    public void test_ST_IsValidRDetail2() throws Exception {
        ResultSet rs = st.executeQuery("SELECT ST_IsvalidDetail('POLYGON ((210 440, 134 235, 145 233, 310 200, 340 360, 210 440))'::GEOMETRY);");
        rs.next();
        Object[] results = (Object [])rs.getObject(1);
        assertNotNull(results);
        assertTrue((Boolean)results[0]);
        assertEquals( "Valid Geometry", results[1]);
        assertNull(results[2]);
        rs.close();
    }
     
    @Test
    public void test_ST_IsValidRDetail3() throws Exception {
        ResultSet rs = st.executeQuery("SELECT ST_IsvalidDetail(null);");
        rs.next();       
        assertNull(rs.getObject(1));
        rs.close();
    }
    
    @Test
    public void test_ST_IsValidRDetail4() throws Exception {
        ResultSet rs = st.executeQuery("SELECT ST_IsvalidDetail('LINESTRING (80 240, 330 330, 280 240, 190 360)'::GEOMETRY, 1);");
        rs.next();
        Object[] results = (Object[]) rs.getObject(1);
        assertNotNull(results);
        assertTrue((Boolean) results[0]);
        assertEquals("Valid Geometry", results[1]);
        assertNull(results[2]);
        rs.close();
    }
    
    @Test
    public void test_ST_IsValidRDetail5() throws Exception {
        ResultSet rs = st.executeQuery("SELECT ST_IsvalidDetail('POLYGON ((100 340, 300 340, 300 180, 100 180, 100 340),"
                + "  (120 320, 160 320, 160 290, 120 290, 120 320))'::GEOMETRY, 0);");
        rs.next();
        Object[] results = (Object[]) rs.getObject(1);
        assertNotNull(results);
        assertTrue((Boolean) results[0]);
        assertEquals("Valid Geometry", results[1]);
        assertNull(results[2]);
        rs.close();
    }
    
    @Test(expected = IllegalArgumentException.class)
    public void test_ST_IsValidRDetail6() throws Throwable {
        try {
            st.execute("SELECT ST_IsvalidDetail('LINESTRING (80 240, 330 330, 280 240, 190 360)'::GEOMETRY, 199);");
        } catch (JdbcSQLException e) {
            throw e.getOriginalCause();
        }
    }
    
    
    @Test
    public void test_ST_IsValidRDetail8() throws Exception {
        ResultSet rs = st.executeQuery("SELECT ST_IsvalidDetail('POLYGON((3 0, 0 3, 6 3, 3 0, 4 2, 2 2,3 0))'::geometry,0);");
        rs.next();
        Object[] results = (Object[]) rs.getObject(1);
        assertNotNull(results);
        assertFalse((Boolean) results[0]);
        assertEquals("Ring Self-intersection", results[1]);
        assertGeometryEquals("POINT(3 0)", ValueGeometry.getFromGeometry(results[2]).getBytes());
        rs.close();
    }
    
    @Test
    public void test_ST_IsValidRDetail9() throws Exception {
        ResultSet rs = st.executeQuery("SELECT ST_IsvalidDetail('POLYGON((3 0, 0 3, 6 3, 3 0, 4 2, 2 2,3 0))'::geometry,1)");
        rs.next();
        Object[] results = (Object[]) rs.getObject(1);
        assertNotNull(results);
        assertTrue((Boolean) results[0]);
        assertEquals("Valid Geometry", results[1]);
        assertNull(results[2]);
        rs.close();
    }

    @Test
    public void test_ST_MakePolygon1() throws Exception {
        ResultSet rs = st.executeQuery("SELECT ST_MakePolygon('LINESTRING (100 250, 100 350, 200 350, 200 250, 100 250)'::GEOMETRY );");
        rs.next();
        assertGeometryEquals("POLYGON ((100 250, 100 350, 200 350, 200 250, 100 250))", rs.getBytes(1));
        rs.close();
    }

    @Test
    public void test_ST_MakePolygon2() throws Exception {
        ResultSet rs = st.executeQuery("SELECT ST_MakePolygon('LINESTRING (100 250, 100 350, 200 350, 200 250, 100 250)'::GEOMETRY, "
                + "'LINESTRING(120 320, 150 320, 150 300, 120 300, 120 320)'::GEOMETRY );");
        rs.next();
        assertGeometryEquals("POLYGON ((100 250, 100 350, 200 350, 200 250, 100 250), \n"
                + "  (120 320, 150 320, 150 300, 120 300, 120 320))", rs.getBytes(1));
        rs.close();
    }

    @Test(expected = IllegalArgumentException.class)
    public void test_ST_MakePolygon3() throws Throwable {
        try {
            st.execute("SELECT ST_MakePolygon('LINESTRING (100 250, 100 350, 200 350, 200 250)'::GEOMETRY, "
                    + "'LINESTRING(120 320, 150 320, 150 300, 120 300, 120 320)'::GEOMETRY );");
        } catch (JdbcSQLException e) {
            throw e.getOriginalCause();
        }
    }

    @Test(expected = IllegalArgumentException.class)
    public void test_ST_MakePolygon4() throws Throwable {
        try {
            st.execute("SELECT ST_MakePolygon('POINT (100 250)'::GEOMETRY );");
        } catch (JdbcSQLException e) {
            throw e.getOriginalCause();
        }
    }

    @Test(expected = IllegalArgumentException.class)
    public void test_ST_MakePolygon5() throws Throwable {
        try {
            st.execute("SELECT ST_MakePolygon('LINESTRING (100 250, 100 350, 200 350, 200 250)'::GEOMETRY);");
        } catch (JdbcSQLException e) {
            throw e.getOriginalCause();
        }
    }
    
    @Test
    public void test_ST_Force3D1() throws Exception {
        ResultSet rs = st.executeQuery("SELECT ST_Force3D('LINESTRING (-10 10, 10 10 3)'::GEOMETRY);");
        rs.next();
        assertGeometryEquals("LINESTRING (-10 10 0, 10 10 3)", rs.getBytes(1));
        rs.close();
    }

    @Test
    public void test_ST_Force3D2() throws Exception {
        ResultSet rs = st.executeQuery("SELECT ST_Force3D('LINESTRING (-10 10, 10 10)'::GEOMETRY);");
        rs.next();
        assertGeometryEquals("LINESTRING (-10 10 0, 10 10 0)", rs.getBytes(1));
        rs.close();
    }

    @Test
    public void test_ST_Force3D3() throws Exception {
        ResultSet rs = st.executeQuery("SELECT ST_Force3D('POINT (-10 10)'::GEOMETRY);");
        rs.next();
        assertGeometryEquals("POINT (-10 10 0)", rs.getBytes(1));
        rs.close();
    }

    @Test
    public void test_ST_Force2D1() throws Exception {
        ResultSet rs = st.executeQuery("SELECT ST_Force2D('LINESTRING (-10 10 2, 10 10 3)'::GEOMETRY);");
        rs.next();
        assertGeometryEquals("LINESTRING (-10 10, 10 10)", rs.getBytes(1));
        rs.close();
        st.close();
    }

    @Test
    public void test_ST_Force2D2() throws Exception {
        ResultSet rs = st.executeQuery("SELECT ST_Force2D('POINT (-10 10 2)'::GEOMETRY);");
        rs.next();
        assertGeometryEquals("POINT (-10 10)", rs.getBytes(1));
        rs.close();
        st.close();
    }

    @Test
    public void test_ST_Force2D3() throws Exception {
        ResultSet rs = st.executeQuery("SELECT ST_Force2D('POINT (-10 10)'::GEOMETRY);");
        rs.next();
        assertGeometryEquals("POINT (-10 10)", rs.getBytes(1));
        rs.close();
    }   
    
    
    @Test
    public void test_ST_LineIntersector1() throws Exception {
        ResultSet rs = st.executeQuery("SELECT ST_LineIntersector('LINESTRING (0 0 0, 10 0 0)'::GEOMETRY, 'LINESTRING (5 5 0, 5 -5 0)'::GEOMETRY);");
        rs.next();
        assertGeometryEquals("MULTILINESTRING ((0 0 0, 5 0), (5 0, 10 0 0))", rs.getBytes(1));
        rs.close();
    }
    
    @Test
    public void test_ST_LineIntersector2() throws Exception {
        ResultSet rs = st.executeQuery("SELECT ST_LineIntersector('LINESTRING (0 0 0, 10 0 0)'::GEOMETRY, "
                + "'MULTILINESTRING ((5 5, 5 -5),(1.3 4.3, 1.3 -2.7, 3.1 -2.5, 3.1 2.5))'::GEOMETRY);");
        rs.next();
        assertGeometryEquals("MULTILINESTRING ((0 0 0, 1.3 0), (1.3 0, 3.1 0), (3.1 0, 5 0), (5 0, 10 0 0))", rs.getBytes(1));
        rs.close();
    }
    
    @Test
    public void test_ST_LineIntersector3() throws Exception {
        ResultSet rs = st.executeQuery("SELECT ST_LineIntersector('LINESTRING (0 0 0, 10 0 0)'::GEOMETRY, "
                + "'MULTIPOLYGON (((0.9 2.3, 4.2 2.3, 4.2 -1.8, 0.9 -1.8, 0.9 2.3)),((6 2, 8.5 2, 8.5 -1.6, 6 -1.6, 6 2)))'::GEOMETRY);");
        rs.next();
        assertGeometryEquals("MULTILINESTRING ((0 0 0, 0.9 0), (0.9 0, 4.2 0), (4.2 0, 6 0), (6 0, 8.5 0), (8.5 0, 10 0 0)) ", rs.getBytes(1));
        rs.close();
    }  
    
    @Test(expected = IllegalArgumentException.class)
    public void test_ST_LineIntersector4()  throws Throwable {
        try {
            st.execute("SELECT ST_LineIntersector( 'MULTIPOLYGON (((0.9 2.3, 4.2 2.3, 4.2 -1.8, 0.9 -1.8, 0.9 2.3)),((6 2, 8.5 2, 8.5 -1.6, 6 -1.6, 6 2)))'::GEOMETRY,"
                + "'LINESTRING (0 0 0, 10 0 0)'::GEOMETRY);");       
        } catch (JdbcSQLException e) {
            throw e.getOriginalCause();
        }
    }
    
    @Test
    public void test_ST_LineIntersector5() throws Exception {
        ResultSet rs = st.executeQuery("SELECT ST_LineIntersector('LINESTRING (452437 6838440, 452577 6837738, 452888 6837917)'::GEOMETRY, "
                + "'LINESTRING (452400 6837700, 452577 6837738)'::GEOMETRY);");
        rs.next();
        assertGeometryEquals("MULTILINESTRING ((452437 6838440, 452577 6837738), (452577 6837738, 452888 6837917))", rs.getBytes(1));
        rs.close();
    } 
    
    @Test
    public void test_ST_LineIntersector6() throws Exception {
        ResultSet rs = st.executeQuery("SELECT ST_LineIntersector('LINESTRING ( 267 299, 293.9773755656108 139.93665158371041, 362 243 )'::GEOMETRY, "
                + "'LINESTRING ( 123 201, 333 126 )'::GEOMETRY);");
        rs.next();
        assertEquals("MULTILINESTRING ((267 299, 293.9773755656108 139.93665158371041), (293.9773755656108 139.93665158371041, 362 243))", rs.getString(1));
        rs.close();
    }
    
    
    @Test
    public void test_ST_OffSetCurve1() throws Exception {
        ResultSet rs = st.executeQuery("SELECT ST_OffSetCurve('POINT (10 10)'::GEOMETRY, 10);");
        rs.next();
        assertEquals("LINESTRING (20 10, 19.807852804032304 8.049096779838717, 19.238795325112868 6.173165676349102, 18.314696123025453 4.444297669803978, 17.071067811865476 2.9289321881345254, 15.555702330196024 1.6853038769745474, 13.826834323650898 0.7612046748871322, 11.950903220161283 0.1921471959676957, 10 0, 8.049096779838719 0.1921471959676957, 6.173165676349103 0.7612046748871322, 4.44429766980398 1.6853038769745474, 2.9289321881345254 2.9289321881345245, 1.6853038769745474 4.444297669803978, 0.7612046748871322 6.173165676349106, 0.1921471959676939 8.049096779838722, 0 10.000000000000007, 0.1921471959676975 11.950903220161292, 0.7612046748871375 13.826834323650909, 1.6853038769745545 15.555702330196034, 2.928932188134537 17.071067811865486, 4.444297669803992 18.314696123025463, 6.173165676349122 19.238795325112875, 8.04909677983874 19.807852804032308, 10.000000000000025 20, 11.950903220161308 19.8078528040323, 13.826834323650925 19.238795325112857, 15.555702330196048 18.314696123025435, 17.071067811865497 17.07106781186545, 18.31469612302547 15.555702330195993, 19.238795325112882 13.826834323650862, 19.80785280403231 11.950903220161244, 20 10)",
                rs.getString(1));
        rs.close();
    }
    
    @Test
    public void test_ST_OffSetCurve2() throws Exception {
        ResultSet rs = st.executeQuery("SELECT ST_OffSetCurve('LINESTRING (0 10, 10 10)'::GEOMETRY, 10);");
        rs.next();
        assertGeometryEquals("LINESTRING (0 20, 10 20)",
                rs.getBytes(1));
        rs.close();
    }
    
    @Test
    public void test_ST_OffSetCurve3() throws Exception {
        ResultSet rs = st.executeQuery("SELECT ST_OffSetCurve('LINESTRING (0 10, 10 10)'::GEOMETRY, -10);");
        rs.next();
        assertGeometryEquals("LINESTRING (0 0, 10 0)",
                rs.getBytes(1));
        rs.close();
    }
    
    
    @Test
    public void test_ST_OffSetCurve4() throws Exception {
        ResultSet rs = st.executeQuery("SELECT ST_OffSetCurve('MULTILINESTRING ((0 10, 10 10),(10 20, 20 20))'::GEOMETRY, -10);");
        rs.next();
        assertGeometryEquals("MULTILINESTRING ((0 0, 10 0), (10 10, 20 10))",
                rs.getBytes(1));
        rs.close();
    }
    
    @Test
    public void test_ST_OffSetCurve5() throws Exception {
        ResultSet rs = st.executeQuery("SELECT ST_OffSetCurve('POLYGON ((5 10, 10 10, 10 5, 5 5, 5 10))'::GEOMETRY, 10);");
        rs.next();
        assertEquals("LINESTRING (-5 10, -4.807852804032304 11.950903220161287, -4.238795325112868 13.8268343236509, -3.3146961230254526 15.555702330196022, -2.0710678118654746 17.071067811865476, -0.55570233019602 18.314696123025453, 1.173165676349103 19.238795325112868, 3.049096779838718 19.807852804032304, 5 20, 10 20, 11.950903220161283 19.807852804032304, 13.826834323650898 19.238795325112868, 15.555702330196024 18.314696123025453, 17.071067811865476 17.071067811865476, 18.314696123025453 15.555702330196022, 19.238795325112868 13.826834323650898, 19.807852804032304 11.950903220161283, 20 10, 20 5, 19.807852804032304 3.0490967798387176, 19.238795325112868 1.173165676349102, 18.314696123025453 -0.5557023301960218, 17.071067811865476 -2.0710678118654746, 15.555702330196024 -3.3146961230254526, 13.826834323650898 -4.238795325112868, 11.950903220161283 -4.807852804032304, 10 -5, 5 -5, 3.049096779838713 -4.8078528040323025, 1.1731656763490967 -4.238795325112864, -0.5557023301960218 -3.3146961230254526, -2.0710678118654773 -2.0710678118654746, -3.3146961230254544 -0.55570233019602, -4.238795325112868 1.1731656763491034, -4.807852804032304 3.0490967798387163, -5 5, -5 10)",
                rs.getString(1));
        rs.close();
    }
    
    @Test
    public void test_ST_OffSetCurve6() throws Exception {
        ResultSet rs = st.executeQuery("SELECT ST_OffSetCurve('POLYGON ((0 15, 15 15, 15 0, 0 0, 0 15), (5 10, 10 10, 10 5, 5 5, 5 10))'::GEOMETRY, 1);");
        rs.next();
        assertEquals("MULTILINESTRING ((-1 15, -0.9807852804032304 15.195090322016128, -0.9238795325112867 15.38268343236509, -0.8314696123025453 15.555570233019601, -0.7071067811865475 15.707106781186548, -0.555570233019602 15.831469612302545, -0.3826834323650897 15.923879532511286, -0.1950903220161282 15.98078528040323, 0 16, 15 16, 15.195090322016128 15.98078528040323, 15.38268343236509 15.923879532511286, 15.555570233019603 15.831469612302545, 15.707106781186548 15.707106781186548, 15.831469612302545 15.555570233019601, 15.923879532511286 15.38268343236509, 15.98078528040323 15.195090322016128, 16 15, 16 0, 15.98078528040323 -0.1950903220161282, 15.923879532511286 -0.3826834323650898, 15.831469612302545 -0.5555702330196022, 15.707106781186548 -0.7071067811865475, 15.555570233019603 -0.8314696123025452, 15.38268343236509 -0.9238795325112867, 15.195090322016128 -0.9807852804032304, 15 -1, 0 -1, -0.1950903220161287 -0.9807852804032303, -0.3826834323650903 -0.9238795325112865, -0.5555702330196022 -0.8314696123025452, -0.7071067811865477 -0.7071067811865475, -0.8314696123025455 -0.555570233019602, -0.9238795325112868 -0.3826834323650897, -0.9807852804032304 -0.1950903220161284, -1 0, -1 15), (6 9, 9 9, 9 6, 6 6, 6 9))",
                rs.getString(1));
        rs.close();
    }
    
    @Test
    public void test_ST_OffSetCurve7() throws Exception {
        ResultSet rs = st.executeQuery("SELECT ST_OffSetCurve('POLYGON ((0 15, 15 15, 15 0, 0 0, 0 15), (5 10, 10 10, 10 5, 5 5, 5 10))'::GEOMETRY, 10);");
        rs.next();
        assertEquals("LINESTRING (-10 15, -9.807852804032304 16.950903220161287, -9.238795325112868 18.8268343236509, -8.314696123025453 20.55570233019602, -7.071067811865475 22.071067811865476, -5.55570233019602 23.314696123025453, -3.826834323650897 24.238795325112868, -1.950903220161282 24.807852804032304, 0 25, 15 25, 16.950903220161283 24.807852804032304, 18.8268343236509 24.238795325112868, 20.555702330196024 23.314696123025453, 22.071067811865476 22.071067811865476, 23.314696123025453 20.55570233019602, 24.238795325112868 18.8268343236509, 24.807852804032304 16.950903220161283, 25 15, 25 0, 24.807852804032304 -1.9509032201612824, 24.238795325112868 -3.826834323650898, 23.314696123025453 -5.555702330196022, 22.071067811865476 -7.071067811865475, 20.555702330196024 -8.314696123025453, 18.8268343236509 -9.238795325112868, 16.950903220161283 -9.807852804032304, 15 -10, 0 -10, -1.9509032201612866 -9.807852804032303, -3.8268343236509033 -9.238795325112864, -5.555702330196022 -8.314696123025453, -7.071067811865477 -7.071067811865475, -8.314696123025454 -5.55570233019602, -9.238795325112868 -3.8268343236508966, -9.807852804032304 -1.9509032201612837, -10 0, -10 15)",
                rs.getString(1));
        rs.close();
    }
    
     @Test
    public void test_ST_OffSetCurve8() throws Exception {
        ResultSet rs = st.executeQuery("SELECT ST_OffSetCurve('GEOMETRYCOLLECTION (POLYGON ((0 15, 15 15, 15 0, 0 0, 0 15), (5 10, 10 10, 10 5, 5 5, 5 10)),LINESTRING (0 20, 10 20))'::GEOMETRY, 10);");
        rs.next();
        assertEquals("MULTILINESTRING ((-10 15, -9.807852804032304 16.950903220161287, -9.238795325112868 18.8268343236509, -8.314696123025453 20.55570233019602, -7.071067811865475 22.071067811865476, -5.55570233019602 23.314696123025453, -3.826834323650897 24.238795325112868, -1.950903220161282 24.807852804032304, 0 25, 15 25, 16.950903220161283 24.807852804032304, 18.8268343236509 24.238795325112868, 20.555702330196024 23.314696123025453, 22.071067811865476 22.071067811865476, 23.314696123025453 20.55570233019602, 24.238795325112868 18.8268343236509, 24.807852804032304 16.950903220161283, 25 15, 25 0, 24.807852804032304 -1.9509032201612824, 24.238795325112868 -3.826834323650898, 23.314696123025453 -5.555702330196022, 22.071067811865476 -7.071067811865475, 20.555702330196024 -8.314696123025453, 18.8268343236509 -9.238795325112868, 16.950903220161283 -9.807852804032304, 15 -10, 0 -10, -1.9509032201612866 -9.807852804032303, -3.8268343236509033 -9.238795325112864, -5.555702330196022 -8.314696123025453, -7.071067811865477 -7.071067811865475, -8.314696123025454 -5.55570233019602, -9.238795325112868 -3.8268343236508966, -9.807852804032304 -1.9509032201612837, -10 0, -10 15), (0 30, 10 30))",
                rs.getString(1));
        rs.close();
    }
    
    @Test
    public void test_ST_ProjectPoint1() throws Exception {
        ResultSet rs = st.executeQuery("SELECT ST_ProjectPoint('POINT(5 5)', 'LINESTRING (0 0, 10 0)');");
        rs.next();
        assertGeometryEquals("POINT(5 0)", rs.getObject(1));
        rs.close();
    }
    
    @Test
    public void test_ST_ProjectPoint2() throws Exception {
        ResultSet rs = st.executeQuery("SELECT ST_ProjectPoint('POINT(0 5)', 'LINESTRING (0 0, 10 0)');");
        rs.next();
        assertGeometryEquals("POINT(0 0)", rs.getObject(1));
        rs.close();
    }
    
    @Test
    public void test_ST_ProjectPoint3() throws Exception {
        ResultSet rs = st.executeQuery("SELECT ST_ProjectPoint('POINT(-20 5)', 'LINESTRING (0 0, 10 0)');");
        rs.next();
        assertGeometryEquals("POINT(0 0)", rs.getObject(1));
        rs.close();
    }
    
    @Test
    public void test_ST_ProjectPoint4() throws Exception {
        ResultSet rs = st.executeQuery("SELECT ST_ProjectPoint('LINESTRING(-20 5, 20 20)', 'LINESTRING (0 0, 10 0)');");
        rs.next();
        assertNull(rs.getObject(1));
        rs.close();
    }
    
    @Test
    public void test_ST_CollectExtract1() throws Exception {
        ResultSet rs = st.executeQuery("SELECT ST_CollectExtract('LINESTRING(-20 5, 20 20)', 2);");
        rs.next();
        assertGeometryEquals("LINESTRING(-20 5, 20 20)", rs.getObject(1));
        rs.close();
    }
    
    @Test
    public void test_ST_CollectExtract2() throws Exception {
        ResultSet rs = st.executeQuery("SELECT ST_CollectExtract('LINESTRING(-20 5, 20 20)', 1);");
        rs.next();
        assertEquals("GEOMETRYCOLLECTION EMPTY", ((Geometry) rs.getObject(1)).toText());
        rs.close();
    }
    
    @Test
    public void test_ST_CollectExtract3() throws Exception {
        ResultSet rs = st.executeQuery("SELECT ST_CollectExtract('GEOMETRYCOLLECTION (POLYGON ((140 320, 140 308, 140 287, 140 273, 140 252, 146 243, 156 241, 166 241, 176 241, 186 241, 196 241, 204 247, 212 254, 222 263, 228 271, 230 281, 214 295, 140 320)),"
                + "  LINESTRING (290 340, 270 230),"
                + "  LINESTRING (120 200, 230 170))', 2);");
        rs.next();
        assertGeometryEquals("MULTILINESTRING ((290 340, 270 230), (120 200, 230 170))", rs.getObject(1));
        rs.close();
    }
    
    @Test
    public void test_ST_CollectExtract4() throws Exception {
        ResultSet rs = st.executeQuery("SELECT ST_CollectExtract('GEOMETRYCOLLECTION (POLYGON ((140 320, 140 308, 140 287, 140 273, 140 252, 146 243, 156 241, 166 241, 176 241, 186 241, 196 241, 204 247, 212 254, 222 263, 228 271, 230 281, 214 295, 140 320)),"
                + "  LINESTRING (290 340, 270 230),"
                + "  LINESTRING (120 200, 230 170))', 3);");
        rs.next();
        assertGeometryEquals("POLYGON ((140 320, 140 308, 140 287, 140 273, 140 252, 146 243, 156 241, 166 241, 176 241, 186 241, 196 241, 204 247, 212 254, 222 263, 228 271, 230 281, 214 295, 140 320))", rs.getObject(1));
        rs.close();
    }
    
    
    @Test
    public void test_ST_CollectExtract5() throws Exception {
        ResultSet rs = st.executeQuery("SELECT ST_CollectExtract('GEOMETRYCOLLECTION (LINESTRING (290 340, 270 230),"
                + "  LINESTRING (120 200, 230 170),"
                + "  POINT (110 360),"
                + "  POINT (145 322),"
                + "  POINT (190 340),"
                + "  POINT (200 360))', 1);");
        rs.next();
        assertGeometryEquals("MULTIPOINT ((110 360), (145 322), (190 340), (200 360))", rs.getObject(1));
        rs.close();
    }
    
    @Test
    public void test_ST_CollectExtract6() throws Exception {
        ResultSet rs = st.executeQuery("SELECT ST_CollectExtract('GEOMETRYCOLLECTION (MULTILINESTRING ((181729.16666666666 2402624, 181715 2402658, 181648 2402753.714285714), (181648 2402796, 181655 2402803, 181699.625 2402824)))', 2);");
        rs.next();
        assertGeometryEquals("MULTILINESTRING ((181729.16666666666 2402624, 181715 2402658, 181648 2402753.714285714), (181648 2402796, 181655 2402803, 181699.625 2402824))", rs.getObject(1));
        rs.close();
    }
    
    @Test
    public void test_ST_SideBuffer1() throws Exception {
        ResultSet rs = st.executeQuery("SELECT ST_SideBuffer('LINESTRING (120 150, 180 270)', 10);");
        rs.next();
        assertEquals("POLYGON ((180 270, 120 150, 111.05572809000084 154.47213595499957, 171.05572809000085 274.4721359549996, 180 270))",
                rs.getString(1));
        rs.close();
    }

    @Test
    public void test_ST_SideBuffer2() throws Exception {
        ResultSet rs = st.executeQuery("SELECT ST_SideBuffer('LINESTRING (120 150, 180 270)', -10);");
        rs.next();
        assertEquals("POLYGON ((120 150, 180 270, 188.94427190999915 265.5278640450004, 128.94427190999915 145.52786404500043, 120 150))",
                rs.getString(1));
        rs.close();
    }
    
    @Test(expected = IllegalArgumentException.class)
    public void test_ST_SideBuffer3()  throws Throwable {
        try {
            st.execute("SELECT ST_SideBuffer('LINESTRING (120 150, 180 270)', 10, 'endcap=square');");       
        } catch (JdbcSQLException e) {
            throw e.getOriginalCause();
        }
    }
    
    @Test
    public void test_ST_SideBuffer4() throws Exception {
        ResultSet rs = st.executeQuery("SELECT ST_SideBuffer('LINESTRING (100 200, 150 250, 200 200)', 10, 'join=round quad_segs=2');");
        rs.next();
        assertEquals("POLYGON ((200 200, 150 250, 100 200, 92.92893218813452 207.07106781186548, 142.92893218813452 257.0710678118655, 150 260, 157.07106781186548 257.0710678118655, 207.07106781186548 207.07106781186548, 200 200))",
                rs.getString(1));
        rs.close();
    }
    
    @Test
    public void test_ST_SideBuffer5() throws Exception {
        ResultSet rs = st.executeQuery("SELECT ST_SideBuffer('POINT (100 200)', 10, 'join=round quad_segs=2');");
        rs.next();
        assertEquals("POLYGON ((110 200, 107.07106781186548 192.92893218813452, 100 190, 92.92893218813452 192.92893218813452, 90 200, 92.92893218813452 207.07106781186548, 100 210, 107.07106781186548 207.07106781186548, 110 200))",
                rs.getString(1));
        rs.close();
    }
    
    @Test
    public void test_ST_RingSideBuffer1() throws Exception {
        ResultSet rs = st.executeQuery("SELECT ST_RingSideBuffer('LINESTRING (-10 10, 10 10)'::GEOMETRY, 10, 3);");
        assertTrue(rs.next());
        assertGeometryBarelyEquals("MULTIPOLYGON (((10 10, -10 10, -10 20, 10 20, 10 10)),"
                + "  ((-10 20, -10 30, 10 30, 10 20, -10 20)),"
                + "  ((-10 30, -10 40, 10 40, 10 30, -10 30)))", rs.getObject(1));
        rs.close();
    }
    
    @Test
    public void test_ST_RingSideBuffer2() throws Exception {
         ResultSet rs = st.executeQuery("SELECT ST_RingSideBuffer('LINESTRING (-10 10, 10 10)'::GEOMETRY, -10, 3);");
         assertTrue(rs.next());
         assertGeometryBarelyEquals("MULTIPOLYGON (((-10 10, 10 10, 10 0, -10 0, -10 10)), ((10 0, 10 -10, -10 -10, -10 0, 10 0)), ((10 -10, 10 -20, -10 -20, -10 -10, 10 -10)))", rs.getObject(1));
         rs.close();
    }
    
    @Test
    public void test_ST_RingSideBuffer3() throws Exception {
        ResultSet rs = st.executeQuery("SELECT ST_RingSideBuffer('POLYGON ((10 20, 20 20, 20 10, 10 10, 10 20))'::GEOMETRY, -1, 3);");
        assertTrue(rs.next());
        assertGeometryBarelyEquals("MULTIPOLYGON (((10 19, 10 20, 11 20, 20 20, 20 10, 10 10, 10 19),"
                + "  (11 19, 11 11, 19 11, 19 19, 11 19)),"
                + "  ((11 19, 19 19, 19 11, 11 11, 11 19),"
                + "    (12 18, 12 12, 18 12, 18 18, 12 18)),"
                + "  ((12 18, 18 18, 18 12, 12 12, 12 18),"
                + "    (13 17, 13 13, 17 13, 17 17, 13 17)))", rs.getObject(1));
        rs.close();
    }
    
    @Test(expected = SQLException.class)
    public void test_ST_RingSideBuffer4()  throws Throwable {
        try {
            st.execute("SELECT ST_RingSideBuffer('MULTIPOLYGON (((10 20, 20 20, 20 10, 10 10, 10 20)),"
                + "  ((0 29, 10 29, 10 20, 0 20, 0 29)))'::GEOMETRY, -1, 3);");       
        } catch (JdbcSQLException e) {
            throw e.getOriginalCause();
        }
    }
    
    @Test(expected = SQLException.class)
    public void test_ST_RingSideBuffer5()  throws Throwable {
        try {
            st.execute("SELECT ST_RingSideBuffer('POINT(10 20)'::GEOMETRY, -1, 3);");       
        } catch (JdbcSQLException e) {
            throw e.getOriginalCause();
        }
    }
    
    @Test
    public void test_ST_RingSideBuffer6() throws Exception {
        ResultSet rs = st.executeQuery("SELECT ST_RingSideBuffer('POLYGON ((10 20, 20 20, 20 10, 10 10, 10 20),"
                + "  (12.1 18.1, 14.1 18.1, 14.1 16, 12.1 16, 12.1 18.1),"
                + "  (15.6 14, 18 14, 18 11.5, 15.6 11.5, 15.6 14))'::GEOMETRY, 1, 3);");
        assertTrue(rs.next());
        assertGeometryBarelyEquals("MULTIPOLYGON (((9 20, 9.01921471959677 20.195090322016128, 9.076120467488714 20.38268343236509, 9.168530387697455 20.5555702330196, 9.292893218813452 20.707106781186546, 9.444429766980399 20.831469612302545, 9.61731656763491 20.923879532511286, 9.804909677983872 20.980785280403232, 10 21, 20 21, 20.195090322016128 20.980785280403232, 20.38268343236509 20.923879532511286, 20.5555702330196 20.831469612302545, 20.707106781186546 20.707106781186546, 20.831469612302545 20.5555702330196, 20.923879532511286 20.38268343236509, 20.980785280403232 20.195090322016128, 21 20, 21 10, 20.980785280403232 9.804909677983872, 20.923879532511286 9.61731656763491, 20.831469612302545 9.444429766980399, 20.707106781186546 9.292893218813452, 20.5555702330196 9.168530387697455, 20.38268343236509 9.076120467488714, 20.195090322016128 9.01921471959677, 20 9, 10 9, 9.804909677983872 9.01921471959677, 9.61731656763491 9.076120467488714, 9.444429766980399 9.168530387697455, 9.292893218813452 9.292893218813452, 9.168530387697455 9.444429766980399, 9.076120467488714 9.61731656763491, 9.01921471959677 9.804909677983872, 9 10, 9 20), (10 20, 10 10, 20 10, 20 20, 10 20)), ((8 20, 8.03842943919354 20.390180644032256, 8.152240934977426 20.76536686473018, 8.33706077539491 21.111140466039203, 8.585786437626904 21.414213562373096, 8.888859533960796 21.66293922460509, 9.23463313526982 21.847759065022572, 9.609819355967744 21.96157056080646, 10 22, 20 22, 20.390180644032256 21.96157056080646, 20.76536686473018 21.847759065022572, 21.111140466039206 21.66293922460509, 21.414213562373096 21.414213562373096, 21.66293922460509 21.111140466039203, 21.847759065022572 20.76536686473018, 21.96157056080646 20.390180644032256, 22 20, 22 10, 21.96157056080646 9.609819355967744, 21.847759065022572 9.23463313526982, 21.66293922460509 8.888859533960796, 21.414213562373096 8.585786437626904, 21.111140466039206 8.33706077539491, 20.76536686473018 8.152240934977426, 20.390180644032256 8.03842943919354, 20 8, 10 8, 9.609819355967742 8.03842943919354, 9.234633135269819 8.152240934977428, 8.888859533960796 8.33706077539491, 8.585786437626904 8.585786437626904, 8.337060775394908 8.888859533960796, 8.152240934977426 9.23463313526982, 8.03842943919354 9.609819355967744, 8 10, 8 20), (9 20, 9 10, 9.01921471959677 9.804909677983872, 9.076120467488714 9.61731656763491, 9.168530387697455 9.444429766980399, 9.292893218813452 9.292893218813452, 9.444429766980399 9.168530387697455, 9.61731656763491 9.076120467488714, 9.804909677983872 9.01921471959677, 10 9, 20 9, 20.195090322016128 9.01921471959677, 20.38268343236509 9.076120467488714, 20.5555702330196 9.168530387697455, 20.707106781186546 9.292893218813452, 20.831469612302545 9.444429766980399, 20.923879532511286 9.61731656763491, 20.980785280403232 9.804909677983872, 21 10, 21 20, 20.980785280403232 20.195090322016128, 20.923879532511286 20.38268343236509, 20.831469612302545 20.5555702330196, 20.707106781186546 20.707106781186546, 20.5555702330196 20.831469612302545, 20.38268343236509 20.923879532511286, 20.195090322016128 20.980785280403232, 20 21, 10 21, 9.804909677983872 20.980785280403232, 9.61731656763491 20.923879532511286, 9.444429766980399 20.831469612302545, 9.292893218813452 20.707106781186546, 9.168530387697455 20.5555702330196, 9.076120467488714 20.38268343236509, 9.01921471959677 20.195090322016128, 9 20)), ((7 20, 7.057644158790309 20.585270966048387, 7.22836140246614 21.14805029709527, 7.5055911630923635 21.666710699058807, 7.878679656440358 22.121320343559642, 8.333289300941194 22.494408836907635, 8.851949702904731 22.771638597533858, 9.414729033951616 22.94235584120969, 10 23, 20 23, 20.585270966048384 22.94235584120969, 21.14805029709527 22.771638597533858, 21.666710699058807 22.494408836907635, 22.121320343559642 22.121320343559642, 22.494408836907635 21.666710699058807, 22.771638597533858 21.14805029709527, 22.94235584120969 20.585270966048384, 23 20, 23 10, 22.94235584120969 9.414729033951616, 22.771638597533858 8.851949702904731, 22.494408836907635 8.333289300941193, 22.121320343559642 7.878679656440358, 21.666710699058807 7.505591163092364, 21.14805029709527 7.22836140246614, 20.585270966048384 7.057644158790309, 20 7, 10 7, 9.414729033951614 7.057644158790309, 8.85194970290473 7.22836140246614, 8.333289300941193 7.505591163092364, 7.878679656440357 7.878679656440358, 7.5055911630923635 8.333289300941194, 7.22836140246614 8.851949702904731, 7.057644158790309 9.414729033951614, 7 10, 7 20), (8 20, 8 10, 8.03842943919354 9.609819355967744, 8.152240934977426 9.23463313526982, 8.337060775394908 8.888859533960796, 8.585786437626904 8.585786437626904, 8.888859533960796 8.33706077539491, 9.234633135269819 8.152240934977428, 9.609819355967742 8.03842943919354, 10 8, 20 8, 20.390180644032256 8.03842943919354, 20.76536686473018 8.152240934977426, 21.111140466039206 8.33706077539491, 21.414213562373096 8.585786437626904, 21.66293922460509 8.888859533960796, 21.847759065022572 9.23463313526982, 21.96157056080646 9.609819355967744, 22 10, 22 20, 21.96157056080646 20.390180644032256, 21.847759065022572 20.76536686473018, 21.66293922460509 21.111140466039203, 21.414213562373096 21.414213562373096, 21.111140466039206 21.66293922460509, 20.76536686473018 21.847759065022572, 20.390180644032256 21.96157056080646, 20 22, 10 22, 9.609819355967744 21.96157056080646, 9.23463313526982 21.847759065022572, 8.888859533960796 21.66293922460509, 8.585786437626904 21.414213562373096, 8.33706077539491 21.111140466039203, 8.152240934977426 20.76536686473018, 8.03842943919354 20.390180644032256, 8 20)))", rs.getObject(1));
        rs.close();
    }
}<|MERGE_RESOLUTION|>--- conflicted
+++ resolved
@@ -129,25 +129,16 @@
     }
     
     @Test
-<<<<<<< HEAD
     public void test_ST_ExplodeWithQuery() throws Exception {
-=======
-    public void test_ST_ExplodeFieldName() throws Exception {
->>>>>>> 3b027e75
         st.execute("CREATE TABLE forests ( fid INTEGER NOT NULL PRIMARY KEY, name CHARACTER VARYING(64),"
                 + " boundary MULTIPOLYGON);"
                 + "INSERT INTO forests VALUES(109, 'Green Forest', ST_MPolyFromText( 'MULTIPOLYGON(((28 26,28 0,84 0,"
                 + "84 42,28 26), (52 18,66 23,73 9,48 6,52 18)),((59 18,67 18,67 13,59 13,59 18)))', 101));");
-<<<<<<< HEAD
         ResultSet rs = st.executeQuery("SELECT ST_AsText(boundary) FROM ST_Explode('select * from forests') WHERE name = 'Green Forest' and explod_id=2");
-=======
-        ResultSet rs = st.executeQuery("SELECT ST_AsText(boundary) FROM ST_Explode('forests', 'boundary') WHERE name = 'Green Forest' and explod_id=2");
->>>>>>> 3b027e75
         assertTrue(rs.next());
         assertEquals("POLYGON ((59 18, 67 18, 67 13, 59 13, 59 18))", rs.getString(1));
         st.execute("drop table forests");
     }
-<<<<<<< HEAD
     
     @Test(expected = NullPointerException.class)
     public void test_ST_ExplodeWithBadQuery() throws Throwable {
@@ -166,21 +157,38 @@
 
     @Test(expected = NullPointerException.class)
     public void test_ST_ExplodeWithBadQuery2() throws Throwable {
-=======
-       
-    @Test(expected = SQLException.class)
-    public void test_ST_ExplodeWithoutFieldName() throws Throwable {
->>>>>>> 3b027e75
         try {
             st.execute("CREATE TABLE forests ( fid INTEGER NOT NULL PRIMARY KEY, name CHARACTER VARYING(64),"
                     + " boundary MULTIPOLYGON);"
                     + "INSERT INTO forests VALUES(109, 'Green Forest', ST_MPolyFromText( 'MULTIPOLYGON(((28 26,28 0,84 0,"
                     + "84 42,28 26), (52 18,66 23,73 9,48 6,52 18)),((59 18,67 18,67 13,59 13,59 18)))', 101));");
-<<<<<<< HEAD
             st.execute("SELECT ST_AsText(boundary) FROM ST_Explode('select *') WHERE name = 'Green Forest' and explod_id=2");
-=======
+        } catch (JdbcSQLException e) {
+            throw e.getOriginalCause();
+        } finally {
+            st.execute("drop table forests");
+        }
+    }
+
+    public void test_ST_ExplodeFieldName() throws Exception {
+        st.execute("CREATE TABLE forests ( fid INTEGER NOT NULL PRIMARY KEY, name CHARACTER VARYING(64),"
+                + " boundary MULTIPOLYGON);"
+                + "INSERT INTO forests VALUES(109, 'Green Forest', ST_MPolyFromText( 'MULTIPOLYGON(((28 26,28 0,84 0,"
+                + "84 42,28 26), (52 18,66 23,73 9,48 6,52 18)),((59 18,67 18,67 13,59 13,59 18)))', 101));");
+        ResultSet rs = st.executeQuery("SELECT ST_AsText(boundary) FROM ST_Explode('forests', 'boundary') WHERE name = 'Green Forest' and explod_id=2");
+        assertTrue(rs.next());
+        assertEquals("POLYGON ((59 18, 67 18, 67 13, 59 13, 59 18))", rs.getString(1));
+        st.execute("drop table forests");
+    }
+       
+    @Test(expected = SQLException.class)
+    public void test_ST_ExplodeWithoutFieldName() throws Throwable {
+        try {
+            st.execute("CREATE TABLE forests ( fid INTEGER NOT NULL PRIMARY KEY, name CHARACTER VARYING(64),"
+                    + " boundary MULTIPOLYGON);"
+                    + "INSERT INTO forests VALUES(109, 'Green Forest', ST_MPolyFromText( 'MULTIPOLYGON(((28 26,28 0,84 0,"
+                    + "84 42,28 26), (52 18,66 23,73 9,48 6,52 18)),((59 18,67 18,67 13,59 13,59 18)))', 101));");
             st.execute("SELECT ST_AsText(boundary) FROM ST_Explode('forests', 'the_geom') WHERE name = 'Green Forest' and explod_id=2");
->>>>>>> 3b027e75
         } catch (JdbcSQLException e) {
             throw e.getOriginalCause();
         } finally {
