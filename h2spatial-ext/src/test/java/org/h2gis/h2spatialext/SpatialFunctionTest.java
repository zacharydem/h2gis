/**
 * h2spatial is a library that brings spatial support to the H2 Java database.
 *
 * h2spatial is distributed under GPL 3 license. It is produced by the "Atelier
 * SIG" team of the IRSTV Institute <http://www.irstv.fr/> CNRS FR 2488.
 *
 * Copyright (C) 2007-2012 IRSTV (FR CNRS 2488)
 *
 * h2patial is free software: you can redistribute it and/or modify it under the
 * terms of the GNU General Public License as published by the Free Software
 * Foundation, either version 3 of the License, or (at your option) any later
 * version.
 *
 * h2spatial is distributed in the hope that it will be useful, but WITHOUT ANY
 * WARRANTY; without even the implied warranty of MERCHANTABILITY or FITNESS FOR
 * A PARTICULAR PURPOSE. See the GNU General Public License for more details.
 *
 * You should have received a copy of the GNU General Public License along with
 * h2spatial. If not, see <http://www.gnu.org/licenses/>.
 *
 * For more information, please consult: <http://www.orbisgis.org/>
 * or contact directly: info_at_ orbisgis.org
 */
package org.h2gis.h2spatialext;

import com.vividsolutions.jts.geom.*;
import com.vividsolutions.jts.io.WKTReader;
import org.h2.value.ValueGeometry;
import org.h2gis.h2spatial.ut.SpatialH2UT;
import org.h2gis.utilities.SFSUtilities;
import org.junit.AfterClass;
import org.junit.BeforeClass;
import org.junit.Test;

import java.sql.Connection;
import java.sql.ResultSet;
import java.sql.SQLException;
import java.sql.Statement;
<<<<<<< HEAD
import org.h2gis.h2spatialext.function.spatial.clean.ST_RemoveRepeatedPoints;
=======
import java.util.Arrays;
>>>>>>> c34693f5

import static org.junit.Assert.*;

/**
 * @author Nicolas Fortin
 * @author Adam Gouge
 */
public class SpatialFunctionTest {

    private static Connection connection;
    private static final String DB_NAME = "SpatialFunctionTest";
    private static GeometryFactory FACTORY;
    private static WKTReader WKT_READER;
    public static final double TOLERANCE = 10E-10;
    private static final String POLYGON2D =
            "'POLYGON ((181 124, 87 162, 76 256, 166 315, 286 325, 373 255, "
            + "387 213, 377 159, 351 121, 298 101, 234 56, 181 124), "
            + "(165 244, 227 219, 234 300, 168 288, 165 244), "
            + "(244 130, 305 135, 324 186, 306 210, 272 206, 206 174, 244 130))'";
    private static final String UNIT_SQUARE =
            "'POLYGON ((0 0, 1 0, 1 1, 0 1, 0 0))'";
    private static final String MULTIPOLYGON2D = "'MULTIPOLYGON (((0 0, 1 1, 0 1, 0 0)))'";
    private static final String LINESTRING2D = "'LINESTRING (1 1, 2 1, 2 2, 1 2, 1 1)'";

    @BeforeClass
    public static void tearUp() throws Exception {
        // Keep a connection alive to not close the DataBase on each unit test
        connection = SpatialH2UT.createSpatialDataBase(DB_NAME, false);
        CreateSpatialExtension.initSpatialExtension(connection);
        FACTORY = new GeometryFactory();
        WKT_READER = new WKTReader();
    }

    @AfterClass
    public static void tearDown() throws Exception {
        connection.close();
    }

    private static void assertGeometryEquals(String expectedWKT, byte[] valueWKB) {
        assertTrue(Arrays.equals(ValueGeometry.get(expectedWKT).getBytes(), valueWKB));
    }

    @Test
    public void test_ST_ExplodeWithoutGeometryField() throws Exception {
        Statement st = connection.createStatement();
        st.execute("CREATE TABLE forests ( fid INTEGER NOT NULL PRIMARY KEY, name CHARACTER VARYING(64),"
                + " boundary MULTIPOLYGON);"
                + "INSERT INTO forests VALUES(109, 'Green Forest', ST_MPolyFromText( 'MULTIPOLYGON(((28 26,28 0,84 0,"
                + "84 42,28 26), (52 18,66 23,73 9,48 6,52 18)),((59 18,67 18,67 13,59 13,59 18)))', 101));");
        ResultSet rs = st.executeQuery("SELECT ST_AsText(boundary) FROM ST_Explode('forests') WHERE name = 'Green Forest' and explod_id=2");
        assertTrue(rs.next());
        assertEquals("POLYGON ((59 18, 67 18, 67 13, 59 13, 59 18))", rs.getString(1));
        st.execute("drop table forests");
    }

    @Test
    public void test_ST_ExplodeEmptyGeometryCollection() throws Exception {
        Statement st = connection.createStatement();
        st.execute("create table test(the_geom GEOMETRY, value Integer);"
                + "insert into test VALUES (ST_GeomFromText('MULTILINESTRING EMPTY'),108),"
                + " (ST_GeomFromText('MULTIPOINT EMPTY'),109),"
                + " (ST_GeomFromText('MULTIPOLYGON EMPTY'),110),"
                + " (ST_GeomFromText('GEOMETRYCOLLECTION EMPTY'),111);");
        ResultSet rs = st.executeQuery("SELECT the_geom::Geometry , value FROM ST_Explode('test') ORDER BY value");
        assertTrue(rs.next());
        assertEquals(108, rs.getInt(2));
        assertEquals("LINESTRING EMPTY", ((Geometry) rs.getObject(1)).toText());
        assertTrue(rs.next());
        assertEquals(109, rs.getInt(2));
        assertNull(rs.getObject(1));    // POINT EMPTY does not exists (not supported in WKB)
        assertTrue(rs.next());
        assertEquals(110, rs.getInt(2));
        assertEquals("POLYGON EMPTY", ((Geometry) rs.getObject(1)).toText());
        assertTrue(rs.next());
        assertEquals(111, rs.getInt(2));
        assertNull(rs.getObject(1));
        rs.close();
        st.execute("drop table test");
    }

    @Test
    public void test_ST_Extent() throws Exception {
        Statement st = connection.createStatement();
        st.execute("drop table if exists ptClouds");
        st.execute("create table ptClouds(id INTEGER PRIMARY KEY AUTO_INCREMENT, the_geom MultiPoint);"
                + "insert into ptClouds(the_geom) VALUES (ST_MPointFromText('MULTIPOINT(5 5, 1 2, 3 4, 99 3)',2154)),"
                + "(ST_MPointFromText('MULTIPOINT(-5 12, 11 22, 34 41, 65 124)',2154)),"
                + "(ST_MPointFromText('MULTIPOINT(1 12, 5 -21, 9 41, 32 124)',2154));");
        ResultSet rs = st.executeQuery("select ST_Extent(the_geom) tableEnv from ptClouds;");
        assertTrue(rs.next());
        Object resultObj = rs.getObject("tableEnv");
        assertTrue(resultObj instanceof Geometry);
        Envelope result = ((Geometry) resultObj).getEnvelopeInternal();
        Envelope expected = new Envelope(-5, 99, -21, 124);
        assertEquals(expected.getMinX(), result.getMinX(), 1e-12);
        assertEquals(expected.getMaxX(), result.getMaxX(), 1e-12);
        assertEquals(expected.getMinY(), result.getMinY(), 1e-12);
        assertEquals(expected.getMaxY(), result.getMaxY(), 1e-12);
        assertFalse(rs.next());
        st.execute("drop table ptClouds");
        st.close();
    }

    @Test
    public void test_TableEnvelope() throws Exception {
        Statement st = connection.createStatement();
        st.execute("drop table if exists ptClouds");
        st.execute("create table ptClouds(id INTEGER PRIMARY KEY AUTO_INCREMENT, the_geom MultiPoint);"
                + "insert into ptClouds(the_geom) VALUES (ST_MPointFromText('MULTIPOINT(5 5, 1 2, 3 4, 99 3)',2154)),"
                + "(ST_MPointFromText('MULTIPOINT(-5 12, 11 22, 34 41, 65 124)',2154)),"
                + "(ST_MPointFromText('MULTIPOINT(1 12, 5 -21, 9 41, 32 124)',2154));");
        Envelope result = SFSUtilities.getTableEnvelope(connection, SFSUtilities.splitCatalogSchemaTableName("ptClouds"), "");
        Envelope expected = new Envelope(-5, 99, -21, 124);
        assertEquals(expected.getMinX(), result.getMinX(), 1e-12);
        assertEquals(expected.getMaxX(), result.getMaxX(), 1e-12);
        assertEquals(expected.getMinY(), result.getMinY(), 1e-12);
        assertEquals(expected.getMaxY(), result.getMaxY(), 1e-12);
        st.execute("drop table ptClouds");
    }

    @Test
    public void testAggregateProgression() {
    }

    @Test
    public void test_ST_IsRectangle() throws Exception {
        Statement st = connection.createStatement();
        st.execute("DROP TABLE IF EXISTS input_table;"
                + "CREATE TABLE input_table(the_geom Polygon);"
                + "INSERT INTO input_table VALUES("
                + "ST_PolyFromText('POLYGON ((0 0, 10 0, 10 5, 0 5, 0 0))', 1)); "
                + "INSERT INTO input_table VALUES("
                + "ST_PolyFromText('POLYGON ((0 0, 10 0, 10 7, 0 5, 0 0))', 1));");
        ResultSet rs = st.executeQuery("SELECT ST_IsRectangle(the_geom) FROM input_table;");
        assertTrue(rs.next());
        assertEquals(true, rs.getBoolean(1));
        assertTrue(rs.next());
        assertEquals(false, rs.getBoolean(1));
        st.execute("DROP TABLE input_table;");
    }

    @Test
    public void test_ST_IsValid() throws Exception {
        Statement st = connection.createStatement();
        st.execute("DROP TABLE IF EXISTS input_table;"
                + "CREATE TABLE input_table(the_geom Polygon);"
                + "INSERT INTO input_table VALUES("
                + "ST_PolyFromText('POLYGON ((0 0, 10 0, 10 5, 0 5, 0 0))', 1)); "
                + "INSERT INTO input_table VALUES("
                + "ST_PolyFromText('POLYGON ((0 0, 10 0, 10 5, 10 -5, 0 0))', 1));");
        ResultSet rs = st.executeQuery("SELECT ST_IsValid(the_geom) FROM input_table;");
        assertTrue(rs.next());
        assertEquals(true, rs.getBoolean(1));
        assertTrue(rs.next());
        assertEquals(false, rs.getBoolean(1));
        st.execute("DROP TABLE input_table;");
    }

    @Test
    public void test_ST_Covers() throws Exception {
        Statement st = connection.createStatement();
        st.execute("DROP TABLE IF EXISTS input_table;"
                + "CREATE TABLE input_table(smallc Polygon, bigc Polygon);"
                + "INSERT INTO input_table VALUES("
                + "ST_Buffer(ST_GeomFromText('POINT(1 2)'), 10),"
                + "ST_Buffer(ST_GeomFromText('POINT(1 2)'), 20));");
        ResultSet rs = st.executeQuery(
                "SELECT ST_Covers(smallc, smallc),"
                + "ST_Covers(smallc, bigc),"
                + "ST_Covers(bigc, smallc),"
                + "ST_Covers(bigc, ST_ExteriorRing(bigc)),"
                + "ST_Contains(bigc, ST_ExteriorRing(bigc)) FROM input_table;");
        assertTrue(rs.next());
        assertEquals(true, rs.getBoolean(1));
        assertEquals(false, rs.getBoolean(2));
        assertEquals(true, rs.getBoolean(3));
        assertEquals(true, rs.getBoolean(4));
        assertEquals(false, rs.getBoolean(5));
        st.execute("DROP TABLE input_table;");
    }

    @Test
    public void test_ST_DWithin() throws Exception {
        Statement st = connection.createStatement();
        st.execute("DROP TABLE IF EXISTS input_table;"
                + "CREATE TABLE input_table(geomA Polygon, geomB Polygon);"
                + "INSERT INTO input_table VALUES("
                + "ST_PolyFromText('POLYGON ((0 0, 10 0, 10 5, 0 5, 0 0))', 1), "
                + "ST_PolyFromText('POLYGON ((12 0, 14 0, 14 6, 12 6, 12 0))', 1));");
        ResultSet rs = st.executeQuery("SELECT ST_DWithin(geomA, geomB, 2.0),"
                + "ST_DWithin(geomA, geomB, 1.0),"
                + "ST_DWithin(geomA, geomB, -1.0),"
                + "ST_DWithin(geomA, geomB, 3.0),"
                + "ST_DWithin(geomA, geomA, -1.0),"
                + "ST_DWithin(geomA, geomA, 0.0),"
                + "ST_DWithin(geomA, geomA, 5000.0) FROM input_table;");
        assertTrue(rs.next());
        assertEquals(true, rs.getBoolean(1));
        assertEquals(false, rs.getBoolean(2));
        assertEquals(false, rs.getBoolean(3));
        assertEquals(true, rs.getBoolean(4));
        assertEquals(false, rs.getBoolean(5));
        assertEquals(true, rs.getBoolean(6));
        assertEquals(true, rs.getBoolean(7));
        st.execute("DROP TABLE input_table;");
    }

    @Test
    public void test_ST_XYZMinMax() throws Exception {
        Statement st = connection.createStatement();
        st.execute("DROP TABLE IF EXISTS input_table;"
                + "CREATE TABLE input_table(line Linestring);"
                + "INSERT INTO input_table VALUES("
                + "ST_LineFromText('LINESTRING(1 2 3, 4 5 6)', 101));");
        ResultSet rs = st.executeQuery(
                "SELECT ST_XMin(line), ST_XMax(line), "
                + "ST_YMin(line), ST_YMax(line),"
                + "ST_ZMin(line), ST_ZMax(line)"
                + " FROM input_table;");
        assertTrue(rs.next());
        assertEquals(1.0, rs.getDouble(1), 0.0);
        assertEquals(4.0, rs.getDouble(2), 0.0);
        assertEquals(2.0, rs.getDouble(3), 0.0);
        assertEquals(5.0, rs.getDouble(4), 0.0);
        assertEquals(3.0, rs.getDouble(5), 0.0);
        assertEquals(6.0, rs.getDouble(6), 0.0);
        st.execute("DROP TABLE input_table;");
    }

    @Test
    public void test_ST_Rotate() throws Exception {
        Statement st = connection.createStatement();
        st.execute("DROP TABLE IF EXISTS input_table;"
                + "CREATE TABLE input_table(geom Geometry);"
                + "INSERT INTO input_table VALUES("
                + "ST_GeomFromText('LINESTRING(1 3, 1 1, 2 1)'));");
        ResultSet rs = st.executeQuery("SELECT ST_Rotate(geom, pi()),"
                + "ST_Rotate(geom, pi() / 3), "
                + "ST_Rotate(geom, pi()/2, 1.0, 1.0), "
                + "ST_Rotate(geom, -pi()/2, ST_GeomFromText('POINT(2 1)')) "
                + "FROM input_table;");
        assertTrue(rs.next());
        assertTrue(((LineString) rs.getObject(1)).equalsExact(
                FACTORY.createLineString(
                new Coordinate[]{new Coordinate(2, 1),
            new Coordinate(2, 3),
            new Coordinate(1, 3)}),
                TOLERANCE));
        assertTrue(((LineString) rs.getObject(2)).equalsExact(
                FACTORY.createLineString(
                new Coordinate[]{
            new Coordinate(
            (1 - 3.0 / 2) * Math.cos(Math.PI / 3) - (3 - 2) * Math.sin(Math.PI / 3) + 3.0 / 2,
            (1 - 3.0 / 2) * Math.sin(Math.PI / 3) + (3 - 2) * Math.cos(Math.PI / 3) + 2),
            new Coordinate(
            (1 - 3.0 / 2) * Math.cos(Math.PI / 3) - (1 - 2) * Math.sin(Math.PI / 3) + 3.0 / 2,
            (1 - 3.0 / 2) * Math.sin(Math.PI / 3) + (1 - 2) * Math.cos(Math.PI / 3) + 2),
            new Coordinate(
            (2 - 3.0 / 2) * Math.cos(Math.PI / 3) - (1 - 2) * Math.sin(Math.PI / 3) + 3.0 / 2,
            (2 - 3.0 / 2) * Math.sin(Math.PI / 3) + (1 - 2) * Math.cos(Math.PI / 3) + 2)}),
                TOLERANCE));
        assertTrue(((LineString) rs.getObject(3)).equalsExact(
                FACTORY.createLineString(
                new Coordinate[]{new Coordinate(-1, 1),
            new Coordinate(1, 1),
            new Coordinate(1, 2)}),
                TOLERANCE));
        assertTrue(((LineString) rs.getObject(4)).equalsExact(
                FACTORY.createLineString(
                new Coordinate[]{new Coordinate(4, 2),
            new Coordinate(2, 2),
            new Coordinate(2, 1)}),
                TOLERANCE));
        st.execute("DROP TABLE input_table;");
    }

    @Test
    public void test_ST_Scale() throws Exception {
        Statement st = connection.createStatement();
        st.execute("DROP TABLE IF EXISTS input_table;"
                + "CREATE TABLE input_table(twoDLine Geometry, threeDLine Geometry);"
                + "INSERT INTO input_table VALUES("
                + "ST_GeomFromText('LINESTRING(1 2, 4 5)'),"
                + "ST_GeomFromText('LINESTRING(1 2 3, 4 5 6)'));");
        ResultSet rs = st.executeQuery("SELECT "
                + "ST_Scale(twoDLine, 0.5, 0.75), ST_Scale(threeDLine, 0.5, 0.75), "
                + "ST_Scale(twoDLine, 0.5, 0.75, 1.2), ST_Scale(threeDLine, 0.5, 0.75, 1.2), "
                + "ST_Scale(twoDLine, 0.0, -1.0, 2.0), ST_Scale(threeDLine, 0.0, -1.0, 2.0) "
                + "FROM input_table;");
        assertTrue(rs.next());
        assertTrue(((LineString) rs.getObject(1)).equalsExact(
                FACTORY.createLineString(new Coordinate[]{
            new Coordinate(0.5, 1.5),
            new Coordinate(2, 3.75)}),
                TOLERANCE));
        assertTrue(((LineString) rs.getObject(2)).equalsExact(
                FACTORY.createLineString(new Coordinate[]{
            new Coordinate(0.5, 1.5, 3),
            new Coordinate(2, 3.75, 6)}),
                TOLERANCE));
        assertTrue(((LineString) rs.getObject(3)).equalsExact(
                FACTORY.createLineString(new Coordinate[]{
            new Coordinate(0.5, 1.5),
            new Coordinate(2, 3.75)}),
                TOLERANCE));
        assertTrue(((LineString) rs.getObject(4)).equalsExact(
                FACTORY.createLineString(new Coordinate[]{
            new Coordinate(0.5, 1.5, 3.6),
            new Coordinate(2, 3.75, 7.2)}),
                TOLERANCE));
        assertTrue(((LineString) rs.getObject(5)).equalsExact(
                FACTORY.createLineString(new Coordinate[]{
            new Coordinate(0, -2),
            new Coordinate(0, -5)}),
                TOLERANCE));
        assertTrue(((LineString) rs.getObject(6)).equalsExact(
                FACTORY.createLineString(new Coordinate[]{
            new Coordinate(0, -2, 6),
            new Coordinate(0, -5, 12)}),
                TOLERANCE));
    }

    @Test
    public void test_ST_3DLength() throws Exception {
        Statement st = connection.createStatement();
        st.execute("DROP TABLE IF EXISTS input_table;"
                + "CREATE TABLE input_table(geom Geometry);"
                + "INSERT INTO input_table VALUES"
                + "(ST_GeomFromText('LINESTRING(1 4, 15 7, 16 17)',2249)),"
                + "(ST_GeomFromText('LINESTRING(1 4 3, 15 7 9, 16 17 22)',2249)),"
                + "(ST_GeomFromText('MULTILINESTRING((1 4 3, 15 7 9, 16 17 22),"
                + "(0 0 0, 1 0 0, 1 2 0, 0 2 1))',2249)),"
                + "(ST_GeomFromText('POLYGON((1 1, 3 1, 3 2, 1 2, 1 1))',2249)),"
                + "(ST_GeomFromText('POLYGON((1 1 -1, 3 1 0, 3 2 1, 1 2 2, 1 1 -1))',2249)),"
                + "(ST_GeomFromText('MULTIPOLYGON(((0 0 0, 3 2 0, 3 2 2, 0 0 2, 0 0 0),"
                + "(-1 1 0, -1 3 0, -1 3 4, -1 1 4, -1 1 0)))',2249)),"
                + "(ST_GeomFromText('GEOMETRYCOLLECTION(LINESTRING(1 4 3, 15 7 9, 16 17 22),"
                + "POLYGON((1 1 -1, 3 1 0, 3 2 1, 1 2 2, 1 1 -1)))',2249));");
        ResultSet rs = st.executeQuery(
                "SELECT ST_3DLength(geom) FROM input_table;");
        assertTrue(rs.next());
        assertEquals(Math.sqrt(205) + Math.sqrt(101), rs.getDouble(1), 0.0);
        assertTrue(rs.next());
        assertEquals(Math.sqrt(241) + Math.sqrt(270), rs.getDouble(1), 0.0);
        assertTrue(rs.next());
        assertEquals(Math.sqrt(241) + Math.sqrt(270) + 3 + Math.sqrt(2), rs.getDouble(1), 0.0);
        assertTrue(rs.next());
        assertEquals(6, rs.getDouble(1), 0.0);
        assertTrue(rs.next());
        assertEquals(Math.sqrt(2) + 2 * Math.sqrt(5) + Math.sqrt(10), rs.getDouble(1), 0.0);
        assertTrue(rs.next());
        assertEquals(16 + 2 * Math.sqrt(13), rs.getDouble(1), 0.0);
        assertTrue(rs.next());
        assertEquals(Math.sqrt(241) + Math.sqrt(270) + Math.sqrt(2) + 2 * Math.sqrt(5)
                + Math.sqrt(10), rs.getDouble(1), 0.0);
        st.execute("DROP TABLE input_table;");
    }

    @Test
    public void test_ST_3DLengthEqualsST_LengthFor2DGeometry() throws Exception {
        Statement st = connection.createStatement();
        st.execute("DROP TABLE IF EXISTS input_table;"
                + "CREATE TABLE input_table(geom Geometry);"
                + "INSERT INTO input_table VALUES"
                + "(ST_GeomFromText('LINESTRING(1 4, 15 7, 16 17)',2249)),"
                + "(ST_GeomFromText('POLYGON((1 1, 3 1, 3 2, 1 2, 1 1))',2249));");
        ResultSet rs = st.executeQuery(
                "SELECT ST_Length(geom), ST_3DLength(geom) FROM input_table;");
        assertTrue(rs.next());
        assertEquals(rs.getDouble(1), rs.getDouble(2), 0.0);
        assertTrue(rs.next());
        assertEquals(rs.getDouble(1), rs.getDouble(2), 0.0);
        assertFalse(rs.next());
        st.execute("DROP TABLE input_table;");
    }

    @Test
    public void test_ST_CoordDim() throws Exception {
        Statement st = connection.createStatement();
        st.execute("DROP TABLE IF EXISTS input_table;"
                + "CREATE TABLE input_table(geom Geometry);"
                + "INSERT INTO input_table VALUES("
                + "ST_GeomFromText('POINT(1 2)',1));"
                + "INSERT INTO input_table VALUES("
                + "ST_GeomFromText('LINESTRING(0 0, 1 1 2)',1));"
                + "INSERT INTO input_table VALUES("
                + "ST_GeomFromText('LINESTRING (1 1 1, 2 1 2, 2 2 3, 1 2 4, 1 1 5)',1));"
                + "INSERT INTO input_table VALUES("
                + "ST_GeomFromText('MULTIPOLYGON (((0 0, 1 1, 0 1, 0 0)))',1));");
        ResultSet rs = st.executeQuery(
                "SELECT ST_CoordDim(geom)"
                + " FROM input_table;");
        assertTrue(rs.next());
        assertEquals(2, rs.getInt(1));
        assertTrue(rs.next());
        assertEquals(3, rs.getInt(1));
        assertTrue(rs.next());
        assertEquals(3, rs.getInt(1));
        assertTrue(rs.next());
        assertEquals(2, rs.getInt(1));
        st.execute("DROP TABLE input_table;");
    }

    @Test
    public void test_ST_CompactnessRatio() throws Exception {
        Statement st = connection.createStatement();
        st.execute("DROP TABLE IF EXISTS input_table;"
                + "CREATE TABLE input_table(geom Geometry);"
                + "INSERT INTO input_table VALUES"
                + "(ST_Buffer(ST_GeomFromText('POINT(1 2)'), 10)),"
                + "(ST_GeomFromText(" + POLYGON2D + ")),"
                + "(ST_GeomFromText(" + UNIT_SQUARE + ")),"
                + "(ST_GeomFromText(" + MULTIPOLYGON2D + ")),"
                + "(ST_GeomFromText('POINT(1 2)')),"
                + "(ST_GeomFromText(" + LINESTRING2D + ")),"
                + "(ST_GeomFromText('POLYGON((0 0 0, 3 0 0, 3 2 0, 0 2 1, 0 0 0))'));");
        ResultSet rs = st.executeQuery(
                "SELECT ST_CompactnessRatio(geom) FROM input_table;");
        assertTrue(rs.next());
        // This _is_ a circle.
        assertEquals(1, rs.getDouble(1), 0.01);
        assertTrue(rs.next());
        assertEquals(0.5127681416229469, rs.getDouble(1), 0.0);
        assertTrue(rs.next());
        assertEquals(Math.sqrt(Math.PI) / 2, rs.getDouble(1), 0.0);
        assertTrue(rs.next());
        // For the next three values, the SQL value is NULL but the double
        // value is 0.0.
        assertEquals(0.0, rs.getDouble(1), 0.0);
        assertTrue(rs.next());
        assertEquals(0.0, rs.getDouble(1), 0.0);
        assertTrue(rs.next());
        assertEquals(0.0, rs.getDouble(1), 0.0);
        assertTrue(rs.next());
        // For a 3D geometry, the 2D perimeter and area are used (projection).
        assertEquals(Math.sqrt(6 * Math.PI) / 5, rs.getDouble(1), 0.000000000000001);
        assertFalse(rs.next());
    }

    @Test
    public void test_ST_MakePoint() throws Exception {
        Statement st = connection.createStatement();
        ResultSet rs = st.executeQuery("SELECT ST_MakePoint(1.4, -3.7), "
                + "ST_MakePoint(1.4, -3.7, 6.2);");
        assertTrue(rs.next());
        assertEquals(WKT_READER.read("POINT(1.4 -3.7)"), rs.getObject(1));
        assertEquals(WKT_READER.read("POINT(1.4 -3.7 6.2)"), rs.getObject(2));
        assertFalse(rs.next());
        rs.close();
        st.close();
    }

    @Test
    public void test_ST_MakeEllipse() throws Exception {
        Statement st = connection.createStatement();
        ResultSet rs = st.executeQuery("SELECT "
                + "ST_MakeEllipse(ST_MakePoint(0, 0), 6, 4),"
                + "ST_MakeEllipse(ST_MakePoint(-1, 4), 2, 4),"
                + "ST_MakeEllipse(ST_MakePoint(4, -5), 4, 4),"
                + "ST_Buffer(ST_MakePoint(4, -5), 2);");
        assertTrue(rs.next());
        Polygon ellipse1 = (Polygon) rs.getObject(1);
        final Envelope ellipse1EnvelopeInternal = ellipse1.getEnvelopeInternal();
        assertEquals(101, ellipse1.getCoordinates().length);
        assertTrue(ellipse1EnvelopeInternal.centre().equals2D(new Coordinate(0, 0)));
        assertEquals(6, ellipse1EnvelopeInternal.getWidth(), 0);
        assertEquals(4, ellipse1EnvelopeInternal.getHeight(), 0);
        Polygon ellipse2 = (Polygon) rs.getObject(2);
        final Envelope ellipse2EnvelopeInternal = ellipse2.getEnvelopeInternal();
        assertEquals(101, ellipse2.getCoordinates().length);
        assertTrue(ellipse2EnvelopeInternal.centre().equals2D(new Coordinate(-1, 4)));
        assertEquals(2, ellipse2EnvelopeInternal.getWidth(), 0);
        assertEquals(4, ellipse2EnvelopeInternal.getHeight(), 0);
        Polygon circle = (Polygon) rs.getObject(3);
        final Envelope circleEnvelopeInternal = circle.getEnvelopeInternal();
        assertEquals(101, circle.getCoordinates().length);
        assertTrue(circleEnvelopeInternal.centre().equals2D(new Coordinate(4, -5)));
        assertEquals(4, circleEnvelopeInternal.getWidth(), 0);
        assertEquals(4, circleEnvelopeInternal.getHeight(), 0);
        Polygon bufferCircle = (Polygon) rs.getObject(4);
        // This test shows that the only difference between a circle
        // constructed using ST_MakeEllipse and a circle contructed using
        // ST_Buffer is the number of line segments in the approximation.
        // ST_MakeEllipse is more fine-grained (100 segments rather than 32).
        final Envelope bufferCircleEnvelopeInternal = bufferCircle.getEnvelopeInternal();
        assertEquals(33, bufferCircle.getCoordinates().length);
        assertTrue(bufferCircleEnvelopeInternal.centre().equals2D(circleEnvelopeInternal.centre()));
        assertEquals(circleEnvelopeInternal.getWidth(), bufferCircleEnvelopeInternal.getWidth(), 0);
        assertEquals(circleEnvelopeInternal.getHeight(), bufferCircleEnvelopeInternal.getHeight(), 0);
        assertFalse(rs.next());
        rs.close();
        st.close();
    }

    @Test
    public void test_ST_MakeLine() throws Exception {
        Statement st = connection.createStatement();
<<<<<<< HEAD
        st.execute("DROP TABLE IF EXISTS input_table;"
                + "CREATE TABLE input_table(multi_point MultiPoint, point Point);"
                + "INSERT INTO input_table VALUES("
                + "ST_MPointFromText('MULTIPOINT(5 5, 1 2, 3 4, 99 3)',2154), "
                + "ST_PointFromText('POINT(5 5)',2154));"
                + "INSERT INTO input_table VALUES("
                + "ST_MPointFromText('MULTIPOINT(-5 12, 11 22, 34 41, 65 124)',2154),"
                + "ST_PointFromText('POINT(1 2)',2154));"
                + "INSERT INTO input_table VALUES("
                + "ST_MPointFromText('MULTIPOINT(1 12, 5 -21, 9 41, 32 124)',2154),"
                + "ST_PointFromText('POINT(3 4)',2154));"
                + "INSERT INTO input_table(point) VALUES("
                + "ST_PointFromText('POINT(99 3)',2154));");
        ResultSet rs = st.executeQuery("SELECT ST_PointsToLine(point), "
                + "ST_PointsToLine(multi_point) FROM input_table;");
        assertTrue(rs.next());
        assertEquals(WKT_READER.read("LINESTRING(5 5, 1 2, 3 4, 99 3)"), rs.getObject(1));
        assertEquals(WKT_READER.read("LINESTRING(5 5, 1 2, 3 4, 99 3,"
                + "-5 12, 11 22, 34 41, 65 124,"
                + "1 12, 5 -21, 9 41, 32 124)"), rs.getObject(2));
=======
        ResultSet rs = st.executeQuery("SELECT " +
                "ST_MakeLine('POINT(1 2 3)'::Geometry, 'POINT(4 5 6)'::Geometry), " +
                "ST_MakeLine('POINT(1 2)'::Geometry, 'POINT(4 5)'::Geometry), " +
                "ST_MakeLine('POINT(1 2)'::Geometry, 'MULTIPOINT(4 5, 12 9)'::Geometry), " +
                "ST_MakeLine('MULTIPOINT(1 2, 17 6)'::Geometry, 'MULTIPOINT(4 5, 7 9, 18 -1)'::Geometry), " +
                "ST_MakeLine('POINT(1 2)'::Geometry, 'POINT(4 5)'::Geometry, 'POINT(7 8)'::Geometry);");
        assertTrue(rs.next());
        assertGeometryEquals("LINESTRING(1 2 3, 4 5 6)", rs.getBytes(1));
        assertGeometryEquals("LINESTRING(1 2, 4 5)", rs.getBytes(2));
        assertGeometryEquals("LINESTRING(1 2, 4 5, 12 9)", rs.getBytes(3));
        assertGeometryEquals("LINESTRING(1 2, 17 6, 4 5, 7 9, 18 -1)", rs.getBytes(4));
        assertGeometryEquals("LINESTRING(1 2, 4 5, 7 8)", rs.getBytes(5));
        assertFalse(rs.next());
        rs = st.executeQuery("SELECT " +
                "ST_MakeLine('MULTIPOINT(1 2, 3 4)'::Geometry);");
        assertTrue(rs.next());
        assertGeometryEquals("LINESTRING(1 2, 3 4)", rs.getBytes(1));
        assertFalse(rs.next());
        st.execute("DROP TABLE IF EXISTS input_table;" +
                "CREATE TABLE input_table(point Point);" +
                "INSERT INTO input_table VALUES" +
                "('POINT(1 2)'::Geometry)," +
                "('POINT(3 4)'::Geometry)," +
                "('POINT(5 6)'::Geometry)," +
                "('POINT(7 8)'::Geometry)," +
                "('POINT(9 10)'::Geometry);");
        rs = st.executeQuery("SELECT ST_MakeLine(ST_Accum(point)) FROM input_table;");
        assertTrue(rs.next());
        assertGeometryEquals("LINESTRING(1 2, 3 4, 5 6, 7 8, 9 10)", rs.getBytes(1));
        assertFalse(rs.next());
        st.execute("DROP TABLE IF EXISTS input_table;" +
                "CREATE TABLE input_table(point Geometry);" +
                "INSERT INTO input_table VALUES" +
                "('POINT(5 5)'::Geometry)," +
                "('MULTIPOINT(1 2, 7 9, 18 -4)'::Geometry)," +
                "('POINT(3 4)'::Geometry)," +
                "('POINT(99 3)'::Geometry);");
        rs = st.executeQuery("SELECT ST_MakeLine(ST_Accum(point)) FROM input_table;");
        assertTrue(rs.next());
        assertGeometryEquals("LINESTRING(5 5, 1 2, 7 9, 18 -4, 3 4, 99 3)", rs.getBytes(1));
>>>>>>> c34693f5
        assertFalse(rs.next());
        st.execute("DROP TABLE IF EXISTS input_table;" +
                "CREATE TABLE input_table(multi_point MultiPoint);" +
                "INSERT INTO input_table VALUES" +
                "('MULTIPOINT(5 5, 1 2, 3 4, 99 3)'::Geometry), " +
                "('MULTIPOINT(-5 12, 11 22, 34 41, 65 124)'::Geometry)," +
                "('MULTIPOINT(1 12, 5 -21, 9 41, 32 124)'::Geometry);");
        rs = st.executeQuery("SELECT ST_MakeLine(ST_Accum(multi_point)) FROM input_table;");
        assertTrue(rs.next());
        assertGeometryEquals("LINESTRING(5 5, 1 2, 3 4, 99 3, " +
                "-5 12, 11 22, 34 41, 65 124, " +
                "1 12, 5 -21, 9 41, 32 124)", rs.getBytes(1));
        assertFalse(rs.next());
        rs.close();
        st.execute("DROP TABLE input_table;");
        st.close();
    }

    @Test
    public void test_ST_ToMultiPoint() throws Exception {
        Statement st = connection.createStatement();
        st.execute("DROP TABLE IF EXISTS input_table;"
                + "CREATE TABLE input_table(empty_multi_point MultiPoint,"
                + "multi_point MultiPoint, point Point, "
                + "line LineString, "
                + "polygon Polygon, multi_polygon MultiPolygon);"
                + "INSERT INTO input_table VALUES("
                + "ST_GeomFromText('MULTIPOINT EMPTY',2154),"
                + "ST_MPointFromText('MULTIPOINT(5 5, 1 2, 3 4, 99 3)',2154),"
                + "ST_PointFromText('POINT(5 5)',2154),"
                + "ST_LineFromText('LINESTRING(5 5, 1 2, 3 4, 99 3)',2154),"
                + "ST_PolyFromText('POLYGON ((0 0, 10 0, 10 5, 0 5, 0 0))',2154),"
                + "ST_MPolyFromText('MULTIPOLYGON(((28 26,28 0,84 0,84 42,28 26),"
                + "(52 18,66 23,73 9,48 6,52 18)),"
                + "((59 18,67 18,67 13,59 13,59 18)))',2154));");
        ResultSet rs = st.executeQuery("SELECT ST_ToMultiPoint(empty_multi_point), "
                + "ST_ToMultiPoint(multi_point), "
                + "ST_ToMultiPoint(point), "
                + "ST_ToMultiPoint(line), "
                + "ST_ToMultiPoint(polygon), "
                + "ST_ToMultiPoint(multi_polygon) "
                + "FROM input_table;");
        assertTrue(rs.next());
        assertEquals(WKT_READER.read("MULTIPOINT EMPTY"), rs.getObject(1));
        assertEquals(WKT_READER.read("MULTIPOINT(5 5, 1 2, 3 4, 99 3)"), rs.getObject(2));
        assertEquals(WKT_READER.read("MULTIPOINT(5 5)"), rs.getObject(3));
        assertEquals(WKT_READER.read("MULTIPOINT(5 5, 1 2, 3 4, 99 3)"), rs.getObject(4));
        assertEquals(WKT_READER.read("MULTIPOINT(0 0, 10 0, 10 5, 0 5, 0 0)"), rs.getObject(5));
        assertEquals(WKT_READER.read("MULTIPOINT(28 26,28 0,84 0,84 42,28 26,"
                + "52 18,66 23,73 9,48 6,52 18,"
                + "59 18,67 18,67 13,59 13,59 18)"), rs.getObject(6));
        assertFalse(rs.next());
        st.execute("DROP TABLE input_table;");
        st.close();
    }

    @Test
    public void test_ST_ToMultiLine() throws Exception {
        Statement st = connection.createStatement();
        st.execute("DROP TABLE IF EXISTS input_table;"
                + "CREATE TABLE input_table("
                + "point Point,"
                + "empty_line_string LineString,"
                + "line LineString, "
                + "polygon Polygon, "
                + "polygon_with_holes Polygon, "
                + "multi_polygon MultiPolygon,"
                + "collection Geometry);"
                + "INSERT INTO input_table VALUES("
                + "ST_PointFromText('POINT(2 4)',2154),"
                + "ST_GeomFromText('LINESTRING EMPTY',2154),"
                + "ST_LineFromText('LINESTRING(5 5, 1 2, 3 4, 99 3)',2154),"
                + "ST_PolyFromText('POLYGON ((0 0, 10 0, 10 5, 0 5, 0 0))',2154),"
                + "ST_PolyFromText('POLYGON ((0 0, 10 0, 10 5, 0 5, 0 0),"
                + "(1 1, 2 1, 2 4, 1 4, 1 1))',2154),"
                + "ST_MPolyFromText('MULTIPOLYGON(((28 26,28 0,84 0,84 42,28 26),"
                + "(52 18,66 23,73 9,48 6,52 18)),"
                + "((59 18,67 18,67 13,59 13,59 18)))',2154),"
                + "ST_GeomFromText('GEOMETRYCOLLECTION(LINESTRING(1 4 3, 15 7 9, 16 17 22),"
                + "POLYGON((1 1 -1, 3 1 0, 3 2 1, 1 2 2, 1 1 -1)))'));");
        ResultSet rs = st.executeQuery("SELECT "
                + "ST_ToMultiLine(point), "
                + "ST_ToMultiLine(empty_line_string), "
                + "ST_ToMultiLine(line), "
                + "ST_ToMultiLine(polygon), "
                + "ST_ToMultiLine(polygon_with_holes), "
                + "ST_ToMultiLine(multi_polygon), "
                + "ST_ToMultiLine(collection)"
                + "FROM input_table;");
        assertTrue(rs.next());
        assertTrue(((MultiLineString) rs.getObject(1)).isEmpty());
        assertTrue(((MultiLineString) rs.getObject(2)).isEmpty());
        assertTrue(WKT_READER.read("MULTILINESTRING((5 5, 1 2, 3 4, 99 3))").equalsExact(
                (MultiLineString) rs.getObject(3), TOLERANCE));
        assertTrue(WKT_READER.read("MULTILINESTRING((0 0, 10 0, 10 5, 0 5, 0 0))").equalsExact(
                (MultiLineString) rs.getObject(4), TOLERANCE));
        assertTrue(WKT_READER.read("MULTILINESTRING((0 0, 10 0, 10 5, 0 5, 0 0),"
                + "(1 1, 2 1, 2 4, 1 4, 1 1))").equalsExact(
                (MultiLineString) rs.getObject(5), TOLERANCE));
        assertTrue(WKT_READER.read("MULTILINESTRING((28 26,28 0,84 0,84 42,28 26),"
                + "(52 18,66 23,73 9,48 6,52 18),"
                + "(59 18,67 18,67 13,59 13,59 18))").equalsExact(
                (MultiLineString) rs.getObject(6), TOLERANCE));
        assertTrue(WKT_READER.read("MULTILINESTRING((1 4 3, 15 7 9, 16 17 22),"
                + "(1 1 -1, 3 1 0, 3 2 1, 1 2 2, 1 1 -1))").equalsExact(
                (MultiLineString) rs.getObject(7), TOLERANCE));
        assertFalse(rs.next());
        st.execute("DROP TABLE input_table;");
        st.close();
    }

    @Test
    public void test_ST_Holes() throws Exception {
        Statement st = connection.createStatement();
        st.execute("DROP TABLE IF EXISTS input_table;"
                + "CREATE TABLE input_table(empty_line_string LineString,"
                + "line LineString, "
                + "polygon Polygon, "
                + "polygon_with_holes Polygon, "
                + "collection Geometry);"
                + "INSERT INTO input_table VALUES("
                + "ST_GeomFromText('LINESTRING EMPTY',2154),"
                + "ST_LineFromText('LINESTRING(5 5, 1 2, 3 4, 99 3)',2154),"
                + "ST_PolyFromText('POLYGON ((0 0, 10 0, 10 5, 0 5, 0 0))',2154),"
                + "ST_PolyFromText('POLYGON ((0 0, 10 0, 10 5, 0 5, 0 0),"
                + "(1 1, 2 1, 2 4, 1 4, 1 1))',2154),"
                + "ST_GeomFromText('GEOMETRYCOLLECTION(POLYGON ((0 0, 10 0, 10 5, 0 5, 0 0),"
                + "(1 1, 2 1, 2 4, 1 4, 1 1)),"
                + "POLYGON ((11 6, 14 6, 14 9, 11 9, 11 6),"
                + "(12 7, 14 7, 14 8, 12 8, 12 7)))'));");
        ResultSet rs = st.executeQuery("SELECT ST_Holes(empty_line_string), "
                + "ST_Holes(line), "
                + "ST_Holes(polygon), "
                + "ST_Holes(polygon_with_holes), "
                + "ST_Holes(collection)"
                + "FROM input_table;");
        assertTrue(rs.next());
        assertTrue(((GeometryCollection) rs.getObject(1)).isEmpty());
        assertTrue(((GeometryCollection) rs.getObject(2)).isEmpty());
        assertTrue(((GeometryCollection) rs.getObject(3)).isEmpty());
        assertTrue(WKT_READER.read("GEOMETRYCOLLECTION(POLYGON((1 1, 2 1, 2 4, 1 4, 1 1)))")
                .equalsExact((GeometryCollection) rs.getObject(4), TOLERANCE));
        assertTrue(WKT_READER.read("GEOMETRYCOLLECTION(POLYGON((1 1, 2 1, 2 4, 1 4, 1 1)),"
                + "POLYGON((12 7, 14 7, 14 8, 12 8, 12 7)))")
                .equalsExact((GeometryCollection) rs.getObject(5), TOLERANCE));
        assertFalse(rs.next());
        st.execute("DROP TABLE input_table;");
        st.close();
    }

    @Test
    public void test_ST_ToMultiSegments() throws Exception {
        Statement st = connection.createStatement();
        st.execute("DROP TABLE IF EXISTS input_table;"
                + "CREATE TABLE input_table("
                + "point Point,"
                + "empty_line_string LineString,"
                + "line LineString, "
                + "multi_line MultiLineString, "
                + "polygon Polygon, "
                + "polygon_with_holes Polygon, "
                + "collection Geometry);"
                + "INSERT INTO input_table VALUES("
                + "ST_PointFromText('POINT(5 5)', 2154),"
                + "ST_GeomFromText('LINESTRING EMPTY',2154),"
                + "ST_LineFromText('LINESTRING(5 5, 1 2, 3 4, 99 3)',2154),"
                + "ST_GeomFromText('MULTILINESTRING((1 4 3, 15 7 9, 16 17 22),"
                + "(0 0 0, 1 0 0, 1 2 0, 0 2 1))',2249),"
                + "ST_PolyFromText('POLYGON ((0 0, 10 0, 10 5, 0 5, 0 0))',2154),"
                + "ST_PolyFromText('POLYGON ((0 0, 10 0, 10 5, 0 5, 0 0),"
                + "(1 1, 2 1, 2 4, 1 4, 1 1),"
                + "(7 1, 8 1, 8 3, 7 3, 7 1))',2154),"
                + "ST_GeomFromText('GEOMETRYCOLLECTION(POLYGON ((0 0, 10 0, 10 5, 0 5, 0 0),"
                + "(1 1, 2 1, 2 4, 1 4, 1 1),"
                + "(7 1, 8 1, 8 3, 7 3, 7 1)),"
                + "POINT(2 3),"
                + "LINESTRING (8 7, 9 5, 11 3))'));");
        ResultSet rs = st.executeQuery("SELECT "
                + "ST_ToMultiSegments(point), "
                + "ST_ToMultiSegments(empty_line_string), "
                + "ST_ToMultiSegments(line), "
                + "ST_ToMultiSegments(multi_line), "
                + "ST_ToMultiSegments(polygon), "
                + "ST_ToMultiSegments(polygon_with_holes), "
                + "ST_ToMultiSegments(collection)"
                + "FROM input_table;");
        assertTrue(rs.next());
        assertTrue(((MultiLineString) rs.getObject(1)).isEmpty());
        assertTrue(((MultiLineString) rs.getObject(2)).isEmpty());
        assertTrue(WKT_READER.read("MULTILINESTRING((5 5, 1 2), (1 2, 3 4), (3 4, 99 3))")
                .equalsExact((MultiLineString) rs.getObject(3), TOLERANCE));
        assertTrue(WKT_READER.read("MULTILINESTRING((1 4 3, 15 7 9), (15 7 9, 16 17 22),"
                + "(0 0 0, 1 0 0), (1 0 0, 1 2 0), (1 2 0, 0 2 1))")
                .equalsExact((MultiLineString) rs.getObject(4), TOLERANCE));
        assertTrue(WKT_READER.read("MULTILINESTRING((0 0, 10 0), (10 0, 10 5), (10 5, 0 5), (0 5, 0 0))")
                .equalsExact((MultiLineString) rs.getObject(5), TOLERANCE));
        assertTrue(WKT_READER.read("MULTILINESTRING((0 0, 10 0), (10 0, 10 5), (10 5, 0 5), (0 5, 0 0),"
                + "(1 1, 2 1), (2 1, 2 4), (2 4, 1 4), (1 4, 1 1),"
                + "(7 1, 8 1), (8 1, 8 3), (8 3, 7 3), (7 3, 7 1))")
                .equalsExact((MultiLineString) rs.getObject(6), TOLERANCE));
        assertTrue(WKT_READER.read("MULTILINESTRING((0 0, 10 0), (10 0, 10 5), (10 5, 0 5), (0 5, 0 0),"
                + "(1 1, 2 1), (2 1, 2 4), (2 4, 1 4), (1 4, 1 1),"
                + "(7 1, 8 1), (8 1, 8 3), (8 3, 7 3), (7 3, 7 1),"
                + "(8 7, 9 5), (9 5, 11 3))")
                .equalsExact((MultiLineString) rs.getObject(7), TOLERANCE));
        assertFalse(rs.next());
        st.execute("DROP TABLE input_table;");
        st.close();
    }

    @Test
    public void test_ST_FurthestCoordinate() throws Exception {
        Statement st = connection.createStatement();
        //            5
        //
        //       +---------+
        //       |         |
        //       |         |
        //           234
        //       |         |
        //       |         |
        //       1---------+
        st.execute("DROP TABLE IF EXISTS input_table;"
                + "CREATE TABLE input_table(point Point);"
                + "INSERT INTO input_table VALUES"
                + "(ST_GeomFromText('POINT(0 0)')),"
                + "(ST_GeomFromText('POINT(4 2.5)')),"
                + "(ST_GeomFromText('POINT(5 2.5)')),"
                + "(ST_GeomFromText('POINT(6 2.5)')),"
                + "(ST_GeomFromText('POINT(5 7)'));");
        ResultSet rs = st.executeQuery("SELECT ST_FurthestCoordinate(point, "
                + "ST_GeomFromText('POLYGON((0 0, 10 0, 10 5, 0 5, 0 0))')) "
                + "FROM input_table;");
        assertTrue(rs.next());
        assertTrue(((Point) rs.getObject(1)).
                equalsTopo(WKT_READER.read("POINT(10 5)")));
        assertTrue(rs.next());
        assertTrue(((MultiPoint) rs.getObject(1)).
                equalsTopo(WKT_READER.read("MULTIPOINT((10 0), (10 5))")));
        assertTrue(rs.next());
        assertTrue(((MultiPoint) rs.getObject(1)).
                equalsTopo(WKT_READER.read("MULTIPOINT((0 0), (10 0), (10 5), (0 5))")));
        assertTrue(rs.next());
        assertTrue(((MultiPoint) rs.getObject(1)).
                equalsTopo(WKT_READER.read("MULTIPOINT((0 0), (0 5))")));
        assertTrue(rs.next());
        assertTrue(((MultiPoint) rs.getObject(1)).
                equalsTopo(WKT_READER.read("MULTIPOINT((0 0), (10 0))")));
        assertFalse(rs.next());
        rs.close();
        st.execute("DROP TABLE input_table;");
        st.close();
    }

    @Test
    public void test_ST_ClosestCoordinate() throws Exception {
        Statement st = connection.createStatement();
        //            5
        //
        //       +---------+
        //       |         |
        //       |         |
        //           234
        //       |         |
        //       |         |
        //       1---------+
        st.execute("DROP TABLE IF EXISTS input_table;"
                + "CREATE TABLE input_table(point Point);"
                + "INSERT INTO input_table VALUES"
                + "(ST_GeomFromText('POINT(0 0)')),"
                + "(ST_GeomFromText('POINT(4 2.5)')),"
                + "(ST_GeomFromText('POINT(5 2.5)')),"
                + "(ST_GeomFromText('POINT(6 2.5)')),"
                + "(ST_GeomFromText('POINT(5 7)'));");
        ResultSet rs = st.executeQuery("SELECT ST_ClosestCoordinate(point, "
                + "ST_GeomFromText('POLYGON((0 0, 10 0, 10 5, 0 5, 0 0))')) "
                + "FROM input_table;");
        assertTrue(rs.next());
        assertTrue(((Point) rs.getObject(1)).
                equalsTopo(WKT_READER.read("POINT(0 0)")));
        assertTrue(rs.next());
        assertTrue(((MultiPoint) rs.getObject(1)).
                equalsTopo(WKT_READER.read("MULTIPOINT((0 0), (0 5))")));
        assertTrue(rs.next());
        assertTrue(((MultiPoint) rs.getObject(1)).
                equalsTopo(WKT_READER.read("MULTIPOINT((0 0), (10 0), (10 5), (0 5))")));
        assertTrue(rs.next());
        assertTrue(((MultiPoint) rs.getObject(1)).
                equalsTopo(WKT_READER.read("MULTIPOINT((10 0), (10 5))")));
        assertTrue(rs.next());
        assertTrue(((MultiPoint) rs.getObject(1)).
                equalsTopo(WKT_READER.read("MULTIPOINT((0 5), (10 5))")));
        assertFalse(rs.next());
        rs.close();
        st.execute("DROP TABLE input_table;");
        st.close();
    }

    @Test
    public void test_ST_LocateAlong() throws Exception {
        Statement st = connection.createStatement();
        st.execute("DROP TABLE IF EXISTS input_table;"
                + "CREATE TABLE input_table(geom Geometry);"
                + "INSERT INTO input_table VALUES"
                + "(ST_GeomFromText('LINESTRING(100 300, 400 300, 400 100)')),"
                + "(ST_GeomFromText('POLYGON((100 100, 400 100, 400 300, 100 300, 100 100),"
                + "(150 130, 200 130, 200 220, 150 130))')),"
                + "(ST_GeomFromText('GEOMETRYCOLLECTION(LINESTRING(100 300, 400 300, 400 100), "
                + "POLYGON((100 100, 400 100, 400 300, 100 300, 100 100)))'));");
        ResultSet rs = st.executeQuery("SELECT "
                + "ST_LocateAlong(geom, 0.5, 10),"
                + "ST_LocateAlong(geom, 0.5, -10),"
                + "ST_LocateAlong(geom, 0.3, 10),"
                + "ST_LocateAlong(geom, 0.0, 10),"
                + "ST_LocateAlong(geom, 1.0, 10),"
                + "ST_LocateAlong(geom, 2.0, 10),"
                + "ST_LocateAlong(geom, -1.0, 10) "
                + "FROM input_table;");
        assertTrue(rs.next());
        assertTrue(((MultiPoint) rs.getObject(1)).
                equalsTopo(WKT_READER.read("MULTIPOINT((250 310), (410 200))")));
        assertTrue(((MultiPoint) rs.getObject(2)).
                equalsTopo(WKT_READER.read("MULTIPOINT((250 290), (390 200))")));
        assertTrue(((MultiPoint) rs.getObject(3)).
                equalsTopo(WKT_READER.read("MULTIPOINT((190 310), (410 240))")));
        assertTrue(((MultiPoint) rs.getObject(4)).
                equalsTopo(WKT_READER.read("MULTIPOINT((100 310), (410 300))")));
        assertTrue(((MultiPoint) rs.getObject(5)).
                equalsTopo(WKT_READER.read("MULTIPOINT((400 310), (410 100))")));
        assertTrue(((MultiPoint) rs.getObject(6)).
                equalsTopo(WKT_READER.read("MULTIPOINT((700 310), (410 -100))")));
        assertTrue(((MultiPoint) rs.getObject(7)).
                equalsTopo(WKT_READER.read("MULTIPOINT((-200 310), (410 500))")));
        assertTrue(rs.next());
        assertTrue(((MultiPoint) rs.getObject(1)).
                equalsTopo(WKT_READER.read("MULTIPOINT((250 110), (250 290), (110 200), (390 200))")));
        assertTrue(((MultiPoint) rs.getObject(2)).
                equalsTopo(WKT_READER.read("MULTIPOINT((250 90), (250 310), (90 200), (410 200))")));
        assertTrue(((MultiPoint) rs.getObject(3)).
                equalsTopo(WKT_READER.read("MULTIPOINT((190 110), (310 290), (110 240), (390 160))")));
        assertTrue(((MultiPoint) rs.getObject(4)).
                equalsTopo(WKT_READER.read("MULTIPOINT((100 110), (390 100), (400 290), (110 300))")));
        assertTrue(((MultiPoint) rs.getObject(5)).
                equalsTopo(WKT_READER.read("MULTIPOINT((400 110), (390 300), (100 290), (110 100))")));
        assertTrue(((MultiPoint) rs.getObject(6)).
                equalsTopo(WKT_READER.read("MULTIPOINT((700 110), (390 500), (-200 290), (110 -100))")));
        assertTrue(((MultiPoint) rs.getObject(7)).
                equalsTopo(WKT_READER.read("MULTIPOINT((-200 110), (390 -100), (700 290), (110 500))")));
        assertTrue(rs.next());
        assertTrue(((MultiPoint) rs.getObject(1)).
                equalsTopo(WKT_READER.read("MULTIPOINT((250 110), (250 290), (110 200), (390 200), "
                + "(250 310), (410 200))")));
        assertTrue(((MultiPoint) rs.getObject(2)).
                equalsTopo(WKT_READER.read("MULTIPOINT((250 90), (250 310), (90 200), (410 200), "
                + "(250 290), (390 200))")));
        assertTrue(((MultiPoint) rs.getObject(3)).
                equalsTopo(WKT_READER.read("MULTIPOINT((190 110), (310 290), (110 240), (390 160), "
                + "(190 310), (410 240))")));
        assertTrue(((MultiPoint) rs.getObject(4)).
                equalsTopo(WKT_READER.read("MULTIPOINT((100 110), (390 100), (400 290), (110 300), "
                + "(100 310), (410 300))")));
        assertTrue(((MultiPoint) rs.getObject(5)).
                equalsTopo(WKT_READER.read("MULTIPOINT((400 110), (390 300), (100 290), (110 100), "
                + "(400 310), (410 100))")));
        assertTrue(((MultiPoint) rs.getObject(6)).
                equalsTopo(WKT_READER.read("MULTIPOINT((700 110), (390 500), (-200 290), (110 -100), "
                + "(700 310), (410 -100))")));
        assertTrue(((MultiPoint) rs.getObject(7)).
                equalsTopo(WKT_READER.read("MULTIPOINT((-200 110), (390 -100), (700 290), (110 500), "
                + "(-200 310), (410 500))")));
        assertFalse(rs.next());
        rs.close();
        st.execute("DROP TABLE input_table;");
        st.close();
    }

    @Test
    public void test_ST_ClosestPoint() throws Exception {
        //            5
        //
        //       +---------+
        //       |         |
        //       |         |
        //           234
        //       |         |
        //       |         |
        //       1---------+
        Statement st = connection.createStatement();
        st.execute("DROP TABLE IF EXISTS input_table;"
                + "CREATE TABLE input_table(point Point);"
                + "INSERT INTO input_table VALUES"
                + "(ST_GeomFromText('POINT(0 0)')),"
                + "(ST_GeomFromText('POINT(4 2.5)')),"
                + "(ST_GeomFromText('POINT(5 2.5)')),"
                + "(ST_GeomFromText('POINT(6 2.5)')),"
                + "(ST_GeomFromText('POINT(5 7)'));");
        ResultSet rs = st.executeQuery("SELECT "
                + // All points except (5 7) are contained inside the polygon.
                "ST_ClosestPoint("
                + "    ST_GeomFromText('POLYGON((0 0, 10 0, 10 5, 0 5, 0 0))'),"
                + "    point),"
                + // Only (0 0) intersects the linestring.
                "ST_ClosestPoint("
                + "    ST_GeomFromText('LINESTRING(0 0, 10 0, 10 5, 0 5, 0 0)'),"
                + "    point),"
                + // The closest point on a point to another geometry is always
                // the point itself.
                "ST_Equals("
                + "    ST_ClosestPoint("
                + "        point,"
                + "        ST_GeomFromText('LINESTRING(0 0, 10 0, 10 5, 0 5, 0 0)')),"
                + "    point)"
                + "FROM input_table;");
        assertTrue(rs.next());
        assertTrue(((Point) rs.getObject(1)).
                equalsTopo(WKT_READER.read("POINT(0 0)")));
        assertTrue(((Point) rs.getObject(2)).
                equalsTopo(WKT_READER.read("POINT(0 0)")));
        assertEquals(true, rs.getBoolean(3));
        assertTrue(rs.next());
        assertTrue(((Point) rs.getObject(1)).
                equalsTopo(WKT_READER.read("POINT(4 2.5)")));
        assertTrue(((Point) rs.getObject(2)).
                equalsTopo(WKT_READER.read("POINT(4 0)")));
        assertEquals(true, rs.getBoolean(3));
        assertTrue(rs.next());
        assertTrue(((Point) rs.getObject(1)).
                equalsTopo(WKT_READER.read("POINT(5 2.5)")));
        assertTrue(((Point) rs.getObject(2)).
                equalsTopo(WKT_READER.read("POINT(5 0)")));
        assertEquals(true, rs.getBoolean(3));
        assertTrue(rs.next());
        assertTrue(((Point) rs.getObject(1)).
                equalsTopo(WKT_READER.read("POINT(6 2.5)")));
        assertTrue(((Point) rs.getObject(2)).
                equalsTopo(WKT_READER.read("POINT(6 0)")));
        assertEquals(true, rs.getBoolean(3));
        assertTrue(rs.next());
        assertTrue(((Point) rs.getObject(1)).
                equalsTopo(WKT_READER.read("POINT(5 5)")));
        assertTrue(((Point) rs.getObject(2)).
                equalsTopo(WKT_READER.read("POINT(5 5)")));
        assertEquals(true, rs.getBoolean(3));
        assertFalse(rs.next());
        // In this example, there are infinitely many closest points, but
        // ST_ClosestPoint returns the first one it finds. (The polygon listed
        // as the second parameter remains the same, but its coordinates are
        // listed in a different order).
        //
        //       +---------+
        //       |         |  |
        //       |         |  |\
        //       |         |  | \
        //       |         |   \_\
        //       +---------+     \\
        //
        rs = st.executeQuery("SELECT "
                + "ST_ClosestPoint("
                + "    ST_GeomFromText('POLYGON((0 0, 10 0, 10 5, 0 5, 0 0))'),"
                + "    ST_GeomFromText('POLYGON((13 2, 15 0, 13 4, 13 2))')),"
                + "ST_ClosestPoint("
                + "    ST_GeomFromText('POLYGON((0 0, 10 0, 10 5, 0 5, 0 0))'),"
                + "    ST_GeomFromText('POLYGON((13 4, 13 2, 15 0, 13 4))'));");
        assertTrue(rs.next());
        assertTrue(((Point) rs.getObject(1)).
                equalsTopo(WKT_READER.read("POINT(10 2)")));
        assertTrue(((Point) rs.getObject(2)).
                equalsTopo(WKT_READER.read("POINT(10 4)")));
        assertFalse(rs.next());
        rs.close();
        st.execute("DROP TABLE input_table;");
        st.close();
    }

    @Test
    public void test_ST_ClosestPoint2() throws Exception {
        // This unit test shows that the point returned by ST_ClosestPoint
        // depends on the orientations of geometries A and B. If they have the
        // same orientation, the point returned is the first point found in A.
        // If they have opposite orientation, the point returned is the point
        // of A closest to the first point found in B.
        //
        //       + +
        //      a| |b
        //       + +
        //
        Statement st = connection.createStatement();
        final String a = "'LINESTRING(0 0, 0 1))'";
        final String aReversed = "'LINESTRING(0 1, 0 0))'";
        final String b = "'LINESTRING(1 0, 1 1))'";
        final String bReversed = "'LINESTRING(1 1, 1 0))'";
        ResultSet rs = st.executeQuery("SELECT "
                + "ST_ClosestPoint("
                + "    ST_GeomFromText(" + a + "),"
                + "    ST_GeomFromText(" + b + ")),"
                + "ST_ClosestPoint("
                + "    ST_GeomFromText(" + a + "),"
                + "    ST_GeomFromText(" + bReversed + ")),"
                + "ST_ClosestPoint("
                + "    ST_GeomFromText(" + aReversed + "),"
                + "    ST_GeomFromText(" + b + ")),"
                + "ST_ClosestPoint("
                + "    ST_GeomFromText(" + aReversed + "),"
                + "    ST_GeomFromText(" + bReversed + ")),"
                + "ST_ClosestPoint("
                + "    ST_GeomFromText(" + b + "),"
                + "    ST_GeomFromText(" + a + ")),"
                + "ST_ClosestPoint("
                + "    ST_GeomFromText(" + bReversed + "),"
                + "    ST_GeomFromText(" + a + ")),"
                + "ST_ClosestPoint("
                + "    ST_GeomFromText(" + b + "),"
                + "    ST_GeomFromText(" + aReversed + ")),"
                + "ST_ClosestPoint("
                + "    ST_GeomFromText(" + bReversed + "),"
                + "    ST_GeomFromText(" + aReversed + "));");
        assertTrue(rs.next());
        assertTrue(((Point) rs.getObject(1)).
                equalsTopo(WKT_READER.read("POINT(0 0)")));
        assertTrue(((Point) rs.getObject(2)).
                equalsTopo(WKT_READER.read("POINT(0 1)")));
        assertTrue(((Point) rs.getObject(3)).
                equalsTopo(WKT_READER.read("POINT(0 0)")));
        assertTrue(((Point) rs.getObject(4)).
                equalsTopo(WKT_READER.read("POINT(0 1)")));
        assertTrue(((Point) rs.getObject(5)).
                equalsTopo(WKT_READER.read("POINT(1 0)")));
        assertTrue(((Point) rs.getObject(6)).
                equalsTopo(WKT_READER.read("POINT(1 0)")));
        assertTrue(((Point) rs.getObject(7)).
                equalsTopo(WKT_READER.read("POINT(1 1)")));
        assertTrue(((Point) rs.getObject(8)).
                equalsTopo(WKT_READER.read("POINT(1 1)")));
        assertFalse(rs.next());
        rs.close();
        st.close();
    }

    @Test
    public void test_ST_DelaunayWithPoints1() throws Exception {
        Statement st = connection.createStatement();
        st.execute("DROP TABLE IF EXISTS input_table;"
                + "CREATE TABLE input_table(the_geom MultiPoint);"
                + "INSERT INTO input_table VALUES("
                + "'MULTIPOINT ((0 0 1), (10 0 1), (10 10 1))'::GEOMETRY); ");
        ResultSet rs = st.executeQuery("SELECT ST_Delaunay(the_geom) as the_geom FROM input_table;");
        rs.next();
        assertEquals((Geometry) rs.getObject(1), WKT_READER.read("MULTIPOLYGON(((0 0, 10 0, 10 10, 0 0)))"));
        rs.close();
        st.execute("DROP TABLE input_table;");
    }

    @Test
    public void test_ST_DelaunayWithPoints2() throws Exception {
        Statement st = connection.createStatement();
        st.execute("DROP TABLE IF EXISTS input_table;"
                + "CREATE TABLE input_table(the_geom MultiPoint);"
                + "INSERT INTO input_table VALUES("
                + "'MULTIPOINT ((0 0 1), (10 0 1), (10 10 1), (5 5 1))'::GEOMETRY); ");
        ResultSet rs = st.executeQuery("SELECT ST_Delaunay(the_geom) as the_geom FROM input_table;");
        rs.next();
        assertEquals((Geometry) rs.getObject(1), WKT_READER.read("MULTIPOLYGON (((0 0, 10 0, 5 5, 0 0)), ((10 0, 5 5, 10 10, 10 0)))"));
        rs.close();
        st.execute("DROP TABLE input_table;");
    }

    @Test
    public void test_ST_DelaunayWithLines() throws Exception {
        Statement st = connection.createStatement();
        st.execute("DROP TABLE IF EXISTS input_table;"
                + "CREATE TABLE input_table(the_geom MULTILINESTRING);"
                + "INSERT INTO input_table VALUES("
                + "'MULTILINESTRING ((1.1 8 1, 8 8 1), (2 3.1 1, 8 5.1 1))'::GEOMETRY); ");
        ResultSet rs = st.executeQuery("SELECT ST_Delaunay(the_geom) as the_geom FROM input_table;");
        rs.next();
        assertTrue(((Geometry) rs.getObject(1)).equals(WKT_READER.read("MULTIPOLYGON ( ((1.1 8, 2 3.1, 8 5.1, 1.1 8)),"
                + " ((1.1 8, 8 5.1, 8 8, 1.1 8)))")));
        rs.close();
        st.execute("DROP TABLE input_table;");
    }

    @Test
    public void test_ST_DelaunayAsMultiPolygon() throws Exception {
        Statement st = connection.createStatement();
        st.execute("DROP TABLE IF EXISTS input_table;"
                + "CREATE TABLE input_table(the_geom POLYGON);"
                + "INSERT INTO input_table VALUES("
                + "'POLYGON ((1.1 9 1, 1.1 3 1, 5.1 1.1 1, 9.5 6.4 1, 8.8 9.9 1, 5 8 1, 1.1 9 1))'::GEOMETRY); ");
        ResultSet rs = st.executeQuery("SELECT ST_Delaunay(the_geom, 0) as the_geom FROM input_table;");
        rs.next();
        assertTrue(((Geometry) rs.getObject(1)).equals(WKT_READER.read("MULTIPOLYGON (((1.1 9, 1.1 3, 5 8, 1.1 9)), \n"
                + "   ((1.1 9, 5 8, 8.8 9.9, 1.1 9)), \n"
                + "   ((8.8 9.9, 5 8, 9.5 6.4, 8.8 9.9)), \n"
                + "   ((5.1 1.1, 9.5 6.4, 5 8, 5.1 1.1)), \n"
                + "   ((5.1 1.1, 5 8, 1.1 3, 5.1 1.1)))")));
        rs.close();
        st.execute("DROP TABLE input_table;");
    }

    @Test
    public void test_ST_DelaunayAsMultiLineString() throws Exception {
        Statement st = connection.createStatement();
        st.execute("DROP TABLE IF EXISTS input_table;"
                + "CREATE TABLE input_table(the_geom POLYGON);"
                + "INSERT INTO input_table VALUES("
                + "'POLYGON ((1.1 9 1, 1.1 3 1, 5.1 1.1 1, 9.5 6.4 1, 8.8 9.9 1, 5 8 1, 1.1 9 1))'::GEOMETRY); ");
        ResultSet rs = st.executeQuery("SELECT ST_Delaunay(the_geom, 1) as the_geom FROM input_table;");
        rs.next();
        assertTrue(((Geometry) rs.getObject(1)).equals(WKT_READER.read("MULTILINESTRING ((1.1 9, 1.1 3, 5 8, 1.1 9), \n"
                + "  (1.1 9, 5 8, 8.8 9.9, 1.1 9), \n"
                + "  (8.8 9.9, 5 8, 9.5 6.4, 8.8 9.9), \n"
                + "  (5.1 1.1, 9.5 6.4, 5 8, 5.1 1.1), \n"
                + "  (5.1 1.1, 5 8, 1.1 3, 5.1 1.1))")));
        rs.close();
        st.execute("DROP TABLE input_table;");
    }

    @Test
    public void test_ST_ConstrainedDelaunayWithPolygon() throws Exception {
        Statement st = connection.createStatement();
        st.execute("DROP TABLE IF EXISTS input_table;"
                + "CREATE TABLE input_table(the_geom POLYGON);"
                + "INSERT INTO input_table VALUES("
                + "'POLYGON ((1.9 8, 2.1 2.2, 7.1 2.2, 4.9 3.5, 7.5 8.1, 3.2 6, 1.9 8))'::GEOMETRY); ");
        ResultSet rs = st.executeQuery("SELECT ST_ConstrainedDelaunay(the_geom) as the_geom FROM input_table;");
        rs.next();
        assertEquals((Geometry) rs.getObject(1), WKT_READER.read("MULTIPOLYGON (((1.9 8, 2.1 2.2, 3.2 6, 1.9 8)), \n"
                + "  ((2.1 2.2, 3.2 6, 4.9 3.5, 2.1 2.2)), \n"
                + "  ((2.1 2.2, 4.9 3.5, 7.1 2.2, 2.1 2.2)), \n"
                + "  ((7.1 2.2, 4.9 3.5, 7.5 8.1, 7.1 2.2)), \n"
                + "  ((4.9 3.5, 3.2 6, 7.5 8.1, 4.9 3.5)), \n"
                + "  ((3.2 6, 1.9 8, 7.5 8.1, 3.2 6)))"));
        rs.close();
        st.execute("DROP TABLE input_table;");
    }

    @Test
    public void test_ST_ConstrainedDelaunayWithLines() throws Exception {
        Statement st = connection.createStatement();
        st.execute("DROP TABLE IF EXISTS input_table;"
                + "CREATE TABLE input_table(the_geom MULTILINESTRING);"
                + "INSERT INTO input_table VALUES("
                + "'MULTILINESTRING ((2 7, 6 7),  (3.2 4.6, 5 9),(4.1 5, 6 5))'::GEOMETRY); ");
        ResultSet rs = st.executeQuery("SELECT ST_ConstrainedDelaunay(the_geom, 1) as the_geom FROM input_table;");
        rs.next();
        assertEquals((Geometry) rs.getObject(1), WKT_READER.read("MULTILINESTRING ((2 7, 3.2 4.6), \n"
                + "  (3.2 4.6, 4.1 5), \n"
                + "  (4.1 5, 4.1818181818181825 7), \n"
                + "  (3.2 4.6, 4.1818181818181825 7), \n"
                + "  (2 7, 4.1818181818181825 7), \n"
                + "  (4.1818181818181825 7, 5 9), \n"
                + "  (2 7, 5 9), \n"
                + "  (3.2 4.6, 6 5), \n"
                + "  (4.1 5, 6 5), \n"
                + "  (4.1818181818181825 7, 6 5), \n"
                + "  (6 5, 6 7), \n"
                + "  (4.1818181818181825 7, 6 7), \n"
                + "  (5 9, 6 7))"));
        rs.close();
        st.execute("DROP TABLE input_table;");
    }

    @Test
    public void test_ST_ConstrainedDelaunayWithLines2() throws Exception {
        Statement st = connection.createStatement();
        st.execute("DROP TABLE IF EXISTS input_table;"
                + "CREATE TABLE input_table(the_geom MULTILINESTRING);"
                + "INSERT INTO input_table VALUES("
                + "'MULTILINESTRING ((2 7, 6 7),  (3.2 4.6, 5 9),(4.1 5, 6 5))'::GEOMETRY); ");
        ResultSet rs = st.executeQuery("SELECT ST_ConstrainedDelaunay(the_geom, 0) as the_geom FROM input_table;");
        rs.next();
        assertEquals((Geometry) rs.getObject(1), WKT_READER.read("MULTIPOLYGON (((3.2 4.6, 4.1 5, 4.1818181818181825 7, 3.2 4.6)), "
                + "((2 7, 3.2 4.6, 4.1818181818181825 7, 2 7)), ((4.1818181818181825 7, 2 7, 5 9, 4.1818181818181825 7)), "
                + "((3.2 4.6, 4.1 5, 6 5, 3.2 4.6)), ((4.1 5, 4.1818181818181825 7, 6 5, 4.1 5)), "
                + "((6 5, 4.1818181818181825 7, 6 7, 6 5)), ((4.1818181818181825 7, 5 9, 6 7, 4.1818181818181825 7)))"));
        rs.close();
        st.execute("DROP TABLE input_table;");
    }

    @Test
    public void test_ST_MakeGrid() throws Exception {
        Statement st = connection.createStatement();
        st.execute("DROP TABLE IF EXISTS input_table,grid;"
                + "CREATE TABLE input_table(the_geom Geometry);"
                + "INSERT INTO input_table VALUES"
                + "(ST_GeomFromText('POLYGON((0 0, 2 0, 2 2, 0 0))'));");
        st.execute("CREATE TABLE grid AS SELECT * FROM st_makegrid('input_table', 1, 1);");
        ResultSet rs = st.executeQuery("select count(*)  from grid;");
        rs.next();
        assertEquals(rs.getInt(1), 4);
        rs.close();
        rs = st.executeQuery("select *  from grid;");
        rs.next();
        assertTrue(((Geometry) rs.getObject(1)).equals(WKT_READER.read("POLYGON((0 0, 1 0, 1 1, 0 1, 0 0))")));
        rs.next();
        assertTrue(((Geometry) rs.getObject(1)).equals(WKT_READER.read("POLYGON((1 0, 2 0, 2 1, 1 1, 1 0))")));
        rs.next();
        assertTrue(((Geometry) rs.getObject(1)).equals(WKT_READER.read("POLYGON((0 1, 1 1, 1 2, 0 2, 0 1))")));
        rs.next();
        assertTrue(((Geometry) rs.getObject(1)).equals(WKT_READER.read("POLYGON((1 1, 2 1, 2 2, 1 2, 1 1))")));
        rs.close();
        st.execute("DROP TABLE input_table, grid;");
        st.close();
    }

    @Test
    public void testST_MakeGridFromGeometry() throws Exception {
        Statement st = connection.createStatement();
        st.execute("CREATE TABLE grid AS SELECT * FROM st_makegrid('POLYGON((0 0, 2 0, 2 2, 0 0 ))'::GEOMETRY, 1, 1);");
        ResultSet rs = st.executeQuery("select count(*)  from grid;");
        rs.next();
        assertEquals(rs.getInt(1), 4);
        rs.close();
        rs = st.executeQuery("select *  from grid;");
        rs.next();
        assertTrue(((Geometry) rs.getObject(1)).equals(WKT_READER.read("POLYGON((0 0, 1 0, 1 1, 0 1, 0 0))")));
        rs.next();
        assertTrue(((Geometry) rs.getObject(1)).equals(WKT_READER.read("POLYGON((1 0, 2 0, 2 1, 1 1, 1 0))")));
        rs.next();
        assertTrue(((Geometry) rs.getObject(1)).equals(WKT_READER.read("POLYGON((0 1, 1 1, 1 2, 0 2, 0 1))")));
        rs.next();
        assertTrue(((Geometry) rs.getObject(1)).equals(WKT_READER.read("POLYGON((1 1, 2 1, 2 2, 1 2, 1 1))")));
        rs.close();
        st.execute("DROP TABLE grid;");
        st.close();
    }

    /**
     * Test to create a regular square grid from a subquery
     *
     * @throws Exception
     */
    @Test
    public void testST_MakeGridFromSubquery1() throws Exception {
        Statement st = connection.createStatement();
        st.execute("DROP TABLE IF EXISTS input_table,grid;"
                + "CREATE TABLE input_table(the_geom Geometry);"
                + "INSERT INTO input_table VALUES"
                + "(ST_GeomFromText('POLYGON((0 0, 2 0, 2 2, 0 0 ))'));");
        st.execute("CREATE TABLE grid AS SELECT * FROM st_makegrid((select the_geom from input_table), 1, 1);");
        ResultSet rs = st.executeQuery("select count(*)  from grid;");
        rs.next();
        assertEquals(rs.getInt(1), 4);
        rs.close();
        rs = st.executeQuery("select *  from grid;");
        rs.next();
        assertTrue(((Geometry) rs.getObject(1)).equals(WKT_READER.read("POLYGON((0 0, 1 0, 1 1, 0 1, 0 0))")));
        rs.next();
        assertTrue(((Geometry) rs.getObject(1)).equals(WKT_READER.read("POLYGON((1 0, 2 0, 2 1, 1 1, 1 0))")));
        rs.next();
        assertTrue(((Geometry) rs.getObject(1)).equals(WKT_READER.read("POLYGON((0 1, 1 1, 1 2, 0 2, 0 1))")));
        rs.next();
        assertTrue(((Geometry) rs.getObject(1)).equals(WKT_READER.read("POLYGON((1 1, 2 1, 2 2, 1 2, 1 1))")));
        rs.close();
        st.execute("DROP TABLE input_table, grid;");
        st.close();
    }

    /**
     * Test to create a regular square grid from a complex subquery
     *
     * @throws Exception
     */
    @Test
    public void testST_MakeGridFromSubquery2() throws Exception {
        Statement st = connection.createStatement();
        st.execute("DROP TABLE IF EXISTS input_table,grid;"
                + "CREATE TABLE input_table(the_geom Geometry);"
                + "INSERT INTO input_table VALUES"
                + "(ST_GeomFromText('POLYGON((0 0, 1 0, 1 1, 0 0 ))'));"
                + "INSERT INTO input_table VALUES"
                + "(ST_GeomFromText('POLYGON((1 1, 2 2, 1 2, 1 1 ))'));");
        try {
            st.execute("CREATE TABLE grid AS SELECT * FROM st_makegrid((select the_geom from input_table), 1, 1);");
        } catch (Exception e) {
            assertTrue(true);
        }
        st.execute("CREATE TABLE grid AS SELECT * FROM st_makegrid((select st_union(st_accum(the_geom)) from input_table), 1, 1);");
        ResultSet rs = st.executeQuery("select count(*)  from grid;");
        rs.next();
        assertEquals(rs.getInt(1), 4);
        rs.close();
        rs = st.executeQuery("select *  from grid;");
        rs.next();
        assertTrue(((Geometry) rs.getObject(1)).equals(WKT_READER.read("POLYGON((0 0, 1 0, 1 1, 0 1, 0 0))")));
        rs.next();
        assertTrue(((Geometry) rs.getObject(1)).equals(WKT_READER.read("POLYGON((1 0, 2 0, 2 1, 1 1, 1 0))")));
        rs.next();
        assertTrue(((Geometry) rs.getObject(1)).equals(WKT_READER.read("POLYGON((0 1, 1 1, 1 2, 0 2, 0 1))")));
        rs.next();
        assertTrue(((Geometry) rs.getObject(1)).equals(WKT_READER.read("POLYGON((1 1, 2 1, 2 2, 1 2, 1 1))")));
        rs.close();
        st.execute("DROP TABLE input_table, grid;");
        st.close();
    }

    @Test
    public void test_ST_MakeGridPoints() throws Exception {
        Statement st = connection.createStatement();
        st.execute("DROP TABLE IF EXISTS input_table,grid;"
                + "CREATE TABLE input_table(the_geom Geometry);"
                + "INSERT INTO input_table VALUES"
                + "(ST_GeomFromText('POLYGON((0 0, 2 0, 2 2, 0 0))'));");
        st.execute("CREATE TABLE grid AS SELECT * FROM st_makegridpoints('input_table', 1, 1);");
        ResultSet rs = st.executeQuery("select count(*)  from grid;");
        rs.next();
        assertEquals(rs.getInt(1), 4);
        rs.close();
        rs = st.executeQuery("select *  from grid;");
        rs.next();
        assertTrue(((Geometry) rs.getObject(1)).equals(WKT_READER.read("POINT(0.5 0.5)")));
        rs.next();
        assertTrue(((Geometry) rs.getObject(1)).equals(WKT_READER.read("POINT(1.5 0.5)")));
        rs.next();
        assertTrue(((Geometry) rs.getObject(1)).equals(WKT_READER.read("POINT(0.5 1.5)")));
        rs.next();
        assertTrue(((Geometry) rs.getObject(1)).equals(WKT_READER.read("POINT(1.5 1.5)")));
        st.execute("DROP TABLE input_table, grid;");
        st.close();
    }

    @Test
    public void test_ST_MakeGrid2() throws Exception {
        Statement st = connection.createStatement();
        st.execute("DROP TABLE IF EXISTS input_table,grid;"
                + "CREATE TABLE input_table(the_geom Geometry);"
                + "INSERT INTO input_table VALUES"
                + "(ST_GeomFromText('POLYGON ((0 0, 2 0, 3 2, 0 0))'));");
        st.execute("CREATE TABLE grid AS SELECT * FROM st_makegrid('input_table', 1, 1);");
        ResultSet rs = st.executeQuery("select count(*)  from grid;");
        rs.next();
        assertEquals(rs.getInt(1), 6);
        rs.close();
        rs = st.executeQuery("select *  from grid;");
        rs.next();
        assertTrue(((Geometry) rs.getObject(1)).equals(WKT_READER.read("POLYGON((0 0, 1 0, 1 1, 0 1, 0 0))")));
        rs.next();
        assertTrue(((Geometry) rs.getObject(1)).equals(WKT_READER.read("POLYGON((1 0, 2 0, 2 1, 1 1, 1 0))")));
        rs.next();
        assertTrue(((Geometry) rs.getObject(1)).equals(WKT_READER.read("POLYGON((2 0, 3 0, 3 1, 2 1, 2 0))")));
        rs.next();
        assertTrue(((Geometry) rs.getObject(1)).equals(WKT_READER.read("POLYGON((0 1, 1 1, 1 2, 0 2, 0 1))")));
        rs.next();
        assertTrue(((Geometry) rs.getObject(1)).equals(WKT_READER.read("POLYGON((1 1, 2 1, 2 2, 1 2, 1 1))")));
        rs.next();
        assertTrue(((Geometry) rs.getObject(1)).equals(WKT_READER.read("POLYGON((2 1, 3 1, 3 2, 2 2, 2 1))")));
        rs.close();
        st.execute("DROP TABLE input_table, grid;");
        st.close();
    }

    @Test
    public void test_ST_MakeGrid3() throws Exception {
        Statement st = connection.createStatement();
        st.execute("DROP TABLE IF EXISTS input_table,grid;"
                + "CREATE TABLE input_table(the_geom Geometry);"
                + "INSERT INTO input_table VALUES"
                + "(ST_GeomFromText('POLYGON ((0 0, 1.4 0, 1 0.5, 0 0))'));");
        st.execute("CREATE TABLE grid AS SELECT * FROM st_makegrid('input_table', 0.5, 0.5);");
        ResultSet rs = st.executeQuery("select count(*)  from grid;");
        rs.next();
        assertEquals(rs.getInt(1), 3);
        rs.close();
        rs = st.executeQuery("select *  from grid;");
        rs.next();
        assertTrue(((Geometry) rs.getObject(1)).equals(WKT_READER.read("POLYGON((0 0, 0.5 0, 0.5 0.5, 0 0.5, 0 0))")));
        rs.next();
        assertTrue(((Geometry) rs.getObject(1)).equals(WKT_READER.read("POLYGON((0.5 0, 1 0, 1 0.5, 0.5 0.5, 0.5 0))")));
        rs.next();
        assertTrue(((Geometry) rs.getObject(1)).equals(WKT_READER.read("POLYGON((1 0, 1.5 0, 1.5 0.5, 1 0.5, 1 0))")));
        rs.close();
        st.execute("DROP TABLE input_table, grid;");
        st.close();
    }

    @Test
    public void test_ST_MakeGrid4() throws Exception {
        Statement st = connection.createStatement();
        st.execute("DROP TABLE IF EXISTS input_table,grid;"
                + "CREATE TABLE input_table(the_geom Geometry);"
                + "INSERT INTO input_table VALUES"
                + "(ST_GeomFromText('POLYGON ((0 0, 2 0, 1 1, 0 0))'));");
        st.execute("CREATE TABLE grid AS SELECT * FROM st_makegrid('input_table', 1, 0.5);");
        ResultSet rs = st.executeQuery("select count(*)  from grid;");
        rs.next();
        assertEquals(rs.getInt(1), 4);
        rs.close();
        rs = st.executeQuery("select *  from grid;");
        rs.next();
        assertTrue(((Geometry) rs.getObject(1)).equals(WKT_READER.read("POLYGON((0 0, 1 0, 1 0.5, 0 0.5, 0 0))")));
        rs.next();
        assertTrue(((Geometry) rs.getObject(1)).equals(WKT_READER.read("POLYGON((1 0, 2 0, 2 0.5, 1 0.5, 1 0))")));
        rs.next();
        assertTrue(((Geometry) rs.getObject(1)).equals(WKT_READER.read("POLYGON((0 0.5, 1 0.5, 1 1, 0 1, 0 0.5))")));
        rs.next();
        assertTrue(((Geometry) rs.getObject(1)).equals(WKT_READER.read("POLYGON ((1 0.5, 2 0.5, 2 1, 1 1, 1 0.5))")));
        rs.close();
        st.execute("DROP TABLE input_table, grid;");
    }

    @Test
    public void test_ST_TriangleAspect1() throws Exception {
        Statement st = connection.createStatement();
        st.execute("DROP TABLE IF EXISTS input_table,grid;"
                + "CREATE TABLE input_table(the_geom POLYGON);"
                + "INSERT INTO input_table VALUES"
                + "(ST_GeomFromText('POLYGON ((0 0 0, 2 0 0, 1 1 0, 0 0 0))'));");
        ResultSet rs = st.executeQuery("SELECT ST_TriangleAspect(the_geom) FROM input_table;");
        rs.next();
        assertTrue(rs.getDouble(1) == 0);
        rs.close();
        st.execute("DROP TABLE input_table;");
        st.close();
    }

    @Test
    public void test_ST_TriangleAspect2() throws Exception {
        Statement st = connection.createStatement();
        st.execute("DROP TABLE IF EXISTS input_table,grid;"
                + "CREATE TABLE input_table(the_geom POLYGON);"
                + "INSERT INTO input_table VALUES"
                + "(ST_GeomFromText('POLYGON ((0 0 1, 10 0 0, 0 10 1, 0 0 1))'));");
        ResultSet rs = st.executeQuery("SELECT ST_TriangleAspect(the_geom) FROM input_table;");
        rs.next();
        assertTrue(rs.getDouble(1) == 90);
        rs.close();
        st.execute("DROP TABLE input_table;");
    }

    @Test(expected = SQLException.class)
    public void test_ST_TriangleAspect3() throws Exception {
        Statement st = connection.createStatement();
        st.execute("DROP TABLE IF EXISTS input_table,grid;"
                + "CREATE TABLE input_table(the_geom POLYGON);"
                + "INSERT INTO input_table VALUES"
                + "(ST_GeomFromText('POLYGON ((0 0 , 10 0 0, 0 10 1, 0 0 1))'));");
        ResultSet rs = st.executeQuery("SELECT ST_TriangleAspect(the_geom) FROM input_table;");
        rs.close();
        st.execute("DROP TABLE input_table;");
    }

    @Test
    public void test_ST_TriangleSlope1() throws Exception {
        Statement st = connection.createStatement();
        st.execute("DROP TABLE IF EXISTS input_table,grid;"
                + "CREATE TABLE input_table(the_geom POLYGON);"
                + "INSERT INTO input_table VALUES"
                + "(ST_GeomFromText('POLYGON ((0 0 0, 2 0 0, 1 1 0, 0 0 0))'));");
        ResultSet rs = st.executeQuery("SELECT ST_TriangleSlope(the_geom) FROM input_table;");
        rs.next();
        assertTrue(rs.getDouble(1) == 0);
        rs.close();
        st.execute("DROP TABLE input_table;");
        st.close();
    }

    @Test
    public void test_ST_TriangleSlope2() throws Exception {
        Statement st = connection.createStatement();
        st.execute("DROP TABLE IF EXISTS input_table,grid;"
                + "CREATE TABLE input_table(the_geom POLYGON);"
                + "INSERT INTO input_table VALUES"
                + "(ST_GeomFromText('POLYGON ((0 0 10, 10 0 1, 5 5 10, 0 0 10))'));");
        ResultSet rs = st.executeQuery("SELECT ST_TriangleSlope(the_geom) FROM input_table;");
        rs.next();
        assertTrue((rs.getDouble(1) - 127.27) < 10E-2);
        rs.close();
        st.execute("DROP TABLE input_table;");
    }

    @Test
    public void test_ST_TriangleDirection1() throws Exception {
        Statement st = connection.createStatement();
        st.execute("DROP TABLE IF EXISTS input_table,grid;"
                + "CREATE TABLE input_table(the_geom POLYGON);"
                + "INSERT INTO input_table VALUES"
                + "(ST_GeomFromText('POLYGON ((0 0 0, 2 0 0, 1 1 0, 0 0 0))'));");
        ResultSet rs = st.executeQuery("SELECT ST_TriangleDirection(the_geom) FROM input_table;");
        rs.next();
        assertTrue(((Geometry) rs.getObject(1)).isEmpty());
        rs.close();
        st.execute("DROP TABLE input_table;");
        st.close();
    }

    @Test
    public void test_ST_TriangleDirection2() throws Exception {
        Statement st = connection.createStatement();
        st.execute("DROP TABLE IF EXISTS input_table,grid;"
                + "CREATE TABLE input_table(the_geom POLYGON);"
                + "INSERT INTO input_table VALUES"
                + "(ST_GeomFromText('POLYGON ((0 0 0, 4 0 0, 2 3 9, 0 0 0))'));");
        ResultSet rs = st.executeQuery("SELECT ST_TriangleDirection(the_geom) FROM input_table;");
        rs.next();
        assertTrue(((Geometry) rs.getObject(1)).equals(WKT_READER.read("LINESTRING(2 1 3, 2 0 0)")));
        rs.close();
        st.execute("DROP TABLE input_table;");
        st.close();
    }

    @Test
    public void test_ST_BoundingCircle1() throws Exception {
        Statement st = connection.createStatement();
        st.execute("DROP TABLE IF EXISTS input_table,grid;"
                + "CREATE TABLE input_table(the_geom POLYGON);"
                + "INSERT INTO input_table VALUES"
                + "(ST_GeomFromText('POLYGON ((190 390, 100 210, 267 125, 360 280, 190 390))'));");
        ResultSet rs = st.executeQuery("SELECT ST_BoundingCircle(the_geom) FROM input_table;");
        rs.next();
        assertTrue(((Geometry) rs.getObject(1)).equals(WKT_READER.read("POLYGON ((366.4800710247679 257.5, 363.82882265008465 230.58142351196977, "
                + "355.97696351423673 204.69731282226294, 343.22623616044143 180.84237978870843, "
                + "326.06664389021483 159.93335610978517, 305.1576202112916 142.77376383955857, "
                + "281.3026871777371 130.02303648576327, 255.41857648803023 122.17117734991535, "
                + "228.5 119.51992897523209, 201.58142351196977 122.17117734991535, "
                + "175.69731282226294 130.02303648576327, 151.84237978870846 142.77376383955857, "
                + "130.93335610978517 159.93335610978517, 113.77376383955855 180.84237978870843, "
                + "101.02303648576327 204.697312822263, 93.17117734991535 230.58142351196986, "
                + "90.51992897523209 257.5000000000001, 93.17117734991538 284.41857648803034, "
                + "101.02303648576334 310.3026871777372, 113.77376383955868 334.1576202112917, "
                + "130.9333561097853 355.066643890215, 151.84237978870863 372.22623616044154, "
                + "175.6973128222632 384.97696351423684, 201.5814235119701 392.8288226500847, "
                + "228.50000000000034 395.4800710247679, 255.4185764880306 392.8288226500846, "
                + "281.3026871777374 384.97696351423656, 305.15762021129194 372.2262361604412, "
                + "326.0666438902152 355.06664389021455, 343.2262361604417 334.15762021129115, "
                + "355.9769635142369 310.3026871777366, 363.82882265008476 284.41857648802966, "
                + "366.4800710247679 257.5))")));
        rs.close();
        st.execute("DROP TABLE input_table;");
        st.close();
    }

    @Test
    public void test_ST_BoundingCircle2() throws Exception {
        Statement st = connection.createStatement();
        st.execute("DROP TABLE IF EXISTS input_table,grid;"
                + "CREATE TABLE input_table(the_geom LINESTRING);"
                + "INSERT INTO input_table VALUES"
                + "(ST_GeomFromText('LINESTRING (140 200, 170 150)'));");
        ResultSet rs = st.executeQuery("SELECT ST_BoundingCircle(the_geom) FROM input_table;");
        rs.next();
        assertTrue(((Geometry) rs.getObject(1)).equals(WKT_READER.read("POLYGON ((184.1547594742265 175, 183.59455894601797 "
                + "169.3121885858704, 181.9354855535274 163.8429565746244, "
                + "179.24129655680906 158.8024834852735, 175.6155281280883 154.3844718719117, "
                + "171.1975165147265 150.75870344319094, 166.1570434253756 148.0645144464726, "
                + "160.6878114141296 146.40544105398203, 155 145.8452405257735, "
                + "149.3121885858704 146.40544105398203, 143.8429565746244 148.0645144464726, "
                + "138.80248348527354 150.75870344319094, 134.3844718719117 154.3844718719117,"
                + " 130.75870344319094 158.8024834852735, 128.0645144464726 163.8429565746244, "
                + "126.40544105398202 169.3121885858704, 125.8452405257735 175.00000000000003, "
                + "126.40544105398203 180.68781141412964, 128.06451444647263 186.15704342537566,"
                + " 130.75870344319097 191.19751651472652, 134.38447187191173 195.61552812808833,"
                + " 138.80248348527357 199.2412965568091, 143.84295657462442 201.9354855535274, "
                + "149.31218858587044 203.594558946018, 155.00000000000009 204.1547594742265, "
                + "160.6878114141297 203.59455894601797, 166.1570434253757 201.93548555352737, "
                + "171.19751651472654 199.241296556809, 175.61552812808839 195.61552812808824, "
                + "179.24129655680912 191.19751651472637, 181.93548555352743 186.15704342537552, "
                + "183.594558946018 180.6878114141295, 184.1547594742265 175))")));
        rs.close();
        st.execute("DROP TABLE input_table;");
        st.close();
    }

    @Test
    public void test_ST_Densify1() throws Exception {
        Statement st = connection.createStatement();
        st.execute("DROP TABLE IF EXISTS input_table,grid;"
                + "CREATE TABLE input_table(the_geom LINESTRING);"
                + "INSERT INTO input_table VALUES"
                + "(ST_GeomFromText('LINESTRING (140 200, 170 150)'));");
        ResultSet rs = st.executeQuery("SELECT ST_Densify(the_geom, 10) FROM input_table;");
        rs.next();
        assertTrue(((Geometry) rs.getObject(1)).equals(WKT_READER.read("LINESTRING (140 200, 145 191.66666666666666, "
                + "150 183.33333333333334, 155 175, 160 166.66666666666669, 165 158.33333333333334, 170 150)")));
        rs.close();
        st.execute("DROP TABLE input_table;");
        st.close();
    }

    @Test
    public void test_ST_Densify2() throws Exception {
        Statement st = connection.createStatement();
        st.execute("DROP TABLE IF EXISTS input_table,grid;"
                + "CREATE TABLE input_table(the_geom POLYGON);"
                + "INSERT INTO input_table VALUES"
                + "(ST_GeomFromText('POLYGON ((100 150, 150 150, 150 100, 100 100, 100 150))'));");
        ResultSet rs = st.executeQuery("SELECT ST_Densify(the_geom, 50) FROM input_table;");
        rs.next();
        assertTrue(((Geometry) rs.getObject(1)).equals(WKT_READER.read("POLYGON ((100 150, 125 150, 150 150, "
                + "150 125, 150 100, 125 100, 100 100, 100 125, 100 150))")));
        rs.close();
        st.execute("DROP TABLE input_table;");
        st.close();
    }

    @Test
    public void test_ST_Densify3() throws Exception {
        Statement st = connection.createStatement();
        st.execute("DROP TABLE IF EXISTS input_table,grid;"
                + "CREATE TABLE input_table(the_geom POINT);"
                + "INSERT INTO input_table VALUES"
                + "(ST_GeomFromText('POINT (100 150)'));");
        ResultSet rs = st.executeQuery("SELECT ST_Densify(the_geom, 50) FROM input_table;");
        rs.next();
        assertTrue(((Geometry) rs.getObject(1)).equals(WKT_READER.read("POINT (100 150)")));
        rs.close();
        st.execute("DROP TABLE input_table;");
        st.close();
    }

    @Test
    public void test_ST_Expand1() throws Exception {
        Statement st = connection.createStatement();
        st.execute("DROP TABLE IF EXISTS input_table,grid;"
                + "CREATE TABLE input_table(the_geom POINT);"
                + "INSERT INTO input_table VALUES"
                + "(ST_GeomFromText('POINT (100 150)'));");
        ResultSet rs = st.executeQuery("SELECT ST_Expand(the_geom, 10, 10) FROM input_table;");
        rs.next();
        assertTrue(((Geometry) rs.getObject(1)).equals(WKT_READER.read("POLYGON ((90 140, 90 160, 110 160, 110 140, 90 140))")));
        rs.close();
        st.execute("DROP TABLE input_table;");
        st.close();
    }

    @Test
    public void test_ST_Expand2() throws Exception {
        Statement st = connection.createStatement();
        st.execute("DROP TABLE IF EXISTS input_table,grid;"
                + "CREATE TABLE input_table(the_geom POINT);"
                + "INSERT INTO input_table VALUES"
                + "(ST_GeomFromText('POINT (100 150)'));");
        ResultSet rs = st.executeQuery("SELECT ST_Expand(the_geom, 5, 10) FROM input_table;");
        rs.next();
        assertTrue(((Geometry) rs.getObject(1)).equals(WKT_READER.read("POLYGON ((95 140, 95 160, 105 160, 105 140, 95 140))")));
        rs.close();
        st.execute("DROP TABLE input_table;");
        st.close();
    }

    @Test
    public void test_ST_Expand3() throws Exception {
        Statement st = connection.createStatement();
        st.execute("DROP TABLE IF EXISTS input_table,grid;"
                + "CREATE TABLE input_table(the_geom POINT);"
                + "INSERT INTO input_table VALUES"
                + "(ST_GeomFromText('POINT (100 150)'));");
        ResultSet rs = st.executeQuery("SELECT ST_Expand(the_geom, 5, -10) FROM input_table;");
        rs.next();
        assertTrue(((Geometry) rs.getObject(1)).equals(WKT_READER.read("POINT (0 0)")));
        rs.close();
        st.execute("DROP TABLE input_table;");
        st.close();
    }

    @Test
    public void test_ST_Expand4() throws Exception {
        Statement st = connection.createStatement();
        st.execute("DROP TABLE IF EXISTS input_table,grid;"
                + "CREATE TABLE input_table(the_geom POLYGON);"
                + "INSERT INTO input_table VALUES"
                + "(ST_GeomFromText('POLYGON ((95 140, 95 160, 105 160, 105 140, 95 140))'));");
        ResultSet rs = st.executeQuery("SELECT ST_Expand(the_geom, 5, -10) FROM input_table;");
        rs.next();
        assertTrue(((Geometry) rs.getObject(1)).equals(WKT_READER.read("LINESTRING (90 150, 110 150)")));
        rs.close();
        st.execute("DROP TABLE input_table;");
        st.close();
    }

    @Test
    public void test_ST_OctogonalEnvelope1() throws Exception {
        Statement st = connection.createStatement();
        st.execute("DROP TABLE IF EXISTS input_table,grid;"
                + "CREATE TABLE input_table(the_geom POLYGON);"
                + "INSERT INTO input_table VALUES"
                + "(ST_GeomFromText('POLYGON ((95 140, 95 160, 105 160, 105 140, 95 140))'));");
        ResultSet rs = st.executeQuery("SELECT ST_OctogonalEnvelope(the_geom) FROM input_table;");
        rs.next();
        assertTrue(((Geometry) rs.getObject(1)).equals(WKT_READER.read("POLYGON ((95 140, 95 160, 105 160, 105 140, 95 140))")));
        rs.close();
        st.execute("DROP TABLE input_table;");
        st.close();
    }

    @Test
    public void test_ST_OctogonalEnvelope2() throws Exception {
        Statement st = connection.createStatement();
        st.execute("DROP TABLE IF EXISTS input_table,grid;"
                + "CREATE TABLE input_table(the_geom POLYGON);"
                + "INSERT INTO input_table VALUES"
                + "(ST_GeomFromText('POLYGON ((170 350, 95 214, 220 120, 210 210, 159 205, 170 240, 170 350))'));");
        ResultSet rs = st.executeQuery("SELECT ST_OctogonalEnvelope(the_geom) FROM input_table;");
        rs.next();
        assertTrue(((Geometry) rs.getObject(1)).equals(WKT_READER.read("POLYGON ((95 214, 95 275, 170 350, 220 300, 220 120, 189 120, 95 214))")));
        rs.close();
        st.execute("DROP TABLE input_table;");
        st.close();
    }

    @Test
    public void test_ST_OctogonalEnvelope3() throws Exception {
        Statement st = connection.createStatement();
        st.execute("DROP TABLE IF EXISTS input_table,grid;"
                + "CREATE TABLE input_table(the_geom LINESTRING);"
                + "INSERT INTO input_table VALUES"
                + "(ST_GeomFromText('LINESTRING (50 210, 140 290, 120 120, 210 110)'));");
        ResultSet rs = st.executeQuery("SELECT ST_OctogonalEnvelope(the_geom) FROM input_table;");
        rs.next();
        assertTrue(((Geometry) rs.getObject(1)).equals(WKT_READER.read("POLYGON ((50 190, 50 210, 130 290, 140 290, 210 220, 210 110, 130 110, 50 190))")));
        rs.close();
        st.execute("DROP TABLE input_table;");
        st.close();
    }

    @Test
    public void test_ST_OctogonalEnvelope4() throws Exception {
        Statement st = connection.createStatement();
        st.execute("DROP TABLE IF EXISTS input_table,grid;"
                + "CREATE TABLE input_table(the_geom MULTIPOINT);"
                + "INSERT INTO input_table VALUES"
                + "(ST_GeomFromText('MULTIPOINT ((230 220), (193 205))'));");
        ResultSet rs = st.executeQuery("SELECT ST_OctogonalEnvelope(the_geom) FROM input_table;");
        rs.next();
        assertTrue(((Geometry) rs.getObject(1)).equals(WKT_READER.read("POLYGON ((193 205, 208 220, 230 220, 215 205, 193 205))")));
        rs.close();
        st.execute("DROP TABLE input_table;");
        st.close();
    }

    @Test
    public void test_ST_MinimumRectangle1() throws Exception {
        Statement st = connection.createStatement();
        st.execute("DROP TABLE IF EXISTS input_table,grid;"
                + "CREATE TABLE input_table(the_geom MULTIPOINT);"
                + "INSERT INTO input_table VALUES"
                + "(ST_GeomFromText('MULTIPOINT ((230 220), (193 205))'));");
        ResultSet rs = st.executeQuery("SELECT ST_MinimumRectangle(the_geom) FROM input_table;");
        rs.next();
        assertTrue(((Geometry) rs.getObject(1)).equals(WKT_READER.read("LINESTRING (230 220, 193 205)")));
        rs.close();
        st.execute("DROP TABLE input_table;");
        st.close();
    }

    @Test
    public void test_ST_MinimumRectangle2() throws Exception {
        Statement st = connection.createStatement();
        st.execute("DROP TABLE IF EXISTS input_table,grid;"
                + "CREATE TABLE input_table(the_geom POLYGON);"
                + "INSERT INTO input_table VALUES"
                + "(ST_GeomFromText('POLYGON ((150 290, 110 210, 280 130, 280 250, 235 221, 150 290))'));");
        ResultSet rs = st.executeQuery("SELECT ST_MinimumRectangle(the_geom) FROM input_table;");
        rs.next();
        assertTrue(((Geometry) rs.getObject(1)).equals(WKT_READER.read("POLYGON ((279.99999999999693 129.99999999999395, "
                + "326.23229461756006 228.24362606231597, 156.23229461756213 308.24362606231944, "
                + "109.99999999999888 209.99999999999753, 279.99999999999693 129.99999999999395))")));
        rs.close();
        st.execute("DROP TABLE input_table;");
        st.close();
    }

    @Test
    public void test_ST_MinimumRectangle3() throws Exception {
        Statement st = connection.createStatement();
        st.execute("DROP TABLE IF EXISTS input_table,grid;"
                + "CREATE TABLE input_table(the_geom LINESTRING);"
                + "INSERT INTO input_table VALUES"
                + "(ST_GeomFromText('LINESTRING (60 290, 67 300, 140 330, 136 319, 127 314, "
                + "116 307, 110 299, 103 289, 100 140, 110 142, 270 170)'));");
        ResultSet rs = st.executeQuery("SELECT ST_MinimumRectangle(the_geom) FROM input_table;");
        rs.next();
        assertTrue(((Geometry) rs.getObject(1)).equals(WKT_READER.read("POLYGON ((125.65411764705883 347.6564705882353, "
                + "8.571764705882353 252.52705882352942, "
                + "152.91764705882352 74.87058823529412, 270 170, 125.65411764705883 347.6564705882353))")));
        rs.close();
        st.execute("DROP TABLE input_table;");
        st.close();
    }

    @Test
    public void test_ST_RemoveRepeatedPoints1() throws Exception {
        Statement st = connection.createStatement();
        st.execute("DROP TABLE IF EXISTS input_table,grid;"
                + "CREATE TABLE input_table(the_geom LINESTRING);"
                + "INSERT INTO input_table VALUES"
                + "(ST_GeomFromText('LINESTRING (60 290, 67 300, 67 300, 140 330, 136 319,136 319, 127 314, "
                + "116 307, 110 299, 103 289, 100 140, 110 142, 270 170)'));");
        ResultSet rs = st.executeQuery("SELECT ST_RemoveRepeatedPoints(the_geom) FROM input_table;");
        rs.next();
        assertTrue(((Geometry) rs.getObject(1)).equals(WKT_READER.read("LINESTRING (60 290, 67 300, 140 330, 136 319, 127 314, "
                + "116 307, 110 299, 103 289, 100 140, 110 142, 270 170)")));
        rs.close();
        st.execute("DROP TABLE input_table;");
        st.close();
    }

    @Test
    public void test_ST_RemoveRepeatedPoints2() throws Exception {
        Statement st = connection.createStatement();
        st.execute("DROP TABLE IF EXISTS input_table,grid;"
                + "CREATE TABLE input_table(the_geom GEOMETRY);"
                + "INSERT INTO input_table VALUES"
                + "(ST_GeomFromText('GEOMETRYCOLLECTION (LINESTRING (60 290, 67 300, 67 300, 140 330, 136 319, 127 314, 127 314, 116 307, 110 299, 103 289, 100 140, 110 142, 270 170), \n"
                + "  POLYGON ((210 320, 160 240, 220 230, 246 254, 220 260, 240 280, 280 320, 270 350, 270 350, 210 320)))'));");
        ResultSet rs = st.executeQuery("SELECT ST_RemoveRepeatedPoints(the_geom) FROM input_table;");
        rs.next();
        Geometry geom = (Geometry) rs.getObject(1);
        assertTrue(geom.getGeometryN(0).equals(WKT_READER.read("LINESTRING (60 290, 67 300, 140 330, 136 319, 127 314, 116 307, 110 299, 103 289, 100 140, 110 142, 270 170)")));
        assertTrue(geom.getGeometryN(1).equals(WKT_READER.read("POLYGON ((210 320, 160 240, 220 230, 246 254, 220 260, 240 280, 280 320, 270 350, 210 320))")));
        rs.close();
        st.execute("DROP TABLE input_table;");
        st.close();
    }

    @Test
    public void test_ST_ExtrudeLineString() throws Exception {
        Statement st = connection.createStatement();
        st.execute("DROP TABLE IF EXISTS input_table,grid;"
                + "CREATE TABLE input_table(the_geom LINESTRING);"
                + "INSERT INTO input_table VALUES"
                + "(ST_GeomFromText('LINESTRING (0 0, 1 0)'));");
        ResultSet rs = st.executeQuery("SELECT ST_Extrude(the_geom, 10) FROM input_table;");
        rs.next();
        //Test if the wall is created
        Coordinate[] wallCoords = ((Geometry) rs.getObject(1)).getGeometryN(1).getCoordinates();
        assertTrue(wallCoords.length == 5);
        Geometry wallTarget = WKT_READER.read("MULTIPOLYGON(((0 0 0, 0 0 10, 1 0 10, 1 0 0, 0 0 0)))");
        assertTrue(CoordinateArrays.equals(wallCoords, wallTarget.getCoordinates()));
        rs.close();
        st.execute("DROP TABLE input_table;");
        st.close();
    }

    @Test
    public void test_ST_ExtrudePolygon() throws Exception {
        Statement st = connection.createStatement();
        st.execute("DROP TABLE IF EXISTS input_table,grid;"
                + "CREATE TABLE input_table(the_geom POLYGON);"
                + "INSERT INTO input_table VALUES"
                + "(ST_GeomFromText('POLYGON((0 0, 1 0, 1 1, 0 1, 0 0))'));");
        ResultSet rs = st.executeQuery("SELECT ST_Extrude(the_geom, 10) FROM input_table;");
        rs.next();
        Geometry outputGeom = (Geometry) rs.getObject(1);
        //Test the floor
        assertTrue(outputGeom.getGeometryN(0).equalsTopo(WKT_READER.read("POLYGON(( 0 0, 1 0 0, 1 1 0, 0 1 0, 0 0 0))")));

        Geometry walls = outputGeom.getGeometryN(1);
        //Test if the walls are created
        assertTrue(walls.getCoordinates().length == 20);
        Geometry wallTarget = WKT_READER.read("MULTIPOLYGON (((0 0 0, 0 0 10, 0 1 10, 0 1 0, 0 0 0)), "
                + "((0 1 0, 0 1 10, 1 1 0, 1 1 10, 0 1 0)), ((1 1 0, 1 1 10, 1 0 10, 1 0 0, 1 1 0)), "
                + "((1 0 0, 1 0 10, 0 0 10, 0 0 0, 1 0 0))))");
        assertTrue(CoordinateArrays.equals(walls.getCoordinates(), wallTarget.getCoordinates()));

        //Test the roof
        assertTrue(outputGeom.getGeometryN(2).equalsTopo(WKT_READER.read("POLYGON((0 0 10, 1 0 10, 1 1 10, 0 1 10, 0 0 10))")));

        rs.close();
        st.execute("DROP TABLE input_table;");
        st.close();
    }

    @Test
    public void test_ST_ExtrudePolygonWithHole() throws Exception {
        Statement st = connection.createStatement();
        st.execute("DROP TABLE IF EXISTS input_table,grid;"
                + "CREATE TABLE input_table(the_geom POLYGON);"
                + "INSERT INTO input_table VALUES"
                + "(ST_GeomFromText('POLYGON ((0 10, 10 10, 10 0, 0 0, 0 10), \n"
                + "  (1 3, 3 3, 3 1, 1 1, 1 3))'));");
        ResultSet rs = st.executeQuery("SELECT ST_Extrude(the_geom, 10) FROM input_table;");
        rs.next();
        Geometry outputGeom = (Geometry) rs.getObject(1);
        //Test the floor
        assertTrue(outputGeom.getGeometryN(0).equals(WKT_READER.read("POLYGON ((0 10 0, 10 10 0, 10 0 0, 0 0 0, 0 10 0), \n"
                + "  (1 3 0, 3 3 0, 3 1 0, 1 1 0, 1 3 0))")));

        Geometry walls = outputGeom.getGeometryN(1);
        //Test if the walls are created
        assertTrue(walls.getCoordinates().length == 40);
        Geometry wallTarget = WKT_READER.read("MULTIPOLYGON (((0 10, 0 10, 10 10, 10 10, 0 10)), "
                + "((10 10, 10 10, 10 0, 10 0, 10 10)), ((10 0, 10 0, 0 0, 0 0, 10 0)), "
                + "((0 0, 0 0, 0 10, 0 10, 0 0)), ((1 3, 1 3, 1 1, 1 1, 1 3)), "
                + "((1 1, 1 1, 3 1, 3 1, 1 1)), ((3 1, 3 1, 3 3, 3 3, 3 1)), ((3 3, 3 3, 1 3, 1 3, 3 3)))");
        assertTrue(CoordinateArrays.equals(walls.getCoordinates(), wallTarget.getCoordinates()));

        //Test the roof
        assertTrue(outputGeom.getGeometryN(2).equalsExact(WKT_READER.read("POLYGON ((0 10 10, 0 0 10, 10 0 10, 10 10 10, 0 10 10),"
                + " (1 3 10, 3 3 10, 3 1 10, 1 1 10, 1 3 10)))")));

        rs.close();
        st.execute("DROP TABLE input_table;");
        st.close();
    }

    @Test
    public void test_ST_ExtrudePolygonWalls() throws Exception {
        Statement st = connection.createStatement();
        st.execute("DROP TABLE IF EXISTS input_table,grid;"
                + "CREATE TABLE input_table(the_geom POLYGON);"
                + "INSERT INTO input_table VALUES"
                + "(ST_GeomFromText('POLYGON((0 0, 1 0, 1 1, 0 1, 0 0))'));");
        ResultSet rs = st.executeQuery("SELECT ST_Extrude(the_geom, 10, 1) FROM input_table;");
        rs.next();
        Geometry walls = (Geometry) rs.getObject(1);

        //Test if the walls are created
        assertTrue(walls.getCoordinates().length == 20);
        Geometry wallTarget = WKT_READER.read("MULTIPOLYGON (((0 0 0, 0 0 10, 0 1 10, 0 1 0, 0 0 0)), "
                + "((0 1 0, 0 1 10, 1 1 0, 1 1 10, 0 1 0)), ((1 1 0, 1 1 10, 1 0 10, 1 0 0, 1 1 0)), "
                + "((1 0 0, 1 0 10, 0 0 10, 0 0 0, 1 0 0))))");
        assertTrue(CoordinateArrays.equals(walls.getCoordinates(), wallTarget.getCoordinates()));

        rs.close();
        st.execute("DROP TABLE input_table;");
        st.close();
    }

    @Test
    public void test_ST_ExtrudePolygonRoof() throws Exception {
        Statement st = connection.createStatement();
        st.execute("DROP TABLE IF EXISTS input_table,grid;"
                + "CREATE TABLE input_table(the_geom POLYGON);"
                + "INSERT INTO input_table VALUES"
                + "(ST_GeomFromText('POLYGON((0 0, 1 0, 1 1, 0 1, 0 0))'));");
        ResultSet rs = st.executeQuery("SELECT ST_Extrude(the_geom, 10, 2) FROM input_table;");
        rs.next();
        Geometry roof = (Geometry) rs.getObject(1);
        //Test the roof
        assertTrue(roof.equalsExact(WKT_READER.read("POLYGON((0 0 10, 1 0 10, 1 1 10, 0 1 10, 0 0 10))")));
        rs.close();
        st.execute("DROP TABLE input_table;");
        st.close();
    }
    
    
    @Test
    public void test_ST_MakeEnvelope() throws Exception {
        Statement st = connection.createStatement();        
        ResultSet rs = st.executeQuery("SELECT ST_MakeEnvelope(0,0, 1, 1);");
        rs.next();
        assertTrue(((Geometry) rs.getObject(1)).equalsExact(
                WKT_READER.read("POLYGON((0 0, 1 0 0, 1 1 , 0 1, 0 0))")));
        rs.close();
        st.close();
    }
    
    @Test
    public void test_ST_MakeEnvelopeSRID() throws Exception {
        Statement st = connection.createStatement();        
        ResultSet rs = st.executeQuery("SELECT ST_MakeEnvelope(0,0, 1, 1, 4326);");
        rs.next();
        assertTrue(((Geometry) rs.getObject(1)).equalsExact(
                WKT_READER.read("POLYGON((0 0, 1 0 0, 1 1 , 0 1, 0 0))")));
        assertTrue(((Geometry) rs.getObject(1)).getSRID()==4326);
        rs.close();
        st.close();
    }
}<|MERGE_RESOLUTION|>--- conflicted
+++ resolved
@@ -36,11 +36,7 @@
 import java.sql.ResultSet;
 import java.sql.SQLException;
 import java.sql.Statement;
-<<<<<<< HEAD
-import org.h2gis.h2spatialext.function.spatial.clean.ST_RemoveRepeatedPoints;
-=======
 import java.util.Arrays;
->>>>>>> c34693f5
 
 import static org.junit.Assert.*;
 
@@ -538,28 +534,6 @@
     @Test
     public void test_ST_MakeLine() throws Exception {
         Statement st = connection.createStatement();
-<<<<<<< HEAD
-        st.execute("DROP TABLE IF EXISTS input_table;"
-                + "CREATE TABLE input_table(multi_point MultiPoint, point Point);"
-                + "INSERT INTO input_table VALUES("
-                + "ST_MPointFromText('MULTIPOINT(5 5, 1 2, 3 4, 99 3)',2154), "
-                + "ST_PointFromText('POINT(5 5)',2154));"
-                + "INSERT INTO input_table VALUES("
-                + "ST_MPointFromText('MULTIPOINT(-5 12, 11 22, 34 41, 65 124)',2154),"
-                + "ST_PointFromText('POINT(1 2)',2154));"
-                + "INSERT INTO input_table VALUES("
-                + "ST_MPointFromText('MULTIPOINT(1 12, 5 -21, 9 41, 32 124)',2154),"
-                + "ST_PointFromText('POINT(3 4)',2154));"
-                + "INSERT INTO input_table(point) VALUES("
-                + "ST_PointFromText('POINT(99 3)',2154));");
-        ResultSet rs = st.executeQuery("SELECT ST_PointsToLine(point), "
-                + "ST_PointsToLine(multi_point) FROM input_table;");
-        assertTrue(rs.next());
-        assertEquals(WKT_READER.read("LINESTRING(5 5, 1 2, 3 4, 99 3)"), rs.getObject(1));
-        assertEquals(WKT_READER.read("LINESTRING(5 5, 1 2, 3 4, 99 3,"
-                + "-5 12, 11 22, 34 41, 65 124,"
-                + "1 12, 5 -21, 9 41, 32 124)"), rs.getObject(2));
-=======
         ResultSet rs = st.executeQuery("SELECT " +
                 "ST_MakeLine('POINT(1 2 3)'::Geometry, 'POINT(4 5 6)'::Geometry), " +
                 "ST_MakeLine('POINT(1 2)'::Geometry, 'POINT(4 5)'::Geometry), " +
@@ -600,7 +574,6 @@
         rs = st.executeQuery("SELECT ST_MakeLine(ST_Accum(point)) FROM input_table;");
         assertTrue(rs.next());
         assertGeometryEquals("LINESTRING(5 5, 1 2, 7 9, 18 -4, 3 4, 99 3)", rs.getBytes(1));
->>>>>>> c34693f5
         assertFalse(rs.next());
         st.execute("DROP TABLE IF EXISTS input_table;" +
                 "CREATE TABLE input_table(multi_point MultiPoint);" +
