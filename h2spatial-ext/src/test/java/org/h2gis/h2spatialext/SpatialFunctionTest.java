--- conflicted
+++ resolved
@@ -25,7 +25,6 @@
 
 import com.vividsolutions.jts.geom.*;
 import com.vividsolutions.jts.io.WKTReader;
-import java.sql.Array;
 import org.h2.value.ValueGeometry;
 import org.h2gis.h2spatial.internal.function.spatial.properties.ST_CoordDim;
 import org.h2gis.h2spatial.ut.SpatialH2UT;
@@ -78,7 +77,7 @@
     public static void tearDown() throws Exception {
         connection.close();
     }
-    
+
     @Before
     public void setUpStatement() throws Exception {
         st = connection.createStatement();
@@ -1875,7 +1874,7 @@
         assertTrue(((Geometry) rs.getObject(1)).equals(WKT_READER.read("LINESTRING (100 200, 340 250, 345 265, 354 295)")));
         rs.close();
     }
-    
+
     @Test
     public void test_ST_RemovePoint7() throws Exception {
         ResultSet rs = st.executeQuery("SELECT ST_RemovePoint('LINESTRING (0 0, 10 0)'::GEOMETRY, "
@@ -1884,7 +1883,7 @@
         assertNull(rs.getObject(1));
         rs.close();
     }
-    
+
     @Test
     public void test_ST_RemovePoint8() throws Exception {
         ResultSet rs = st.executeQuery("SELECT ST_RemovePoint('POINT(1 1)'::GEOMETRY, "
@@ -1893,7 +1892,7 @@
         assertGeometryEquals("POINT(1 1)",rs.getBytes(1));
         rs.close();
     }
-    
+
     @Test
     public void test_ST_RemovePoint9() throws Exception {
         ResultSet rs = st.executeQuery("SELECT ST_RemovePoint('LINESTRING(0 3, 1 1, 3 3, 5 2, 5 4, 6 5, 7 6, 7 7, 6 8)'::GEOMETRY, "
@@ -1902,7 +1901,7 @@
         assertGeometryEquals("LINESTRING(0 3, 1 1, 6 5, 7 6, 7 7, 6 8)", rs.getBytes(1));
         rs.close();
     }
-    
+
     @Test
     public void test_ST_RemovePoint10() throws Exception {
         ResultSet rs = st.executeQuery("SELECT ST_RemovePoint('POLYGON((1 1, 1 6, 5 6, 5 1, 1 1), \n" +
@@ -2071,7 +2070,7 @@
         assertGeometryEquals("LINESTRING (105 353 0, 150 180, 300 280 10)", rs.getBytes(1));
         rs.close();
     }
-    
+
     @Test
     public void test_ST_Reverse3DLine3() throws Exception {
         st.execute("DROP TABLE IF EXISTS input_table,grid;"
@@ -2471,7 +2470,7 @@
         assertEquals(rs.getDouble(1), 0, 0.00001);
         rs.close();
     }
-    
+
     @Test
     public void test_ST_Snap1() throws Exception {
         ResultSet rs = st.executeQuery("SELECT ST_Snap('LINESTRING(1 2, 2 4, 4 4, 5 2)'::GEOMETRY, "
@@ -2480,7 +2479,7 @@
         assertGeometryEquals("LINESTRING(1 2, 2 4, 4 4, 5 2)",rs.getBytes(1));
         rs.close();
     }
-    
+
     @Test
     public void test_ST_Snap2() throws Exception {
         ResultSet rs = st.executeQuery("SELECT ST_Snap('LINESTRING(1 2, 2 4, 4 4, 5 2)'::GEOMETRY, "
@@ -2489,7 +2488,7 @@
         assertGeometryEquals("LINESTRING(1 2, 1 2, 2 1, 5 2, 5 2)",rs.getBytes(1));
         rs.close();
     }
-    
+
     @Test
     public void test_ST_Snap3() throws Exception {
         ResultSet rs = st.executeQuery("SELECT ST_Snap('POLYGON((3 3, 1 2, 0 2, 0 1, -2 1, -1 7, 3 6, 4 8,7 8, 6 6, 9 6, 8 1, 8 1, 3 3))'::GEOMETRY,"
@@ -2499,9 +2498,8 @@
                 ,rs.getBytes(1));
         rs.close();
     }
-    
-    @Test
-<<<<<<< HEAD
+
+    @Test
     public void test_ST_IsValidReason1() throws Exception {
         ResultSet rs = st.executeQuery("SELECT ST_IsvalidReason('POLYGON ((280 330, 120 200, 360 190, 352 197, 170 290, 280 330))'::GEOMETRY);");
         rs.next();
@@ -2509,7 +2507,7 @@
         assertEquals( "Self-intersection at or near point (207.3066943435392, 270.9366891541256, NaN)", rs.getString(1));
         rs.close();
     }
-    
+
     @Test
     public void test_ST_IsValidReason2() throws Exception {
         ResultSet rs = st.executeQuery("SELECT ST_IsvalidReason('POLYGON ((0 350, 200 350, 200 250, 0 250, 0 350))'::GEOMETRY);");
@@ -2518,24 +2516,17 @@
         assertEquals("Valid Geometry", rs.getString(1));
         rs.close();
     }
-    
+
     @Test
     public void test_ST_IsValidReason3() throws Exception {
         ResultSet rs = st.executeQuery("SELECT ST_IsvalidReason('LINESTRING (130 340, 280 210, 120 210, 320 350)'::GEOMETRY, 1);");
         rs.next();
         assertNotNull(rs.getString(1));
         assertEquals( "Valid Geometry", rs.getString(1));
-=======
-    public void test_ST_MakePolygon1() throws Exception {
-        ResultSet rs = st.executeQuery("SELECT ST_MakePolygon('LINESTRING (100 250, 100 350, 200 350, 200 250, 100 250)'::GEOMETRY );");
-        rs.next();
-        assertGeometryEquals("POLYGON ((100 250, 100 350, 200 350, 200 250, 100 250))", rs.getBytes(1));
->>>>>>> e7c2fc54
-        rs.close();
-    }
-
-    @Test
-<<<<<<< HEAD
+        rs.close();
+    }
+
+    @Test
     public void test_ST_IsValidReason4() throws Exception {
         ResultSet rs = st.executeQuery("SELECT ST_IsvalidReason('LINESTRING (130 340, 280 210, 120 210, 320 350)'::GEOMETRY, 0);");
         rs.next();
@@ -2552,7 +2543,7 @@
         assertEquals( "Null Geometry", rs.getString(1));
         rs.close();
     }
-    
+
     @Test
     public void test_ST_IsValidRDetail1() throws Exception {
         ResultSet rs = st.executeQuery("SELECT ST_IsvalidDetail('POLYGON ((280 330, 120 200, 360 190, 352 197, 170 290, 280 330))'::GEOMETRY);");
@@ -2563,7 +2554,17 @@
         assertEquals( "Self-intersection", results[1]);
         assertGeometryEquals("POINT(207.3066943435392 270.9366891541256)", ValueGeometry.getFromGeometry(results[2]).getBytes());
         rs.close();
-=======
+    }
+
+    @Test
+    public void test_ST_MakePolygon1() throws Exception {
+        ResultSet rs = st.executeQuery("SELECT ST_MakePolygon('LINESTRING (100 250, 100 350, 200 350, 200 250, 100 250)'::GEOMETRY );");
+        rs.next();
+        assertGeometryEquals("POLYGON ((100 250, 100 350, 200 350, 200 250, 100 250))", rs.getBytes(1));
+        rs.close();
+    }
+
+    @Test
     public void test_ST_MakePolygon2() throws Exception {
         ResultSet rs = st.executeQuery("SELECT ST_MakePolygon('LINESTRING (100 250, 100 350, 200 350, 200 250, 100 250)'::GEOMETRY, "
                 + "'LINESTRING(120 320, 150 320, 150 300, 120 300, 120 320)'::GEOMETRY );");
@@ -2582,7 +2583,7 @@
             throw e.getOriginalCause();
         }
     }
-    
+
     @Test(expected = IllegalArgumentException.class)
     public void test_ST_MakePolygon4() throws Throwable {
         try {
@@ -2591,7 +2592,7 @@
             throw e.getOriginalCause();
         }
     }
-    
+
     @Test(expected = IllegalArgumentException.class)
     public void test_ST_MakePolygon5() throws Throwable {
         try {
@@ -2599,6 +2600,5 @@
         } catch (JdbcSQLException e) {
             throw e.getOriginalCause();
         }
->>>>>>> e7c2fc54
     }
 }