/**
 * h2spatial is a library that brings spatial support to the H2 Java database.
 *
 * h2spatial is distributed under GPL 3 license. It is produced by the "Atelier SIG"
 * team of the IRSTV Institute <http://www.irstv.fr/> CNRS FR 2488.
 *
 * Copyright (C) 2007-2012 IRSTV (FR CNRS 2488)
 *
 * h2patial is free software: you can redistribute it and/or modify it under the
 * terms of the GNU General Public License as published by the Free Software
 * Foundation, either version 3 of the License, or (at your option) any later
 * version.
 *
 * h2spatial is distributed in the hope that it will be useful, but WITHOUT ANY
 * WARRANTY; without even the implied warranty of MERCHANTABILITY or FITNESS FOR
 * A PARTICULAR PURPOSE. See the GNU General Public License for more details.
 *
 * You should have received a copy of the GNU General Public License along with
 * h2spatial. If not, see <http://www.gnu.org/licenses/>.
 *
 * For more information, please consult: <http://www.orbisgis.org/>
 * or contact directly:
 * info_at_ orbisgis.org
 */
package org.h2gis.h2spatialext;

import com.vividsolutions.jts.geom.*;
import com.vividsolutions.jts.io.WKTReader;
import org.h2gis.h2spatial.ut.SpatialH2UT;
import org.h2gis.utilities.SFSUtilities;
import org.junit.AfterClass;
import org.junit.BeforeClass;
import org.junit.Test;

import java.sql.Connection;
import java.sql.ResultSet;
import java.sql.Statement;

import static org.junit.Assert.*;

/**
 * @author Nicolas Fortin
 * @author Adam Gouge
 */
public class SpatialFunctionTest {
    private static Connection connection;
    private static final String DB_NAME = "SpatialFunctionTest";
    private static GeometryFactory FACTORY;
    private static WKTReader WKT_READER;
    public static final double TOLERANCE = 10E-10;
    private static final String POLYGON2D =
            "'POLYGON ((181 124, 87 162, 76 256, 166 315, 286 325, 373 255, " +
                    "387 213, 377 159, 351 121, 298 101, 234 56, 181 124), " +
                    "(165 244, 227 219, 234 300, 168 288, 165 244), " +
                    "(244 130, 305 135, 324 186, 306 210, 272 206, 206 174, 244 130))'";
    private static final String UNIT_SQUARE =
            "'POLYGON ((0 0, 1 0, 1 1, 0 1, 0 0))'";
    private static final String MULTIPOLYGON2D = "'MULTIPOLYGON (((0 0, 1 1, 0 1, 0 0)))'";
    private static final String LINESTRING2D = "'LINESTRING (1 1, 2 1, 2 2, 1 2, 1 1)'";

    @BeforeClass
    public static void tearUp() throws Exception {
        // Keep a connection alive to not close the DataBase on each unit test
        connection = SpatialH2UT.createSpatialDataBase(DB_NAME, false);
        CreateSpatialExtension.initSpatialExtension(connection);
        FACTORY = new GeometryFactory();
        WKT_READER = new WKTReader();
    }

    @AfterClass
    public static void tearDown() throws Exception {
        connection.close();
    }

    @Test
    public void test_ST_ExplodeWithoutGeometryField() throws Exception {
        Statement st = connection.createStatement();
        st.execute("CREATE TABLE forests ( fid INTEGER NOT NULL PRIMARY KEY, name CHARACTER VARYING(64)," +
                " boundary MULTIPOLYGON);" +
                "INSERT INTO forests VALUES(109, 'Green Forest', ST_MPolyFromText( 'MULTIPOLYGON(((28 26,28 0,84 0," +
                "84 42,28 26), (52 18,66 23,73 9,48 6,52 18)),((59 18,67 18,67 13,59 13,59 18)))', 101));");
        ResultSet rs = st.executeQuery("SELECT ST_AsText(boundary) FROM ST_Explode('forests') WHERE name = 'Green Forest' and explod_id=2");
        assertTrue(rs.next());
        assertEquals("POLYGON ((59 18, 67 18, 67 13, 59 13, 59 18))", rs.getString(1));
        st.execute("drop table forests");
    }

    @Test
    public void test_ST_ExplodeEmptyGeometryCollection() throws Exception {
        Statement st = connection.createStatement();
        st.execute("create table test(the_geom GEOMETRY, value Integer);" +
                "insert into test VALUES (ST_GeomFromText('MULTILINESTRING EMPTY'),108)," +
                " (ST_GeomFromText('MULTIPOINT EMPTY'),109)," +
                " (ST_GeomFromText('MULTIPOLYGON EMPTY'),110)," +
                " (ST_GeomFromText('GEOMETRYCOLLECTION EMPTY'),111);");
        ResultSet rs = st.executeQuery("SELECT the_geom::Geometry , value FROM ST_Explode('test') ORDER BY value");
        assertTrue(rs.next());
        assertEquals(108, rs.getInt(2));
        assertEquals("LINESTRING EMPTY", ((Geometry) rs.getObject(1)).toText());
        assertTrue(rs.next());
        assertEquals(109, rs.getInt(2));
        assertNull(rs.getObject(1));    // POINT EMPTY does not exists (not supported in WKB)
        assertTrue(rs.next());
        assertEquals(110, rs.getInt(2));
        assertEquals("POLYGON EMPTY", ((Geometry) rs.getObject(1)).toText());
        assertTrue(rs.next());
        assertEquals(111, rs.getInt(2));
        assertNull(rs.getObject(1));
        rs.close();
        st.execute("drop table test");
    }


    @Test
    public void test_ST_Extent() throws Exception {
        Statement st = connection.createStatement();
        st.execute("drop table if exists ptClouds");
        st.execute("create table ptClouds(id INTEGER PRIMARY KEY AUTO_INCREMENT, the_geom MultiPoint);" +
                "insert into ptClouds(the_geom) VALUES (ST_MPointFromText('MULTIPOINT(5 5, 1 2, 3 4, 99 3)',2154))," +
                "(ST_MPointFromText('MULTIPOINT(-5 12, 11 22, 34 41, 65 124)',2154))," +
                "(ST_MPointFromText('MULTIPOINT(1 12, 5 -21, 9 41, 32 124)',2154));");
        ResultSet rs = st.executeQuery("select ST_Extent(the_geom) tableEnv from ptClouds;");
        assertTrue(rs.next());
        Object resultObj = rs.getObject("tableEnv");
        assertTrue(resultObj instanceof Geometry);
        Envelope result = ((Geometry) resultObj).getEnvelopeInternal();
        Envelope expected = new Envelope(-5, 99, -21, 124);
        assertEquals(expected.getMinX(), result.getMinX(), 1e-12);
        assertEquals(expected.getMaxX(), result.getMaxX(), 1e-12);
        assertEquals(expected.getMinY(), result.getMinY(), 1e-12);
        assertEquals(expected.getMaxY(), result.getMaxY(), 1e-12);
        assertFalse(rs.next());
        st.execute("drop table ptClouds");
        st.close();
    }

    @Test
    public void test_TableEnvelope() throws Exception {
        Statement st = connection.createStatement();
        st.execute("drop table if exists ptClouds");
        st.execute("create table ptClouds(id INTEGER PRIMARY KEY AUTO_INCREMENT, the_geom MultiPoint);" +
                "insert into ptClouds(the_geom) VALUES (ST_MPointFromText('MULTIPOINT(5 5, 1 2, 3 4, 99 3)',2154))," +
                "(ST_MPointFromText('MULTIPOINT(-5 12, 11 22, 34 41, 65 124)',2154))," +
                "(ST_MPointFromText('MULTIPOINT(1 12, 5 -21, 9 41, 32 124)',2154));");
        Envelope result = SFSUtilities.getTableEnvelope(connection, SFSUtilities.splitCatalogSchemaTableName("ptClouds"), "");
        Envelope expected = new Envelope(-5, 99, -21, 124);
        assertEquals(expected.getMinX(), result.getMinX(), 1e-12);
        assertEquals(expected.getMaxX(), result.getMaxX(), 1e-12);
        assertEquals(expected.getMinY(), result.getMinY(), 1e-12);
        assertEquals(expected.getMaxY(), result.getMaxY(), 1e-12);
        st.execute("drop table ptClouds");
    }

    @Test
    public void testAggregateProgression() {

    }

    @Test
    public void test_ST_IsRectangle() throws Exception {
        Statement st = connection.createStatement();
        st.execute("DROP TABLE IF EXISTS input_table;" +
                "CREATE TABLE input_table(the_geom Polygon);" +
                "INSERT INTO input_table VALUES(" +
                "ST_PolyFromText('POLYGON ((0 0, 10 0, 10 5, 0 5, 0 0))', 1)); " +
                "INSERT INTO input_table VALUES(" +
                "ST_PolyFromText('POLYGON ((0 0, 10 0, 10 7, 0 5, 0 0))', 1));");
        ResultSet rs = st.executeQuery("SELECT ST_IsRectangle(the_geom) FROM input_table;");
        assertTrue(rs.next());
        assertEquals(true, rs.getBoolean(1));
        assertTrue(rs.next());
        assertEquals(false, rs.getBoolean(1));
        st.execute("DROP TABLE input_table;");
    }

    @Test
    public void test_ST_IsValid() throws Exception {
        Statement st = connection.createStatement();
        st.execute("DROP TABLE IF EXISTS input_table;" +
                "CREATE TABLE input_table(the_geom Polygon);" +
                "INSERT INTO input_table VALUES(" +
                "ST_PolyFromText('POLYGON ((0 0, 10 0, 10 5, 0 5, 0 0))', 1)); " +
                "INSERT INTO input_table VALUES(" +
                "ST_PolyFromText('POLYGON ((0 0, 10 0, 10 5, 10 -5, 0 0))', 1));");
        ResultSet rs = st.executeQuery("SELECT ST_IsValid(the_geom) FROM input_table;");
        assertTrue(rs.next());
        assertEquals(true, rs.getBoolean(1));
        assertTrue(rs.next());
        assertEquals(false, rs.getBoolean(1));
        st.execute("DROP TABLE input_table;");
    }

    @Test
    public void test_ST_Covers() throws Exception {
        Statement st = connection.createStatement();
        st.execute("DROP TABLE IF EXISTS input_table;" +
                "CREATE TABLE input_table(smallc Polygon, bigc Polygon);" +
                "INSERT INTO input_table VALUES(" +
                "ST_Buffer(ST_GeomFromText('POINT(1 2)'), 10)," +
                "ST_Buffer(ST_GeomFromText('POINT(1 2)'), 20));");
        ResultSet rs = st.executeQuery(
                "SELECT ST_Covers(smallc, smallc)," +
                        "ST_Covers(smallc, bigc)," +
                        "ST_Covers(bigc, smallc)," +
                        "ST_Covers(bigc, ST_ExteriorRing(bigc))," +
                        "ST_Contains(bigc, ST_ExteriorRing(bigc)) FROM input_table;");
        assertTrue(rs.next());
        assertEquals(true, rs.getBoolean(1));
        assertEquals(false, rs.getBoolean(2));
        assertEquals(true, rs.getBoolean(3));
        assertEquals(true, rs.getBoolean(4));
        assertEquals(false, rs.getBoolean(5));
        st.execute("DROP TABLE input_table;");
    }

    @Test
    public void test_ST_DWithin() throws Exception {
        Statement st = connection.createStatement();
        st.execute("DROP TABLE IF EXISTS input_table;" +
                "CREATE TABLE input_table(geomA Polygon, geomB Polygon);" +
                "INSERT INTO input_table VALUES(" +
                "ST_PolyFromText('POLYGON ((0 0, 10 0, 10 5, 0 5, 0 0))', 1), " +
                "ST_PolyFromText('POLYGON ((12 0, 14 0, 14 6, 12 6, 12 0))', 1));");
        ResultSet rs = st.executeQuery("SELECT ST_DWithin(geomA, geomB, 2.0)," +
                "ST_DWithin(geomA, geomB, 1.0)," +
                "ST_DWithin(geomA, geomB, -1.0)," +
                "ST_DWithin(geomA, geomB, 3.0)," +
                "ST_DWithin(geomA, geomA, -1.0)," +
                "ST_DWithin(geomA, geomA, 0.0)," +
                "ST_DWithin(geomA, geomA, 5000.0) FROM input_table;");
        assertTrue(rs.next());
        assertEquals(true, rs.getBoolean(1));
        assertEquals(false, rs.getBoolean(2));
        assertEquals(false, rs.getBoolean(3));
        assertEquals(true, rs.getBoolean(4));
        assertEquals(false, rs.getBoolean(5));
        assertEquals(true, rs.getBoolean(6));
        assertEquals(true, rs.getBoolean(7));
        st.execute("DROP TABLE input_table;");
    }

    @Test
    public void test_ST_XYZMinMax() throws Exception {
        Statement st = connection.createStatement();
        st.execute("DROP TABLE IF EXISTS input_table;" +
                "CREATE TABLE input_table(line Linestring);" +
                "INSERT INTO input_table VALUES(" +
                "ST_LineFromText('LINESTRING(1 2 3, 4 5 6)', 101));");
        ResultSet rs = st.executeQuery(
                "SELECT ST_XMin(line), ST_XMax(line), " +
                "ST_YMin(line), ST_YMax(line)," +
                "ST_ZMin(line), ST_ZMax(line)" +
                " FROM input_table;");
        assertTrue(rs.next());
        assertEquals(1.0, rs.getDouble(1), 0.0);
        assertEquals(4.0, rs.getDouble(2), 0.0);
        assertEquals(2.0, rs.getDouble(3), 0.0);
        assertEquals(5.0, rs.getDouble(4), 0.0);
        assertEquals(3.0, rs.getDouble(5), 0.0);
        assertEquals(6.0, rs.getDouble(6), 0.0);
        st.execute("DROP TABLE input_table;");
    }

    @Test
    public void test_ST_Rotate() throws Exception {
        Statement st = connection.createStatement();
        st.execute("DROP TABLE IF EXISTS input_table;" +
                "CREATE TABLE input_table(geom Geometry);" +
                "INSERT INTO input_table VALUES(" +
                "ST_GeomFromText('LINESTRING(1 3, 1 1, 2 1)'));");
        ResultSet rs = st.executeQuery("SELECT ST_Rotate(geom, pi())," +
                "ST_Rotate(geom, pi() / 3), " +
                "ST_Rotate(geom, pi()/2, 1.0, 1.0), " +
                "ST_Rotate(geom, -pi()/2, ST_GeomFromText('POINT(2 1)')) " +
                "FROM input_table;");
        assertTrue(rs.next());
        assertTrue(((LineString) rs.getObject(1)).equalsExact(
                FACTORY.createLineString(
                        new Coordinate[]{new Coordinate(2, 1),
                                new Coordinate(2, 3),
                                new Coordinate(1, 3)}),
                TOLERANCE));
        assertTrue(((LineString) rs.getObject(2)).equalsExact(
                FACTORY.createLineString(
                        new Coordinate[]{
                                new Coordinate(
                                        (1 - 3.0 / 2) * Math.cos(Math.PI / 3) - (3 - 2) * Math.sin(Math.PI / 3) + 3.0 / 2,
                                        (1 - 3.0 / 2) * Math.sin(Math.PI / 3) + (3 - 2) * Math.cos(Math.PI / 3) + 2),
                                new Coordinate(
                                        (1 - 3.0 / 2) * Math.cos(Math.PI / 3) - (1 - 2) * Math.sin(Math.PI / 3) + 3.0 / 2,
                                        (1 - 3.0 / 2) * Math.sin(Math.PI / 3) + (1 - 2) * Math.cos(Math.PI / 3) + 2),
                                new Coordinate(
                                        (2 - 3.0 / 2) * Math.cos(Math.PI / 3) - (1 - 2) * Math.sin(Math.PI / 3) + 3.0 / 2,
                                        (2 - 3.0 / 2) * Math.sin(Math.PI / 3) + (1 - 2) * Math.cos(Math.PI / 3) + 2)}),
                TOLERANCE));
        assertTrue(((LineString) rs.getObject(3)).equalsExact(
                FACTORY.createLineString(
                        new Coordinate[]{new Coordinate(-1, 1),
                                new Coordinate(1, 1),
                                new Coordinate(1, 2)}),
                TOLERANCE));
        assertTrue(((LineString) rs.getObject(4)).equalsExact(
                FACTORY.createLineString(
                        new Coordinate[]{new Coordinate(4, 2),
                                new Coordinate(2, 2),
                                new Coordinate(2, 1)}),
                TOLERANCE));
        st.execute("DROP TABLE input_table;");
    }

    @Test
    public void test_ST_Scale() throws Exception {
        Statement st = connection.createStatement();
        st.execute("DROP TABLE IF EXISTS input_table;" +
                "CREATE TABLE input_table(twoDLine Geometry, threeDLine Geometry);" +
                "INSERT INTO input_table VALUES(" +
                "ST_GeomFromText('LINESTRING(1 2, 4 5)')," +
                "ST_GeomFromText('LINESTRING(1 2 3, 4 5 6)'));");
        ResultSet rs = st.executeQuery("SELECT " +
                "ST_Scale(twoDLine, 0.5, 0.75), ST_Scale(threeDLine, 0.5, 0.75), " +
                "ST_Scale(twoDLine, 0.5, 0.75, 1.2), ST_Scale(threeDLine, 0.5, 0.75, 1.2), " +
                "ST_Scale(twoDLine, 0.0, -1.0, 2.0), ST_Scale(threeDLine, 0.0, -1.0, 2.0) " +
                "FROM input_table;");
        assertTrue(rs.next());
        assertTrue(((LineString) rs.getObject(1)).equalsExact(
                FACTORY.createLineString(new Coordinate[]{
                        new Coordinate(0.5, 1.5),
                        new Coordinate(2, 3.75)}),
                TOLERANCE));
        assertTrue(((LineString) rs.getObject(2)).equalsExact(
                FACTORY.createLineString(new Coordinate[]{
                        new Coordinate(0.5, 1.5, 3),
                        new Coordinate(2, 3.75, 6)}),
                TOLERANCE));
        assertTrue(((LineString) rs.getObject(3)).equalsExact(
                FACTORY.createLineString(new Coordinate[]{
                        new Coordinate(0.5, 1.5),
                        new Coordinate(2, 3.75)}),
                TOLERANCE));
        assertTrue(((LineString) rs.getObject(4)).equalsExact(
                FACTORY.createLineString(new Coordinate[]{
                        new Coordinate(0.5, 1.5, 3.6),
                        new Coordinate(2, 3.75, 7.2)}),
                TOLERANCE));
        assertTrue(((LineString) rs.getObject(5)).equalsExact(
                FACTORY.createLineString(new Coordinate[]{
                        new Coordinate(0, -2),
                        new Coordinate(0, -5)}),
                TOLERANCE));
        assertTrue(((LineString) rs.getObject(6)).equalsExact(
                FACTORY.createLineString(new Coordinate[]{
                        new Coordinate(0, -2, 6),
                        new Coordinate(0, -5, 12)}),
                TOLERANCE));
    }

    @Test
    public void test_ST_3DLength() throws Exception {
        Statement st = connection.createStatement();
        st.execute("DROP TABLE IF EXISTS input_table;" +
                "CREATE TABLE input_table(geom Geometry);" +
                "INSERT INTO input_table VALUES" +
                "(ST_GeomFromText('LINESTRING(1 4, 15 7, 16 17)',2249))," +
                "(ST_GeomFromText('LINESTRING(1 4 3, 15 7 9, 16 17 22)',2249))," +
                "(ST_GeomFromText('MULTILINESTRING((1 4 3, 15 7 9, 16 17 22)," +
                "(0 0 0, 1 0 0, 1 2 0, 0 2 1))',2249))," +
                "(ST_GeomFromText('POLYGON((1 1, 3 1, 3 2, 1 2, 1 1))',2249))," +
                "(ST_GeomFromText('POLYGON((1 1 -1, 3 1 0, 3 2 1, 1 2 2, 1 1 -1))',2249))," +
                "(ST_GeomFromText('MULTIPOLYGON(((0 0 0, 3 2 0, 3 2 2, 0 0 2, 0 0 0)," +
                "(-1 1 0, -1 3 0, -1 3 4, -1 1 4, -1 1 0)))',2249))," +
                "(ST_GeomFromText('GEOMETRYCOLLECTION(LINESTRING(1 4 3, 15 7 9, 16 17 22)," +
                "POLYGON((1 1 -1, 3 1 0, 3 2 1, 1 2 2, 1 1 -1)))',2249));");
        ResultSet rs = st.executeQuery(
                "SELECT ST_3DLength(geom) FROM input_table;");
        assertTrue(rs.next());
        assertEquals(Math.sqrt(205) + Math.sqrt(101), rs.getDouble(1), 0.0);
        assertTrue(rs.next());
        assertEquals(Math.sqrt(241) + Math.sqrt(270), rs.getDouble(1), 0.0);
        assertTrue(rs.next());
        assertEquals(Math.sqrt(241) + Math.sqrt(270) + 3 + Math.sqrt(2), rs.getDouble(1), 0.0);
        assertTrue(rs.next());
        assertEquals(6, rs.getDouble(1), 0.0);
        assertTrue(rs.next());
        assertEquals(Math.sqrt(2) + 2 * Math.sqrt(5) + Math.sqrt(10), rs.getDouble(1), 0.0);
        assertTrue(rs.next());
        assertEquals(16 + 2 * Math.sqrt(13), rs.getDouble(1), 0.0);
        assertTrue(rs.next());
        assertEquals(Math.sqrt(241) + Math.sqrt(270) + Math.sqrt(2) + 2 * Math.sqrt(5) +
                Math.sqrt(10), rs.getDouble(1), 0.0);
        st.execute("DROP TABLE input_table;");
    }

    @Test
    public void test_ST_3DLengthEqualsST_LengthFor2DGeometry() throws Exception {
        Statement st = connection.createStatement();
        st.execute("DROP TABLE IF EXISTS input_table;" +
                "CREATE TABLE input_table(geom Geometry);" +
                "INSERT INTO input_table VALUES" +
                "(ST_GeomFromText('LINESTRING(1 4, 15 7, 16 17)',2249))," +
                "(ST_GeomFromText('POLYGON((1 1, 3 1, 3 2, 1 2, 1 1))',2249));");
        ResultSet rs = st.executeQuery(
                "SELECT ST_Length(geom), ST_3DLength(geom) FROM input_table;");
        assertTrue(rs.next());
        assertEquals(rs.getDouble(1), rs.getDouble(2), 0.0);
        assertTrue(rs.next());
        assertEquals(rs.getDouble(1), rs.getDouble(2), 0.0);
        assertFalse(rs.next());
        st.execute("DROP TABLE input_table;");
    }

    @Test
    public void test_ST_CoordDim() throws Exception {
        Statement st = connection.createStatement();
        st.execute("DROP TABLE IF EXISTS input_table;" +
                "CREATE TABLE input_table(geom Geometry);" +
                "INSERT INTO input_table VALUES(" +
                "ST_GeomFromText('POINT(1 2)',1));" +
                "INSERT INTO input_table VALUES(" +
                "ST_GeomFromText('LINESTRING(0 0, 1 1 2)',1));" +
                "INSERT INTO input_table VALUES(" +
                "ST_GeomFromText('LINESTRING (1 1 1, 2 1 2, 2 2 3, 1 2 4, 1 1 5)',1));" +
                "INSERT INTO input_table VALUES(" +
                "ST_GeomFromText('MULTIPOLYGON (((0 0, 1 1, 0 1, 0 0)))',1));");
        ResultSet rs = st.executeQuery(
                "SELECT ST_CoordDim(geom)" +
                        " FROM input_table;");
        assertTrue(rs.next());
        assertEquals(2, rs.getInt(1));
        assertTrue(rs.next());
        assertEquals(3, rs.getInt(1));
        assertTrue(rs.next());
        assertEquals(3, rs.getInt(1));
        assertTrue(rs.next());
        assertEquals(2, rs.getInt(1));
        st.execute("DROP TABLE input_table;");
    }

    @Test
    public void test_ST_CompactnessRatio() throws Exception {
        Statement st = connection.createStatement();
        st.execute("DROP TABLE IF EXISTS input_table;" +
                "CREATE TABLE input_table(geom Geometry);" +
                "INSERT INTO input_table VALUES" +
                "(ST_Buffer(ST_GeomFromText('POINT(1 2)'), 10))," +
                "(ST_GeomFromText(" + POLYGON2D + "))," +
                "(ST_GeomFromText(" + UNIT_SQUARE + "))," +
                "(ST_GeomFromText(" + MULTIPOLYGON2D + "))," +
                "(ST_GeomFromText('POINT(1 2)'))," +
                "(ST_GeomFromText(" + LINESTRING2D + "))," +
                "(ST_GeomFromText('POLYGON((0 0 0, 3 0 0, 3 2 0, 0 2 1, 0 0 0))'));");
        ResultSet rs = st.executeQuery(
                "SELECT ST_CompactnessRatio(geom) FROM input_table;");
        assertTrue(rs.next());
        // This _is_ a circle.
        assertEquals(1, rs.getDouble(1), 0.01);
        assertTrue(rs.next());
        assertEquals(0.5127681416229469, rs.getDouble(1), 0.0);
        assertTrue(rs.next());
        assertEquals(Math.sqrt(Math.PI) / 2, rs.getDouble(1), 0.0);
        assertTrue(rs.next());
        // For the next three values, the SQL value is NULL but the double
        // value is 0.0.
        assertEquals(0.0, rs.getDouble(1), 0.0);
        assertTrue(rs.next());
        assertEquals(0.0, rs.getDouble(1), 0.0);
        assertTrue(rs.next());
        assertEquals(0.0, rs.getDouble(1), 0.0);
        assertTrue(rs.next());
        // For a 3D geometry, the 2D perimeter and area are used (projection).
        assertEquals(Math.sqrt(6 * Math.PI) / 5, rs.getDouble(1), 0.000000000000001);
        assertFalse(rs.next());
    }

    @Test
    public void test_ST_PointsToLine() throws Exception {
        Statement st = connection.createStatement();
        st.execute("DROP TABLE IF EXISTS input_table;" +
                "CREATE TABLE input_table(multi_point MultiPoint, point Point);" +
                "INSERT INTO input_table VALUES(" +
                "ST_MPointFromText('MULTIPOINT(5 5, 1 2, 3 4, 99 3)',2154), " +
                "ST_PointFromText('POINT(5 5)',2154));" +
                "INSERT INTO input_table VALUES(" +
                "ST_MPointFromText('MULTIPOINT(-5 12, 11 22, 34 41, 65 124)',2154)," +
                "ST_PointFromText('POINT(1 2)',2154));" +
                "INSERT INTO input_table VALUES(" +
                "ST_MPointFromText('MULTIPOINT(1 12, 5 -21, 9 41, 32 124)',2154)," +
                "ST_PointFromText('POINT(3 4)',2154));" +
                "INSERT INTO input_table(point) VALUES(" +
                "ST_PointFromText('POINT(99 3)',2154));");
        ResultSet rs = st.executeQuery("SELECT ST_PointsToLine(point), " +
                "ST_PointsToLine(multi_point) FROM input_table;");
        assertTrue(rs.next());
        assertEquals(WKT_READER.read("LINESTRING(5 5, 1 2, 3 4, 99 3)"), rs.getObject(1));
        assertEquals(WKT_READER.read("LINESTRING(5 5, 1 2, 3 4, 99 3," +
                "-5 12, 11 22, 34 41, 65 124," +
                "1 12, 5 -21, 9 41, 32 124)"), rs.getObject(2));
        assertFalse(rs.next());
        st.execute("DROP TABLE input_table;");
        st.close();
    }

    @Test
    public void test_ST_ToMultiPoint() throws Exception {
        Statement st = connection.createStatement();
        st.execute("DROP TABLE IF EXISTS input_table;" +
                "CREATE TABLE input_table(empty_multi_point MultiPoint," +
                "multi_point MultiPoint, point Point, " +
                "line LineString, " +
                "polygon Polygon, multi_polygon MultiPolygon);" +
                "INSERT INTO input_table VALUES(" +
                "ST_GeomFromText('MULTIPOINT EMPTY',2154)," +
                "ST_MPointFromText('MULTIPOINT(5 5, 1 2, 3 4, 99 3)',2154)," +
                "ST_PointFromText('POINT(5 5)',2154)," +
                "ST_LineFromText('LINESTRING(5 5, 1 2, 3 4, 99 3)',2154)," +
                "ST_PolyFromText('POLYGON ((0 0, 10 0, 10 5, 0 5, 0 0))',2154)," +
                "ST_MPolyFromText('MULTIPOLYGON(((28 26,28 0,84 0,84 42,28 26)," +
                "(52 18,66 23,73 9,48 6,52 18))," +
                "((59 18,67 18,67 13,59 13,59 18)))',2154));");
        ResultSet rs = st.executeQuery("SELECT ST_ToMultiPoint(empty_multi_point), " +
                "ST_ToMultiPoint(multi_point), " +
                "ST_ToMultiPoint(point), " +
                "ST_ToMultiPoint(line), " +
                "ST_ToMultiPoint(polygon), " +
                "ST_ToMultiPoint(multi_polygon) " +
                "FROM input_table;");
        assertTrue(rs.next());
        assertEquals(WKT_READER.read("MULTIPOINT EMPTY"), rs.getObject(1));
        assertEquals(WKT_READER.read("MULTIPOINT(5 5, 1 2, 3 4, 99 3)"), rs.getObject(2));
        assertEquals(WKT_READER.read("MULTIPOINT(5 5)"), rs.getObject(3));
        assertEquals(WKT_READER.read("MULTIPOINT(5 5, 1 2, 3 4, 99 3)"), rs.getObject(4));
        assertEquals(WKT_READER.read("MULTIPOINT(0 0, 10 0, 10 5, 0 5, 0 0)"), rs.getObject(5));
        assertEquals(WKT_READER.read("MULTIPOINT(28 26,28 0,84 0,84 42,28 26," +
                                "52 18,66 23,73 9,48 6,52 18," +
                                "59 18,67 18,67 13,59 13,59 18)"), rs.getObject(6));
        assertFalse(rs.next());
        st.execute("DROP TABLE input_table;");
        st.close();
    }

    @Test
    public void test_ST_ToMultiLine() throws Exception {
        Statement st = connection.createStatement();
        st.execute("DROP TABLE IF EXISTS input_table;" +
                "CREATE TABLE input_table(" +
                "point Point," +
                "empty_line_string LineString," +
                "line LineString, " +
                "polygon Polygon, " +
                "polygon_with_holes Polygon, " +
                "multi_polygon MultiPolygon," +
                "collection Geometry);" +
                "INSERT INTO input_table VALUES(" +
                "ST_PointFromText('POINT(2 4)',2154)," +
                "ST_GeomFromText('LINESTRING EMPTY',2154)," +
                "ST_LineFromText('LINESTRING(5 5, 1 2, 3 4, 99 3)',2154)," +
                "ST_PolyFromText('POLYGON ((0 0, 10 0, 10 5, 0 5, 0 0))',2154)," +
                "ST_PolyFromText('POLYGON ((0 0, 10 0, 10 5, 0 5, 0 0)," +
                "(1 1, 2 1, 2 4, 1 4, 1 1))',2154)," +
                "ST_MPolyFromText('MULTIPOLYGON(((28 26,28 0,84 0,84 42,28 26)," +
                "(52 18,66 23,73 9,48 6,52 18))," +
                "((59 18,67 18,67 13,59 13,59 18)))',2154)," +
                "ST_GeomFromText('GEOMETRYCOLLECTION(LINESTRING(1 4 3, 15 7 9, 16 17 22)," +
                "POLYGON((1 1 -1, 3 1 0, 3 2 1, 1 2 2, 1 1 -1)))'));");
        ResultSet rs = st.executeQuery("SELECT " +
                "ST_ToMultiLine(point), " +
                "ST_ToMultiLine(empty_line_string), " +
                "ST_ToMultiLine(line), " +
                "ST_ToMultiLine(polygon), " +
                "ST_ToMultiLine(polygon_with_holes), " +
                "ST_ToMultiLine(multi_polygon), " +
                "ST_ToMultiLine(collection)" +
                "FROM input_table;");
        assertTrue(rs.next());
        assertTrue(((MultiLineString) rs.getObject(1)).isEmpty());
        assertTrue(((MultiLineString) rs.getObject(2)).isEmpty());
        assertTrue(WKT_READER.read("MULTILINESTRING((5 5, 1 2, 3 4, 99 3))").equalsExact(
                (MultiLineString) rs.getObject(3), TOLERANCE));
        assertTrue(WKT_READER.read("MULTILINESTRING((0 0, 10 0, 10 5, 0 5, 0 0))").equalsExact(
                (MultiLineString) rs.getObject(4), TOLERANCE));
        assertTrue(WKT_READER.read("MULTILINESTRING((0 0, 10 0, 10 5, 0 5, 0 0)," +
                "(1 1, 2 1, 2 4, 1 4, 1 1))").equalsExact(
                (MultiLineString) rs.getObject(5), TOLERANCE));
        assertTrue(WKT_READER.read("MULTILINESTRING((28 26,28 0,84 0,84 42,28 26)," +
                "(52 18,66 23,73 9,48 6,52 18)," +
                "(59 18,67 18,67 13,59 13,59 18))").equalsExact(
                (MultiLineString) rs.getObject(6), TOLERANCE));
        assertTrue(WKT_READER.read("MULTILINESTRING((1 4 3, 15 7 9, 16 17 22)," +
                "(1 1 -1, 3 1 0, 3 2 1, 1 2 2, 1 1 -1))").equalsExact(
                (MultiLineString) rs.getObject(7), TOLERANCE));
        assertFalse(rs.next());
        st.execute("DROP TABLE input_table;");
        st.close();
    }

    @Test
    public void test_ST_Holes() throws Exception {
        Statement st = connection.createStatement();
        st.execute("DROP TABLE IF EXISTS input_table;" +
                "CREATE TABLE input_table(empty_line_string LineString," +
                "line LineString, " +
                "polygon Polygon, " +
                "polygon_with_holes Polygon, " +
                "collection Geometry);" +
                "INSERT INTO input_table VALUES(" +
                "ST_GeomFromText('LINESTRING EMPTY',2154)," +
                "ST_LineFromText('LINESTRING(5 5, 1 2, 3 4, 99 3)',2154)," +
                "ST_PolyFromText('POLYGON ((0 0, 10 0, 10 5, 0 5, 0 0))',2154)," +
                "ST_PolyFromText('POLYGON ((0 0, 10 0, 10 5, 0 5, 0 0)," +
                "(1 1, 2 1, 2 4, 1 4, 1 1))',2154)," +
                "ST_GeomFromText('GEOMETRYCOLLECTION(POLYGON ((0 0, 10 0, 10 5, 0 5, 0 0)," +
                "(1 1, 2 1, 2 4, 1 4, 1 1))," +
                "POLYGON ((11 6, 14 6, 14 9, 11 9, 11 6)," +
                "(12 7, 14 7, 14 8, 12 8, 12 7)))'));");
        ResultSet rs = st.executeQuery("SELECT ST_Holes(empty_line_string), " +
                "ST_Holes(line), " +
                "ST_Holes(polygon), " +
                "ST_Holes(polygon_with_holes), " +
                "ST_Holes(collection)" +
                "FROM input_table;");
        assertTrue(rs.next());
        assertTrue(((GeometryCollection) rs.getObject(1)).isEmpty());
        assertTrue(((GeometryCollection) rs.getObject(2)).isEmpty());
        assertTrue(((GeometryCollection) rs.getObject(3)).isEmpty());
        assertTrue(WKT_READER.read("GEOMETRYCOLLECTION(POLYGON((1 1, 2 1, 2 4, 1 4, 1 1)))")
                .equalsExact((GeometryCollection) rs.getObject(4), TOLERANCE));
        assertTrue(WKT_READER.read("GEOMETRYCOLLECTION(POLYGON((1 1, 2 1, 2 4, 1 4, 1 1))," +
                "POLYGON((12 7, 14 7, 14 8, 12 8, 12 7)))")
                .equalsExact((GeometryCollection) rs.getObject(5), TOLERANCE));
        assertFalse(rs.next());
        st.execute("DROP TABLE input_table;");
        st.close();
    }

    @Test
    public void test_ST_ToMultiSegments() throws Exception {
        Statement st = connection.createStatement();
        st.execute("DROP TABLE IF EXISTS input_table;" +
                "CREATE TABLE input_table(" +
                "point Point," +
                "empty_line_string LineString," +
                "line LineString, " +
                "multi_line MultiLineString, " +
                "polygon Polygon, " +
                "polygon_with_holes Polygon, " +
                "collection Geometry);" +
                "INSERT INTO input_table VALUES(" +
                "ST_PointFromText('POINT(5 5)', 2154)," +
                "ST_GeomFromText('LINESTRING EMPTY',2154)," +
                "ST_LineFromText('LINESTRING(5 5, 1 2, 3 4, 99 3)',2154)," +
                "ST_GeomFromText('MULTILINESTRING((1 4 3, 15 7 9, 16 17 22)," +
                "(0 0 0, 1 0 0, 1 2 0, 0 2 1))',2249)," +
                "ST_PolyFromText('POLYGON ((0 0, 10 0, 10 5, 0 5, 0 0))',2154)," +
                "ST_PolyFromText('POLYGON ((0 0, 10 0, 10 5, 0 5, 0 0)," +
                "(1 1, 2 1, 2 4, 1 4, 1 1)," +
                "(7 1, 8 1, 8 3, 7 3, 7 1))',2154)," +
                "ST_GeomFromText('GEOMETRYCOLLECTION(POLYGON ((0 0, 10 0, 10 5, 0 5, 0 0)," +
                "(1 1, 2 1, 2 4, 1 4, 1 1)," +
                "(7 1, 8 1, 8 3, 7 3, 7 1))," +
                "POINT(2 3)," +
                "LINESTRING (8 7, 9 5, 11 3))'));");
        ResultSet rs = st.executeQuery("SELECT " +
                "ST_ToMultiSegments(point), " +
                "ST_ToMultiSegments(empty_line_string), " +
                "ST_ToMultiSegments(line), " +
                "ST_ToMultiSegments(multi_line), " +
                "ST_ToMultiSegments(polygon), " +
                "ST_ToMultiSegments(polygon_with_holes), " +
                "ST_ToMultiSegments(collection)" +
                "FROM input_table;");
        assertTrue(rs.next());
        assertTrue(((MultiLineString) rs.getObject(1)).isEmpty());
        assertTrue(((MultiLineString) rs.getObject(2)).isEmpty());
        assertTrue(WKT_READER.read("MULTILINESTRING((5 5, 1 2), (1 2, 3 4), (3 4, 99 3))")
                .equalsExact((MultiLineString) rs.getObject(3), TOLERANCE));
        assertTrue(WKT_READER.read("MULTILINESTRING((1 4 3, 15 7 9), (15 7 9, 16 17 22)," +
                "(0 0 0, 1 0 0), (1 0 0, 1 2 0), (1 2 0, 0 2 1))")
                .equalsExact((MultiLineString) rs.getObject(4), TOLERANCE));
        assertTrue(WKT_READER.read("MULTILINESTRING((0 0, 10 0), (10 0, 10 5), (10 5, 0 5), (0 5, 0 0))")
                .equalsExact((MultiLineString) rs.getObject(5), TOLERANCE));
        assertTrue(WKT_READER.read("MULTILINESTRING((0 0, 10 0), (10 0, 10 5), (10 5, 0 5), (0 5, 0 0)," +
                "(1 1, 2 1), (2 1, 2 4), (2 4, 1 4), (1 4, 1 1)," +
                "(7 1, 8 1), (8 1, 8 3), (8 3, 7 3), (7 3, 7 1))")
                .equalsExact((MultiLineString) rs.getObject(6), TOLERANCE));
        assertTrue(WKT_READER.read("MULTILINESTRING((0 0, 10 0), (10 0, 10 5), (10 5, 0 5), (0 5, 0 0)," +
                "(1 1, 2 1), (2 1, 2 4), (2 4, 1 4), (1 4, 1 1)," +
                "(7 1, 8 1), (8 1, 8 3), (8 3, 7 3), (7 3, 7 1)," +
                "(8 7, 9 5), (9 5, 11 3))")
                .equalsExact((MultiLineString) rs.getObject(7), TOLERANCE));
        assertFalse(rs.next());
        st.execute("DROP TABLE input_table;");
        st.close();
    }

    @Test
<<<<<<< HEAD
    public void test_ST_CreateGRID() throws Exception {
        Statement st = connection.createStatement();
        st.execute("DROP TABLE IF EXISTS input_table,grid;"
                + "CREATE TABLE input_table(the_geom Geometry);"
                + "INSERT INTO input_table VALUES"
                + "(ST_GeomFromText('POLYGON((0 0, 2 0, 2 2, 0 0))',0));");
        st.execute("CREATE TABLE grid AS SELECT * FROM st_makegrid('input_table', 1, 1);");
        checkGrid(st.executeQuery("select * from grid;"), true);
        st.execute("DROP TABLE input_table, grid;");
    }

    /**
     * Test to create an oriented regular square grid
     *
     * @throws Exception
     */
    @Test
    public void testST_CreateSquareGRIDFromSuquery1() throws Exception {
        Statement st = connection.createStatement();
        st.execute("DROP TABLE IF EXISTS input_table,grid;"
                + "CREATE TABLE input_table(the_geom Geometry);"
                + "INSERT INTO input_table VALUES"
                + "(ST_GeomFromText('POLYGON((0 0, 2 0, 2 2, 0 0 ))',0));");
        st.execute("CREATE TABLE grid AS SELECT * FROM st_makegrid((select the_geom from input_table), 1, 1);");
        checkGrid(st.executeQuery("select * from grid;"), true);
        st.execute("DROP TABLE input_table, grid;");
    }
    
    
    /**
     * Test to create an oriented regular square grid
     *
     * @throws Exception
     */
    @Test
    public void testST_CreateSquareGRIDFromSuquery2() throws Exception {
        Statement st = connection.createStatement();
        st.execute("DROP TABLE IF EXISTS input_table,grid;"
                + "CREATE TABLE input_table(the_geom Geometry);"
                + "INSERT INTO input_table VALUES"
                + "(ST_GeomFromText('POLYGON((0 0, 2 0, 2 2, 0 0 ))',0));"
                + "INSERT INTO input_table VALUES"
                + "(ST_GeomFromText('POLYGON((0 0, 2 0, 2 2, 0 0 ))',1));");
        try {
            st.execute("CREATE TABLE grid AS SELECT * FROM st_makegrid((select the_geom from input_table), 1, 1);");           
        } catch (Exception e) {
            assertTrue(true);
        }
        st.execute("CREATE TABLE grid AS SELECT * FROM st_makegrid((select st_union(st_accum(the_geom)) from input_table), 1, 1);");        
        checkGrid(st.executeQuery("select * from grid;"), true);
        st.execute("DROP TABLE input_table, grid;");
    }

    /**
     * A method to check if the grid is well computed.
     *
     * @param rs
     * @param checkCentroid
     * @throws Exception
     */
    private void checkGrid(final ResultSet rs, final boolean checkCentroid)
            throws Exception {
        final Envelope env = SFSUtilities.getResultSetEnvelope(rs);
        double minX = env.getMinX();
        double maxY = env.getMaxY();
        while (rs.next()) {
            final Geometry geom = (Geometry) rs.getObject(1);
            final int id_col = rs.getInt(3);
            final int id_row = rs.getInt(4);
            assertTrue(geom instanceof Polygon);
            assertTrue(Math.abs(1 - geom.getArea()) < 0.000001);
            if (checkCentroid) {
                assertEquals((minX + 0.5) + (id_col - 1), geom.getCentroid().getCoordinate().x, 0);
                assertEquals((maxY - 0.5) - (id_row - 1), geom.getCentroid().getCoordinate().y, 0);
            }
        }
=======
    public void test_ST_FurthestCoordinate() throws Exception {
        Statement st = connection.createStatement();
        //            5
        //
        //       +---------+
        //       |         |
        //       |         |
        //           234
        //       |         |
        //       |         |
        //       1---------+
        st.execute("DROP TABLE IF EXISTS input_table;" +
                "CREATE TABLE input_table(point Point);" +
                "INSERT INTO input_table VALUES" +
                "(ST_GeomFromText('POINT(0 0)'))," +
                "(ST_GeomFromText('POINT(4 2.5)'))," +
                "(ST_GeomFromText('POINT(5 2.5)'))," +
                "(ST_GeomFromText('POINT(6 2.5)'))," +
                "(ST_GeomFromText('POINT(5 7)'));");
        ResultSet rs = st.executeQuery("SELECT ST_FurthestCoordinate(point, " +
                "ST_GeomFromText('POLYGON((0 0, 10 0, 10 5, 0 5, 0 0))')) " +
                "FROM input_table;");
        assertTrue(rs.next());
        assertTrue(((Point) rs.getObject(1)).
                equalsTopo(WKT_READER.read("POINT(10 5)")));
        assertTrue(rs.next());
        assertTrue(((MultiPoint) rs.getObject(1)).
                equalsTopo(WKT_READER.read("MULTIPOINT((10 0), (10 5))")));
        assertTrue(rs.next());
        assertTrue(((MultiPoint) rs.getObject(1)).
                equalsTopo(WKT_READER.read("MULTIPOINT((0 0), (10 0), (10 5), (0 5))")));
        assertTrue(rs.next());
        assertTrue(((MultiPoint) rs.getObject(1)).
                equalsTopo(WKT_READER.read("MULTIPOINT((0 0), (0 5))")));
        assertTrue(rs.next());
        assertTrue(((MultiPoint) rs.getObject(1)).
                equalsTopo(WKT_READER.read("MULTIPOINT((0 0), (10 0))")));
        assertFalse(rs.next());
        rs.close();
        st.execute("DROP TABLE input_table;");
        st.close();
    }

    @Test
    public void test_ST_ClosestCoordinate() throws Exception {
        Statement st = connection.createStatement();
        //            5
        //
        //       +---------+
        //       |         |
        //       |         |
        //           234
        //       |         |
        //       |         |
        //       1---------+
        st.execute("DROP TABLE IF EXISTS input_table;" +
                "CREATE TABLE input_table(point Point);" +
                "INSERT INTO input_table VALUES" +
                "(ST_GeomFromText('POINT(0 0)'))," +
                "(ST_GeomFromText('POINT(4 2.5)'))," +
                "(ST_GeomFromText('POINT(5 2.5)'))," +
                "(ST_GeomFromText('POINT(6 2.5)'))," +
                "(ST_GeomFromText('POINT(5 7)'));");
        ResultSet rs = st.executeQuery("SELECT ST_ClosestCoordinate(point, " +
                "ST_GeomFromText('POLYGON((0 0, 10 0, 10 5, 0 5, 0 0))')) " +
                "FROM input_table;");
        assertTrue(rs.next());
        assertTrue(((Point) rs.getObject(1)).
                equalsTopo(WKT_READER.read("POINT(0 0)")));
        assertTrue(rs.next());
        assertTrue(((MultiPoint) rs.getObject(1)).
                equalsTopo(WKT_READER.read("MULTIPOINT((0 0), (0 5))")));
        assertTrue(rs.next());
        assertTrue(((MultiPoint) rs.getObject(1)).
                equalsTopo(WKT_READER.read("MULTIPOINT((0 0), (10 0), (10 5), (0 5))")));
        assertTrue(rs.next());
        assertTrue(((MultiPoint) rs.getObject(1)).
                equalsTopo(WKT_READER.read("MULTIPOINT((10 0), (10 5))")));
        assertTrue(rs.next());
        assertTrue(((MultiPoint) rs.getObject(1)).
                equalsTopo(WKT_READER.read("MULTIPOINT((0 5), (10 5))")));
        assertFalse(rs.next());
        rs.close();
        st.execute("DROP TABLE input_table;");
        st.close();
    }

    @Test
    public void test_ST_LocateAlong() throws Exception {
        Statement st = connection.createStatement();
        st.execute("DROP TABLE IF EXISTS input_table;" +
                "CREATE TABLE input_table(geom Geometry);" +
                "INSERT INTO input_table VALUES" +
                "(ST_GeomFromText('LINESTRING(100 300, 400 300, 400 100)'))," +
                "(ST_GeomFromText('POLYGON((100 100, 400 100, 400 300, 100 300, 100 100)," +
                "(150 130, 200 130, 200 220, 150 130))'))," +
                "(ST_GeomFromText('GEOMETRYCOLLECTION(LINESTRING(100 300, 400 300, 400 100), " +
                "POLYGON((100 100, 400 100, 400 300, 100 300, 100 100)))'));");
        ResultSet rs = st.executeQuery("SELECT " +
                "ST_LocateAlong(geom, 0.5, 10)," +
                "ST_LocateAlong(geom, 0.5, -10)," +
                "ST_LocateAlong(geom, 0.3, 10)," +
                "ST_LocateAlong(geom, 0.0, 10)," +
                "ST_LocateAlong(geom, 1.0, 10)," +
                "ST_LocateAlong(geom, 2.0, 10)," +
                "ST_LocateAlong(geom, -1.0, 10) " +
                "FROM input_table;");
        assertTrue(rs.next());
        assertTrue(((MultiPoint) rs.getObject(1)).
                equalsTopo(WKT_READER.read("MULTIPOINT((250 310), (410 200))")));
        assertTrue(((MultiPoint) rs.getObject(2)).
                equalsTopo(WKT_READER.read("MULTIPOINT((250 290), (390 200))")));
        assertTrue(((MultiPoint) rs.getObject(3)).
                equalsTopo(WKT_READER.read("MULTIPOINT((190 310), (410 240))")));
        assertTrue(((MultiPoint) rs.getObject(4)).
                equalsTopo(WKT_READER.read("MULTIPOINT((100 310), (410 300))")));
        assertTrue(((MultiPoint) rs.getObject(5)).
                equalsTopo(WKT_READER.read("MULTIPOINT((400 310), (410 100))")));
        assertTrue(((MultiPoint) rs.getObject(6)).
                equalsTopo(WKT_READER.read("MULTIPOINT((700 310), (410 -100))")));
        assertTrue(((MultiPoint) rs.getObject(7)).
                equalsTopo(WKT_READER.read("MULTIPOINT((-200 310), (410 500))")));
        assertTrue(rs.next());
        assertTrue(((MultiPoint) rs.getObject(1)).
                equalsTopo(WKT_READER.read("MULTIPOINT((250 110), (250 290), (110 200), (390 200))")));
        assertTrue(((MultiPoint) rs.getObject(2)).
                equalsTopo(WKT_READER.read("MULTIPOINT((250 90), (250 310), (90 200), (410 200))")));
        assertTrue(((MultiPoint) rs.getObject(3)).
                equalsTopo(WKT_READER.read("MULTIPOINT((190 110), (310 290), (110 240), (390 160))")));
        assertTrue(((MultiPoint) rs.getObject(4)).
                equalsTopo(WKT_READER.read("MULTIPOINT((100 110), (390 100), (400 290), (110 300))")));
        assertTrue(((MultiPoint) rs.getObject(5)).
                equalsTopo(WKT_READER.read("MULTIPOINT((400 110), (390 300), (100 290), (110 100))")));
        assertTrue(((MultiPoint) rs.getObject(6)).
                equalsTopo(WKT_READER.read("MULTIPOINT((700 110), (390 500), (-200 290), (110 -100))")));
        assertTrue(((MultiPoint) rs.getObject(7)).
                equalsTopo(WKT_READER.read("MULTIPOINT((-200 110), (390 -100), (700 290), (110 500))")));
        assertTrue(rs.next());
        assertTrue(((MultiPoint) rs.getObject(1)).
                equalsTopo(WKT_READER.read("MULTIPOINT((250 110), (250 290), (110 200), (390 200), " +
                        "(250 310), (410 200))")));
        assertTrue(((MultiPoint) rs.getObject(2)).
                equalsTopo(WKT_READER.read("MULTIPOINT((250 90), (250 310), (90 200), (410 200), " +
                        "(250 290), (390 200))")));
        assertTrue(((MultiPoint) rs.getObject(3)).
                equalsTopo(WKT_READER.read("MULTIPOINT((190 110), (310 290), (110 240), (390 160), " +
                        "(190 310), (410 240))")));
        assertTrue(((MultiPoint) rs.getObject(4)).
                equalsTopo(WKT_READER.read("MULTIPOINT((100 110), (390 100), (400 290), (110 300), " +
                        "(100 310), (410 300))")));
        assertTrue(((MultiPoint) rs.getObject(5)).
                equalsTopo(WKT_READER.read("MULTIPOINT((400 110), (390 300), (100 290), (110 100), " +
                        "(400 310), (410 100))")));
        assertTrue(((MultiPoint) rs.getObject(6)).
                equalsTopo(WKT_READER.read("MULTIPOINT((700 110), (390 500), (-200 290), (110 -100), " +
                        "(700 310), (410 -100))")));
        assertTrue(((MultiPoint) rs.getObject(7)).
                equalsTopo(WKT_READER.read("MULTIPOINT((-200 110), (390 -100), (700 290), (110 500), " +
                        "(-200 310), (410 500))")));
        assertFalse(rs.next());
        rs.close();
        st.execute("DROP TABLE input_table;");
        st.close();
    }

    @Test
    public void test_ST_ClosestPoint() throws Exception {
        //            5
        //
        //       +---------+
        //       |         |
        //       |         |
        //           234
        //       |         |
        //       |         |
        //       1---------+
        Statement st = connection.createStatement();
        st.execute("DROP TABLE IF EXISTS input_table;" +
                "CREATE TABLE input_table(point Point);" +
                "INSERT INTO input_table VALUES" +
                "(ST_GeomFromText('POINT(0 0)'))," +
                "(ST_GeomFromText('POINT(4 2.5)'))," +
                "(ST_GeomFromText('POINT(5 2.5)'))," +
                "(ST_GeomFromText('POINT(6 2.5)'))," +
                "(ST_GeomFromText('POINT(5 7)'));");
        ResultSet rs = st.executeQuery("SELECT " +
                // All points except (5 7) are contained inside the polygon.
                "ST_ClosestPoint(" +
                "    ST_GeomFromText('POLYGON((0 0, 10 0, 10 5, 0 5, 0 0))')," +
                "    point)," +
                // Only (0 0) intersects the linestring.
                "ST_ClosestPoint(" +
                "    ST_GeomFromText('LINESTRING(0 0, 10 0, 10 5, 0 5, 0 0)')," +
                "    point)," +
                // The closest point on a point to another geometry is always
                // the point itself.
                "ST_Equals(" +
                "    ST_ClosestPoint(" +
                "        point," +
                "        ST_GeomFromText('LINESTRING(0 0, 10 0, 10 5, 0 5, 0 0)'))," +
                "    point)" +
                "FROM input_table;");
        assertTrue(rs.next());
        assertTrue(((Point) rs.getObject(1)).
                equalsTopo(WKT_READER.read("POINT(0 0)")));
        assertTrue(((Point) rs.getObject(2)).
                equalsTopo(WKT_READER.read("POINT(0 0)")));
        assertEquals(true, rs.getBoolean(3));
        assertTrue(rs.next());
        assertTrue(((Point) rs.getObject(1)).
                equalsTopo(WKT_READER.read("POINT(4 2.5)")));
        assertTrue(((Point) rs.getObject(2)).
                equalsTopo(WKT_READER.read("POINT(4 0)")));
        assertEquals(true, rs.getBoolean(3));
        assertTrue(rs.next());
        assertTrue(((Point) rs.getObject(1)).
                equalsTopo(WKT_READER.read("POINT(5 2.5)")));
        assertTrue(((Point) rs.getObject(2)).
                equalsTopo(WKT_READER.read("POINT(5 0)")));
        assertEquals(true, rs.getBoolean(3));
        assertTrue(rs.next());
        assertTrue(((Point) rs.getObject(1)).
                equalsTopo(WKT_READER.read("POINT(6 2.5)")));
        assertTrue(((Point) rs.getObject(2)).
                equalsTopo(WKT_READER.read("POINT(6 0)")));
        assertEquals(true, rs.getBoolean(3));
        assertTrue(rs.next());
        assertTrue(((Point) rs.getObject(1)).
                equalsTopo(WKT_READER.read("POINT(5 5)")));
        assertTrue(((Point) rs.getObject(2)).
                equalsTopo(WKT_READER.read("POINT(5 5)")));
        assertEquals(true, rs.getBoolean(3));
        assertFalse(rs.next());
        // In this example, there are infinitely many closest points, but
        // ST_ClosestPoint returns the first one it finds. (The polygon listed
        // as the second parameter remains the same, but its coordinates are
        // listed in a different order).
        //
        //       +---------+
        //       |         |  |
        //       |         |  |\
        //       |         |  | \
        //       |         |   \_\
        //       +---------+     \\
        //
        rs = st.executeQuery("SELECT " +
                "ST_ClosestPoint(" +
                "    ST_GeomFromText('POLYGON((0 0, 10 0, 10 5, 0 5, 0 0))')," +
                "    ST_GeomFromText('POLYGON((13 2, 15 0, 13 4, 13 2))'))," +
                "ST_ClosestPoint(" +
                "    ST_GeomFromText('POLYGON((0 0, 10 0, 10 5, 0 5, 0 0))')," +
                "    ST_GeomFromText('POLYGON((13 4, 13 2, 15 0, 13 4))'));");
        assertTrue(rs.next());
        assertTrue(((Point) rs.getObject(1)).
                equalsTopo(WKT_READER.read("POINT(10 2)")));
        assertTrue(((Point) rs.getObject(2)).
                equalsTopo(WKT_READER.read("POINT(10 4)")));
        assertFalse(rs.next());
        rs.close();
        st.execute("DROP TABLE input_table;");
        st.close();
    }

    @Test
    public void test_ST_ClosestPoint2() throws Exception {
        // This unit test shows that the point returned by ST_ClosestPoint
        // depends on the orientations of geometries A and B. If they have the
        // same orientation, the point returned is the first point found in A.
        // If they have opposite orientation, the point returned is the point
        // of A closest to the first point found in B.
        //
        //       + +
        //      a| |b
        //       + +
        //
        Statement st = connection.createStatement();
        final String a = "'LINESTRING(0 0, 0 1))'";
        final String aReversed = "'LINESTRING(0 1, 0 0))'";
        final String b = "'LINESTRING(1 0, 1 1))'";
        final String bReversed = "'LINESTRING(1 1, 1 0))'";
        ResultSet rs = st.executeQuery("SELECT " +
                "ST_ClosestPoint(" +
                "    ST_GeomFromText(" + a + ")," +
                "    ST_GeomFromText(" + b + "))," +
                "ST_ClosestPoint(" +
                "    ST_GeomFromText(" + a + ")," +
                "    ST_GeomFromText(" + bReversed + "))," +
                "ST_ClosestPoint(" +
                "    ST_GeomFromText(" + aReversed + ")," +
                "    ST_GeomFromText(" + b + "))," +
                "ST_ClosestPoint(" +
                "    ST_GeomFromText(" + aReversed + ")," +
                "    ST_GeomFromText(" + bReversed + "))," +
                "ST_ClosestPoint(" +
                "    ST_GeomFromText(" + b + ")," +
                "    ST_GeomFromText(" + a + "))," +
                "ST_ClosestPoint(" +
                "    ST_GeomFromText(" + bReversed + ")," +
                "    ST_GeomFromText(" + a + "))," +
                "ST_ClosestPoint(" +
                "    ST_GeomFromText(" + b + ")," +
                "    ST_GeomFromText(" + aReversed + "))," +
                "ST_ClosestPoint(" +
                "    ST_GeomFromText(" + bReversed + ")," +
                "    ST_GeomFromText(" + aReversed + "));");
        assertTrue(rs.next());
        assertTrue(((Point) rs.getObject(1)).
                equalsTopo(WKT_READER.read("POINT(0 0)")));
        assertTrue(((Point) rs.getObject(2)).
                equalsTopo(WKT_READER.read("POINT(0 1)")));
        assertTrue(((Point) rs.getObject(3)).
                equalsTopo(WKT_READER.read("POINT(0 0)")));
        assertTrue(((Point) rs.getObject(4)).
                equalsTopo(WKT_READER.read("POINT(0 1)")));
        assertTrue(((Point) rs.getObject(5)).
                equalsTopo(WKT_READER.read("POINT(1 0)")));
        assertTrue(((Point) rs.getObject(6)).
                equalsTopo(WKT_READER.read("POINT(1 0)")));
        assertTrue(((Point) rs.getObject(7)).
                equalsTopo(WKT_READER.read("POINT(1 1)")));
        assertTrue(((Point) rs.getObject(8)).
                equalsTopo(WKT_READER.read("POINT(1 1)")));
        assertFalse(rs.next());
        rs.close();
        st.close();
>>>>>>> 2c5d7c5b
    }
}<|MERGE_RESOLUTION|>--- conflicted
+++ resolved
@@ -692,84 +692,6 @@
     }
 
     @Test
-<<<<<<< HEAD
-    public void test_ST_CreateGRID() throws Exception {
-        Statement st = connection.createStatement();
-        st.execute("DROP TABLE IF EXISTS input_table,grid;"
-                + "CREATE TABLE input_table(the_geom Geometry);"
-                + "INSERT INTO input_table VALUES"
-                + "(ST_GeomFromText('POLYGON((0 0, 2 0, 2 2, 0 0))',0));");
-        st.execute("CREATE TABLE grid AS SELECT * FROM st_makegrid('input_table', 1, 1);");
-        checkGrid(st.executeQuery("select * from grid;"), true);
-        st.execute("DROP TABLE input_table, grid;");
-    }
-
-    /**
-     * Test to create an oriented regular square grid
-     *
-     * @throws Exception
-     */
-    @Test
-    public void testST_CreateSquareGRIDFromSuquery1() throws Exception {
-        Statement st = connection.createStatement();
-        st.execute("DROP TABLE IF EXISTS input_table,grid;"
-                + "CREATE TABLE input_table(the_geom Geometry);"
-                + "INSERT INTO input_table VALUES"
-                + "(ST_GeomFromText('POLYGON((0 0, 2 0, 2 2, 0 0 ))',0));");
-        st.execute("CREATE TABLE grid AS SELECT * FROM st_makegrid((select the_geom from input_table), 1, 1);");
-        checkGrid(st.executeQuery("select * from grid;"), true);
-        st.execute("DROP TABLE input_table, grid;");
-    }
-    
-    
-    /**
-     * Test to create an oriented regular square grid
-     *
-     * @throws Exception
-     */
-    @Test
-    public void testST_CreateSquareGRIDFromSuquery2() throws Exception {
-        Statement st = connection.createStatement();
-        st.execute("DROP TABLE IF EXISTS input_table,grid;"
-                + "CREATE TABLE input_table(the_geom Geometry);"
-                + "INSERT INTO input_table VALUES"
-                + "(ST_GeomFromText('POLYGON((0 0, 2 0, 2 2, 0 0 ))',0));"
-                + "INSERT INTO input_table VALUES"
-                + "(ST_GeomFromText('POLYGON((0 0, 2 0, 2 2, 0 0 ))',1));");
-        try {
-            st.execute("CREATE TABLE grid AS SELECT * FROM st_makegrid((select the_geom from input_table), 1, 1);");           
-        } catch (Exception e) {
-            assertTrue(true);
-        }
-        st.execute("CREATE TABLE grid AS SELECT * FROM st_makegrid((select st_union(st_accum(the_geom)) from input_table), 1, 1);");        
-        checkGrid(st.executeQuery("select * from grid;"), true);
-        st.execute("DROP TABLE input_table, grid;");
-    }
-
-    /**
-     * A method to check if the grid is well computed.
-     *
-     * @param rs
-     * @param checkCentroid
-     * @throws Exception
-     */
-    private void checkGrid(final ResultSet rs, final boolean checkCentroid)
-            throws Exception {
-        final Envelope env = SFSUtilities.getResultSetEnvelope(rs);
-        double minX = env.getMinX();
-        double maxY = env.getMaxY();
-        while (rs.next()) {
-            final Geometry geom = (Geometry) rs.getObject(1);
-            final int id_col = rs.getInt(3);
-            final int id_row = rs.getInt(4);
-            assertTrue(geom instanceof Polygon);
-            assertTrue(Math.abs(1 - geom.getArea()) < 0.000001);
-            if (checkCentroid) {
-                assertEquals((minX + 0.5) + (id_col - 1), geom.getCentroid().getCoordinate().x, 0);
-                assertEquals((maxY - 0.5) - (id_row - 1), geom.getCentroid().getCoordinate().y, 0);
-            }
-        }
-=======
     public void test_ST_FurthestCoordinate() throws Exception {
         Statement st = connection.createStatement();
         //            5
@@ -1095,6 +1017,5 @@
         assertFalse(rs.next());
         rs.close();
         st.close();
->>>>>>> 2c5d7c5b
     }
 }