H2GIS
=====

H2GIS is a spatial extension of the [H2](http://www.h2database.com/) database
engine in the spirit of [PostGIS](http://postgis.net/). It adds support for
managing spatial features and operations including a `Geometry` type, the [Open
Geospatial Consortium](http://www.opengeospatial.org/) (OGC) [Simple Features
for SQL](http://www.opengeospatial.org/standards/sfs) (SFSQL) functions and
additional spatial functions that we (the [Atelier SIG](http://www.irstv.fr/))
develop. 

<<<<<<< HEAD
H2GIS is the root project for the new [OrbisGIS](http://www.orbisgis.org/) data
management library and is divided into two subprojects: H2Spatial and
H2Drivers.

### H2Spatial
H2Spatial extends H2 by adding spatial storage and analysis capabilities,
including

- a new `Geometry` data type storing `POINT`, `CURVE` and `SURFACE` types in
  WKB representations
- spatial operators (`ST_Intersection`, `ST_Difference`, etc.)
- spatial predicates (`ST_Intersects`, `ST_Contains`, etc.)
- R-Tree indexing

### H2Drivers
H2Drivers makes use of the TableEngine API to add H2 read/write support for file
formats such as .shp and .csv. With H2Drivers, the user can execute SQL queries
on file formats other than pure H2.

Both H2Spatial and H2Drivers are licensed under the GPL 3 license terms.
=======
H2GIS is the main project for the new [OrbisGIS](http://www.orbisgis.org/) data
management library and is divided into 2 subprojects:
* H2Spatial

H2Spatial is a set of functions that permit to extend H2 with spatial storage and analysis capabilities. 
It includes  :

- a new data type called geometry that stored POINT, CURVE, SURFACE in a WKB representation,
- spatial operators as ST_Intersection, St_Difference...,
- spatial predicates as ST_Intersects, ST_Contains,
- R-Tree indexing and so on...

H2Spatial is licensed under the GPL 3 license terms.


* H2Drivers

H2Drivers is a collection of drivers to read and write new formats with H2. 
H2Drivers takes advantage of the TableEngine API to wrap in the H2 table model file format as shapefile, csv, ascii...
With the H2Drivers a user can execute SQL queries on another disk file format than H2.
H2Drivers is licensed under the GPL 3 license terms.

# How to Use

Follow [H2](http://www.h2database.com/) tutorial to download and install H2. Add h2spatial jar and [JTS](http://sourceforge.net/projects/jts-topo-suite/) 1.12 jar in the application Class Path.

[Create a DataBase](http://www.h2database.com/html/quickstart.html) and run the following commands to add spatial features:

```sql
CREATE ALIAS IF NOT EXISTS SPATIAL_INIT FOR "org.h2spatial.CreateSpatialExtension.initSpatialExtension";
CALL SPATIAL_INIT();
```
>>>>>>> 4b5bfbc9
<|MERGE_RESOLUTION|>--- conflicted
+++ resolved
@@ -9,7 +9,6 @@
 additional spatial functions that we (the [Atelier SIG](http://www.irstv.fr/))
 develop. 
 
-<<<<<<< HEAD
 H2GIS is the root project for the new [OrbisGIS](http://www.orbisgis.org/) data
 management library and is divided into two subprojects: H2Spatial and
 H2Drivers.
@@ -30,31 +29,8 @@
 on file formats other than pure H2.
 
 Both H2Spatial and H2Drivers are licensed under the GPL 3 license terms.
-=======
-H2GIS is the main project for the new [OrbisGIS](http://www.orbisgis.org/) data
-management library and is divided into 2 subprojects:
-* H2Spatial
-
-H2Spatial is a set of functions that permit to extend H2 with spatial storage and analysis capabilities. 
-It includes  :
-
-- a new data type called geometry that stored POINT, CURVE, SURFACE in a WKB representation,
-- spatial operators as ST_Intersection, St_Difference...,
-- spatial predicates as ST_Intersects, ST_Contains,
-- R-Tree indexing and so on...
-
-H2Spatial is licensed under the GPL 3 license terms.
-
-
-* H2Drivers
-
-H2Drivers is a collection of drivers to read and write new formats with H2. 
-H2Drivers takes advantage of the TableEngine API to wrap in the H2 table model file format as shapefile, csv, ascii...
-With the H2Drivers a user can execute SQL queries on another disk file format than H2.
-H2Drivers is licensed under the GPL 3 license terms.
-
+           
 # How to Use
-
 Follow [H2](http://www.h2database.com/) tutorial to download and install H2. Add h2spatial jar and [JTS](http://sourceforge.net/projects/jts-topo-suite/) 1.12 jar in the application Class Path.
 
 [Create a DataBase](http://www.h2database.com/html/quickstart.html) and run the following commands to add spatial features:
@@ -62,5 +38,4 @@
 ```sql
 CREATE ALIAS IF NOT EXISTS SPATIAL_INIT FOR "org.h2spatial.CreateSpatialExtension.initSpatialExtension";
 CALL SPATIAL_INIT();
-```
->>>>>>> 4b5bfbc9
+```