## Changelog for v2.1.0

+ Fix javadoc issues.
+ Remove `slf4j-simple` dependency (#1261)
+ Fix geometry_columns view function in order to escape table name with reserved database word (#1269)
+ Add an option in ASC file reader in order to add the asc content into an existing table (#1270)
+ Change batch size to use the optimal size (#1275) 
+ Add new constructors to TableLocation (#1264)
+ Add `ST_AsEWKB` function(#1271)
+ Add `ST_Multi` function (#1268)
+ Fix GeoJSON driver on H2GIS does not use the good object type for geometry (#1277)
+ Fix estimated extend on schema (#1286)
+ `TableLocation.parse` now restore a `TableLocation.toString()` to the initial state
+ Make test run again without PostGIS instance
+ ST_DistanceSphere throws an exception when the two input srids are different (#1292)
+ Remove OrbisParent dependency
+ Update H2 to 2.1.212 and fix poly2tri dep
+ Move all OSGI dependencies to h2gis-functions-osgi and to postgis-jts-osgi
+ Move classes used for datasource creation (`H2GISOsgiDBFactory` and `DataSourceFactoryImpl`) to `*-osgi` package and keep test purpose class (`HGISSimpleDBFactory`) in `h2gis-functions`
+ Fix `ST_OrderingEquals` and `ST_AsBinary` parameters to handle the case of a null geometry
<<<<<<< HEAD
+ Move header url into valid html `<a>` tags.
=======
+ Fix `FindGeometryMetadata` to handle the case of case-sensitive names
>>>>>>> 9c69549a
<|MERGE_RESOLUTION|>--- conflicted
+++ resolved
@@ -18,8 +18,5 @@
 + Move all OSGI dependencies to h2gis-functions-osgi and to postgis-jts-osgi
 + Move classes used for datasource creation (`H2GISOsgiDBFactory` and `DataSourceFactoryImpl`) to `*-osgi` package and keep test purpose class (`HGISSimpleDBFactory`) in `h2gis-functions`
 + Fix `ST_OrderingEquals` and `ST_AsBinary` parameters to handle the case of a null geometry
-<<<<<<< HEAD
-+ Move header url into valid html `<a>` tags.
-=======
 + Fix `FindGeometryMetadata` to handle the case of case-sensitive names
->>>>>>> 9c69549a
++ Move header url into valid html `<a>` tags.