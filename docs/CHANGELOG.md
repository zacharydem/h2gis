--- conflicted
+++ resolved
@@ -6,10 +6,6 @@
 + Fix empty polygon with ST_TESSELLATE
 + Add ST_ConcaveHull function
 + Improve ST_Graph function to keep a list of columns for the edges
-<<<<<<< HEAD
-+ Add ST_LineSubstring and ST_LineInterpolatePoint functions
-+ Add ST_MaximumInscribedCircle function
-=======
 + Upgrade H2 database from 2.1.214 to 2.2.220
 + Add ST_LineSubstring and ST_LineInterpolatePoint functions
->>>>>>> 91b40c60
++ Add ST_MaximumInscribedCircle function