## Changelog for v2.1.0

+ Fix javadoc issues.
+ Remove `slf4j-simple` dependency (#1261)
+ Fix geometry_columns view function in order to escape table name with reserved database word (#1269)
+ Add an option in ASC file reader in order to add the asc content into an existing table (#1270)
+ Change batch size to use the optimal size (#1275) 
+ Add new constructors to TableLocation (#1264)
+ Add `ST_AsEWKB` function(#1271)
+ Add `ST_Multi` function (#1268)
+ Fix GeoJSON driver on H2GIS does not use the good object type for geometry (#1277)
+ Fix estimated extend on schema (#1286)
+ `TableLocation.parse` now restore a `TableLocation.toString()` to the initial state
+ Make test run again without PostGIS instance
+ ST_DistanceSphere throws an exception when the two input srids are different (#1292)
+ Remove OrbisParent dependency
+ Update H2 to 2.1.212 and fix poly2tri dep
+ Move all OSGI dependencies to h2gis-functions-osgi and to postgis-jts-osgi
+ Move classes used for datasource creation (`H2GISOsgiDBFactory` and `DataSourceFactoryImpl`) to `*-osgi` package and keep test purpose class (`HGISSimpleDBFactory`) in `h2gis-functions`
+ Fix `ST_OrderingEquals` and `ST_AsBinary` parameters to handle the case of a null geometry
+ Fix `FindGeometryMetadata` to handle the case of case-sensitive names
<<<<<<< HEAD
+ Move header url into valid html `<a>` tags.
=======
+ Make the method `PostGISDBFactory.createDataSource(Properties)` static
>>>>>>> c0febe05
<|MERGE_RESOLUTION|>--- conflicted
+++ resolved
@@ -19,8 +19,5 @@
 + Move classes used for datasource creation (`H2GISOsgiDBFactory` and `DataSourceFactoryImpl`) to `*-osgi` package and keep test purpose class (`HGISSimpleDBFactory`) in `h2gis-functions`
 + Fix `ST_OrderingEquals` and `ST_AsBinary` parameters to handle the case of a null geometry
 + Fix `FindGeometryMetadata` to handle the case of case-sensitive names
-<<<<<<< HEAD
 + Move header url into valid html `<a>` tags.
-=======
-+ Make the method `PostGISDBFactory.createDataSource(Properties)` static
->>>>>>> c0febe05
++ Make the method `PostGISDBFactory.createDataSource(Properties)` static