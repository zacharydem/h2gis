--- conflicted
+++ resolved
@@ -6,8 +6,5 @@
 + Fix empty polygon with ST_TESSELLATE
 + Add ST_ConcaveHull function
 + Improve ST_Graph function to keep a list of columns for the edges
-<<<<<<< HEAD
++ Upgrade H2 database from 2.1.214 to 2.2.220
 + Add ST_LineSubstring and ST_LineInterpolatePoint functions
-=======
-+ Upgrade H2 database from 2.1.214 to 2.2.220
->>>>>>> 11e22d3a
