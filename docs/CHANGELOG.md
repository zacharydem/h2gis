--- conflicted
+++ resolved
@@ -3,13 +3,9 @@
 - Add ST_EnvelopeAsText function
 - Add ST_AsOverpassBbox function
 - Add ST_OverpassDownloader function
-<<<<<<< HEAD
 - Add ST_SimplifyVW function
-- Fix bug when read GeometryCollection with the ST_GeomFromGeoJSON function 
-=======
 - Fix bug when read GeometryCollection with the ST_GeomFromGeoJSON function
 - Fix write empty table to FGB file
->>>>>>> 15c7ff69
 - Fix github actions
 - Fix mixed srid error on empty geometry with ST_Extent #1400
 - Remove transitive dependency from flatgeobuffer to JTS version 1.19 (should use 1.20 of jts-core)
