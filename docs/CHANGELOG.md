--- conflicted
+++ resolved
@@ -4,8 +4,5 @@
 + Remove `slf4j-simple` dependency (#1261)
 + Fix geometry_columns view function in order to escape table name with reserved database word (#1269)
 + Change batch size to use the optimal size (#1275) 
-<<<<<<< HEAD
 + Add new constructors to TableLocation (#1264)
-=======
-+ Add ST_AsEWKB function(#1271)
->>>>>>> febda26d
++ Add ST_AsEWKB function(#1271)