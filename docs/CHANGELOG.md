## Changelog for v2.1.0

+ Fix javadoc issues.
+ Remove `slf4j-simple` dependency (#1261)
+ Fix geometry_columns view function in order to escape table name with reserved database word (#1269)
+ Add an option in ASC file reader in order to add the asc content into an existing table (#1270)
+ Change batch size to use the optimal size (#1275) 
+ Add new constructors to TableLocation (#1264)
+ Add `ST_AsEWKB` function(#1271)
+ Add `ST_Multi` function (#1268)
+ Fix GeoJSON driver on H2GIS does not use the good object type for geometry (#1277)
+ Fix estimated extend on schema (#1286)
+ `TableLocation.parse` now restore a `TableLocation.toString()` to the initial state
+ Make test run again without PostGIS instance
+ ST_DistanceSphere throws an exception when the two input srids are different (#1292)
+ Remove OrbisParent dependency
+ Update H2 to 2.1.212 and fix poly2tri dep
+ Move all OSGI dependencies to h2gis-functions-osgi and to postgis-jts-osgi
+ Move classes used for datasource creation (`H2GISOsgiDBFactory` and `DataSourceFactoryImpl`) to `*-osgi` package and keep test purpose class (`HGISSimpleDBFactory`) in `h2gis-functions`
+ Fix `ST_OrderingEquals` and `ST_AsBinary` parameters to handle the case of a null geometry
+ Fix ST_Accum and ST_Union to filter empty geometry
+ Fix `FindGeometryMetadata` to handle the case of case-sensitive names
<<<<<<< HEAD
+ Move header url into valid html `<a>` tags.
+ Make the method `PostGISDBFactory.createDataSource(Properties)` static
=======
+ Make the method `PostGISDBFactory.createDataSource(Properties)` static
+ Fix ST_Union to return null if the entry geometry is null
+ Improve st_node to remove duplicate lines
+ Update H2 to 2.1.214
+ Fix an issue on writing as geojson a table with a null value typed as `TIME`
>>>>>>> 4cc13ec8
<|MERGE_RESOLUTION|>--- conflicted
+++ resolved
@@ -20,13 +20,9 @@
 + Fix `ST_OrderingEquals` and `ST_AsBinary` parameters to handle the case of a null geometry
 + Fix ST_Accum and ST_Union to filter empty geometry
 + Fix `FindGeometryMetadata` to handle the case of case-sensitive names
-<<<<<<< HEAD
 + Move header url into valid html `<a>` tags.
-+ Make the method `PostGISDBFactory.createDataSource(Properties)` static
-=======
 + Make the method `PostGISDBFactory.createDataSource(Properties)` static
 + Fix ST_Union to return null if the entry geometry is null
 + Improve st_node to remove duplicate lines
 + Update H2 to 2.1.214
-+ Fix an issue on writing as geojson a table with a null value typed as `TIME`
->>>>>>> 4cc13ec8
++ Fix an issue on writing as geojson a table with a null value typed as `TIME`