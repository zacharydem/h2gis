## Changelog for v2.2.4

- Add ST_EnvelopeAsText function
- Add ST_AsOverpassBbox function
- Add ST_OverpassDownloader function
<<<<<<< HEAD
- Fix bug when read GeometryCollection with the ST_GeomFromGeoJSON function 
- Fix ST_MemSize typo
=======
- Add ST_SimplifyVW function
- Fix bug when read GeometryCollection with the ST_GeomFromGeoJSON function
- Fix write empty table to FGB file
- Fix github actions
- Fix mixed srid error on empty geometry with ST_Extent #1400
- Remove transitive dependency from flatgeobuffer to JTS version 1.19 (should use 1.20 of jts-core)
- Allow ST_GRAPH to be executed with empty geometry
- Allow ST_GRAPH to be executed when the input table contains an autoincrement column and not only a PK
- Fix bug when read GeometryCollection with the ST_GeomFromGeoJSON function 
- ST_MAKEGRID and ST_MAKEGRIDPOINTS : add an option to order the cells starting from the upper left corner 
- Change ST_Collect to scalar function
- Upgrade the version of FlatGeoBuffer driver (update of guava, flatbuffer)
  
>>>>>>> 78e89d00
<|MERGE_RESOLUTION|>--- conflicted
+++ resolved
@@ -3,10 +3,6 @@
 - Add ST_EnvelopeAsText function
 - Add ST_AsOverpassBbox function
 - Add ST_OverpassDownloader function
-<<<<<<< HEAD
-- Fix bug when read GeometryCollection with the ST_GeomFromGeoJSON function 
-- Fix ST_MemSize typo
-=======
 - Add ST_SimplifyVW function
 - Fix bug when read GeometryCollection with the ST_GeomFromGeoJSON function
 - Fix write empty table to FGB file
@@ -18,6 +14,5 @@
 - Fix bug when read GeometryCollection with the ST_GeomFromGeoJSON function 
 - ST_MAKEGRID and ST_MAKEGRIDPOINTS : add an option to order the cells starting from the upper left corner 
 - Change ST_Collect to scalar function
-- Upgrade the version of FlatGeoBuffer driver (update of guava, flatbuffer)
-  
->>>>>>> 78e89d00
+- Upgrade the version of FlatGeoBuffer driver (update of guava, flatbuffer)- 
+- Fix ST_MemSize typo