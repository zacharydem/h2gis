## Changelog for v2.2.1
+ Next version
+ Update EPSG 2100 definition for GGRS87 / Greek Grid transformation
+ Add geojson utility to convert a resultset to JSON map
<<<<<<< HEAD
+ Update postgresql dependency to 42.3.8
=======
+ Update postgresql dependency to 42.3.8
+ Fix empty polygon with ST_TESSELLATE
>>>>>>> 458ccc30
<|MERGE_RESOLUTION|>--- conflicted
+++ resolved
@@ -2,9 +2,5 @@
 + Next version
 + Update EPSG 2100 definition for GGRS87 / Greek Grid transformation
 + Add geojson utility to convert a resultset to JSON map
-<<<<<<< HEAD
 + Update postgresql dependency to 42.3.8
-=======
-+ Update postgresql dependency to 42.3.8
-+ Fix empty polygon with ST_TESSELLATE
->>>>>>> 458ccc30
++ Fix empty polygon with ST_TESSELLATE