## Changelog for v2.2.2
- Read CPG file attached to the shapefile- 
- Declare the schema for the spatial_ref_sys table
<<<<<<< HEAD
- Add SnapToGrid function
=======
- Write empty geometry with the shapefile driver
>>>>>>> a25c94c5
<|MERGE_RESOLUTION|>--- conflicted
+++ resolved
@@ -1,8 +1,5 @@
 ## Changelog for v2.2.2
 - Read CPG file attached to the shapefile- 
 - Declare the schema for the spatial_ref_sys table
-<<<<<<< HEAD
 - Add SnapToGrid function
-=======
-- Write empty geometry with the shapefile driver
->>>>>>> a25c94c5
+- Write empty geometry with the shapefile driver