--- conflicted
+++ resolved
@@ -23,8 +23,5 @@
 + Make the method `PostGISDBFactory.createDataSource(Properties)` static
 + Fix ST_Union to return null if the entry geometry is null
 + Improve st_node to remove duplicate lines
-<<<<<<< HEAD
 + Update H2 to 2.1.214
-=======
-+ Fix an issue on writing as geojson a table with a null value typed as `TIME`
->>>>>>> 1c94cfbe
++ Fix an issue on writing as geojson a table with a null value typed as `TIME`