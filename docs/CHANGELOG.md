# Changelog for v2.0.0

+ Add changelog, contributing, header markdown files.
+ Upgrade Java to `11`
+ Upgrade H2 to `2.0.202`
+ Upgrade to JTS 1.18.2
+ Add new function ST_VariableBuffer
+ Add new function ST_SubDivide
+ Update H2 from 2.0.202 to 2.0.204
+ Added a workaround due to the new column type name returned for geometry data type
eg GEOMETRY(POINT) instead of only GEOMETRY
+ Update H2 from 2.0.204 to 2.0.206
+ Add a new module to run sql script tests (disable by default)
+ Update ST_Force3D, ST_Force4D and ST_Force3DM to be inline with PostGIS
+ Update ST_UpdateZ to force the dimension when the z value is updated.
+ Upate H2 from 2.0.206 to 2.1.210 to fix a memory issue and improve Geometry dimension check
  (#1233 and #1243)
+ Fix ST_MenSize to avoid expensive conversion (#1247)
+ Add method to create a datasource object
<<<<<<< HEAD
+ Update the dependencies Poly2Tri and java-network-analyzer
=======
+ Restore transaction with batch setAutoCommit to false
>>>>>>> abf870d6
<|MERGE_RESOLUTION|>--- conflicted
+++ resolved
@@ -17,8 +17,5 @@
   (#1233 and #1243)
 + Fix ST_MenSize to avoid expensive conversion (#1247)
 + Add method to create a datasource object
-<<<<<<< HEAD
 + Update the dependencies Poly2Tri and java-network-analyzer
-=======
-+ Restore transaction with batch setAutoCommit to false
->>>>>>> abf870d6
++ Restore transaction with batch setAutoCommit to false