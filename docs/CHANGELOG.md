--- conflicted
+++ resolved
@@ -3,13 +3,8 @@
 + Fix javadoc issues.
 + Remove `slf4j-simple` dependency (#1261)
 + Fix geometry_columns view function in order to escape table name with reserved database word (#1269)
-<<<<<<< HEAD
 + Add an option in ASC file reader in order to add the asc content into an existing table (#1270)
-+  Change batch size to use the optimal size (#1275) 
-=======
 + Change batch size to use the optimal size (#1275) 
 + Add new constructors to TableLocation (#1264)
 + Add ST_AsEWKB function(#1271)
 + Add ST_Multi function (#1268)
-+ Fix GeoJSON driver on H2GIS does not use the good object type for geometry (#1277)
->>>>>>> e7d39045
