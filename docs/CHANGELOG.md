--- conflicted
+++ resolved
@@ -1,9 +1,6 @@
 ## Changelog for v2.1.0
 
 + Fix javadoc issues.
-<<<<<<< HEAD
-+ Remove `slf4j-simple` dependency
-=======
++ Remove `slf4j-simple` dependency (#1261)
 + Fix geometry_columns view function in order to escape table name with reserved database word (#1269)
-+  Change batch size to use the optimal size (#1275) 
->>>>>>> fa9ea8f8
++  Change batch size to use the optimal size (#1275) 