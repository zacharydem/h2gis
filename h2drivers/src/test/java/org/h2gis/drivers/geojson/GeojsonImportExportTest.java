/**
 * H2GIS is a library that brings spatial support to the H2 Database Engine
 * <http://www.h2database.com>.
 *
 * H2GIS is distributed under GPL 3 license. It is produced by CNRS
 * <http://www.cnrs.fr/>.
 *
 * H2GIS is free software: you can redistribute it and/or modify it under the
 * terms of the GNU General Public License as published by the Free Software
 * Foundation, either version 3 of the License, or (at your option) any later
 * version.
 *
 * H2GIS is distributed in the hope that it will be useful, but WITHOUT ANY
 * WARRANTY; without even the implied warranty of MERCHANTABILITY or FITNESS FOR
 * A PARTICULAR PURPOSE. See the GNU General Public License for more details.
 *
 * You should have received a copy of the GNU General Public License along with
 * H2GIS. If not, see <http://www.gnu.org/licenses/>.
 *
 * For more information, please consult: <http://www.h2gis.org/>
 * or contact directly: info_at_h2gis.org
 */
package org.h2gis.drivers.geojson;

import com.vividsolutions.jts.geom.Geometry;
import com.vividsolutions.jts.io.WKTReader;
import java.sql.Connection;
import java.sql.ResultSet;
import java.sql.Statement;
import org.h2gis.h2spatial.CreateSpatialExtension;
import org.h2gis.h2spatial.ut.SpatialH2UT;
import org.junit.AfterClass;
import org.junit.BeforeClass;
import org.junit.Test;
import static org.junit.Assert.assertTrue;

/**
 *
 * @author Erwan Bocher
 */
public class GeojsonImportExportTest {

    private static Connection connection;
    private static final String DB_NAME = "GeojsonExportTest";
    private static final WKTReader WKTREADER = new WKTReader();

    @BeforeClass
    public static void tearUp() throws Exception {
        // Keep a connection alive to not close the DataBase on each unit test
        connection = SpatialH2UT.createSpatialDataBase(DB_NAME);
        CreateSpatialExtension.registerFunction(connection.createStatement(), new ST_AsGeoJSON(), "");
        CreateSpatialExtension.registerFunction(connection.createStatement(), new GeoJsonWrite(), "");
        CreateSpatialExtension.registerFunction(connection.createStatement(), new GeoJsonRead(), "");
        CreateSpatialExtension.registerFunction(connection.createStatement(), new ST_GeomFromGeoJSON(), "");
    }

    @AfterClass
    public static void tearDown() throws Exception {
        connection.close();
    }

    @Test
    public void testGeojsonPoint() throws Exception {
        Statement stat = connection.createStatement();
        stat.execute("DROP TABLE IF EXISTS TABLE_POINT");
        stat.execute("create table TABLE_POINT(idarea int primary key, the_geom POINT)");
        stat.execute("insert into TABLE_POINT values(1, 'POINT(1 2)')");
        ResultSet res = stat.executeQuery("SELECT ST_AsGeoJSON(the_geom) from TABLE_POINT;");
        res.next();
        assertTrue(res.getString(1).equals("{\"type\":\"Point\",\"coordinates\":[1.0,2.0]}"));
        res.close();
        stat.close();
    }

    @Test
    public void testGeojsonLineString() throws Exception {
        Statement stat = connection.createStatement();
        stat.execute("DROP TABLE IF EXISTS TABLE_LINE");
        stat.execute("create table TABLE_LINE(idarea int primary key, the_geom LINESTRING)");
        stat.execute("insert into TABLE_LINE values(1, 'LINESTRING(1 2, 2 3)')");
        ResultSet res = stat.executeQuery("SELECT ST_AsGeoJSON(the_geom) from TABLE_LINE;");
        res.next();
        assertTrue(res.getString(1).equals("{\"type\":\"LineString\",\"coordinates\":[[1.0,2.0],[2.0,3.0]]}"));
        res.close();
        stat.close();
    }

    @Test
    public void testGeojsonPolygon() throws Exception {
        Statement stat = connection.createStatement();
        stat.execute("DROP TABLE IF EXISTS TABLE_POLYGON");
        stat.execute("create table TABLE_POLYGON(idarea int primary key, the_geom POLYGON)");
        stat.execute("insert into TABLE_POLYGON values(1, 'POLYGON((0 0, 2 0, 2 2, 0 2, 0 0))')");
        ResultSet res = stat.executeQuery("SELECT ST_AsGeoJSON(the_geom) from TABLE_POLYGON;");
        res.next();
        assertTrue(res.getString(1).equals("{\"type\":\"Polygon\",\"coordinates\":"
                + "[[[0.0,0.0],[2.0,0.0],[2.0,2.0],[0.0,2.0],[0.0,0.0]]]}"));
        res.close();
        stat.close();
    }

    @Test
    public void testGeojsonPolygonWithHole() throws Exception {
        Statement stat = connection.createStatement();
        stat.execute("DROP TABLE IF EXISTS TABLE_POLYGON");
        stat.execute("create table TABLE_POLYGON(idarea int primary key, the_geom POLYGON)");
        stat.execute("insert into TABLE_POLYGON values(1, 'POLYGON ((101 345, 300 345, 300 100, 101 100, 101 345), \n"
                + "  (130 300, 190 300, 190 220, 130 220, 130 300), \n"
                + "  (220 200, 255 200, 255 138, 220 138, 220 200))')");
        ResultSet res = stat.executeQuery("SELECT ST_AsGeoJSON(the_geom) from TABLE_POLYGON;");
        res.next();
        assertTrue(res.getString(1).equals("{\"type\":\"Polygon\",\"coordinates\":["
                + "[[101.0,345.0],[300.0,345.0],[300.0,100.0],[101.0,100.0],[101.0,345.0]],"
                + "[[130.0,300.0],[190.0,300.0],[190.0,220.0],[130.0,220.0],[130.0,300.0]],"
                + "[[220.0,200.0],[255.0,200.0],[255.0,138.0],[220.0,138.0],[220.0,200.0]]]}"));
        res.close();
        stat.close();
    }

    @Test
    public void testGeojsonMultiPoint() throws Exception {
        Statement stat = connection.createStatement();
        stat.execute("DROP TABLE IF EXISTS TABLE_MULTIPOINT");
        stat.execute("create table TABLE_MULTIPOINT(idarea int primary key, the_geom MULTIPOINT)");
        stat.execute("insert into TABLE_MULTIPOINT values(1, 'MULTIPOINT ((190 320), (180 160), (394 276))')");
        ResultSet res = stat.executeQuery("SELECT ST_AsGeoJSON(the_geom) from TABLE_MULTIPOINT;");
        res.next();
        assertTrue(res.getString(1).equals("{\"type\":\"MultiPoint\",\"coordinates\":["
                + "[190.0,320.0],"
                + "[180.0,160.0],"
                + "[394.0,276.0]]}"));
        res.close();
        stat.close();
    }

    @Test
    public void testGeojsonMultiLineString() throws Exception {
        Statement stat = connection.createStatement();
        stat.execute("DROP TABLE IF EXISTS TABLE_MULTILINESTRING");
        stat.execute("create table TABLE_MULTILINESTRING(idarea int primary key, the_geom MULTILINESTRING)");
        stat.execute("insert into TABLE_MULTILINESTRING values(1, 'MULTILINESTRING ((80 240, 174 356, 280 250), \n"
                + "  (110 140, 170 240, 280 360))')");
        ResultSet res = stat.executeQuery("SELECT ST_AsGeoJSON(the_geom) from TABLE_MULTILINESTRING;");
        res.next();
        assertTrue(res.getString(1).equals("{\"type\":\"MultiLineString\",\"coordinates\":["
                + "[[80.0,240.0],[174.0,356.0],[280.0,250.0]],"
                + "[[110.0,140.0],[170.0,240.0],[280.0,360.0]]]}"));
        res.close();
        stat.close();
    }

    @Test
    public void testGeojsonMultiPolygon() throws Exception {
        Statement stat = connection.createStatement();
        stat.execute("DROP TABLE IF EXISTS TABLE_MULTIPOLYGON");
        stat.execute("create table TABLE_MULTIPOLYGON(idarea int primary key, the_geom MULTIPOLYGON)");
        stat.execute("insert into TABLE_MULTIPOLYGON values(1, 'MULTIPOLYGON (((120 370, 180 370, 180 290, 120 290, 120 370)), \n"
                + "  ((162 245, 234 245, 234 175, 162 175, 162 245)), \n"
                + "  ((210 390, 235 390, 235 308, 210 308, 210 390)))')");
        ResultSet res = stat.executeQuery("SELECT ST_AsGeoJSON(the_geom) from TABLE_MULTIPOLYGON;");
        res.next();
        assertTrue(res.getString(1).equals("{\"type\":\"MultiPolygon\",\"coordinates\":["
                + "[[[120.0,370.0],[180.0,370.0],[180.0,290.0],[120.0,290.0],[120.0,370.0]]],"
                + "[[[162.0,245.0],[234.0,245.0],[234.0,175.0],[162.0,175.0],[162.0,245.0]]],"
                + "[[[210.0,390.0],[235.0,390.0],[235.0,308.0],[210.0,308.0],[210.0,390.0]]]]}"));
        res.close();
        stat.close();
    }

    @Test
    public void testGeojsonGeometryCollection() throws Exception {
        Statement stat = connection.createStatement();
        stat.execute("DROP TABLE IF EXISTS TABLE_GEOMETRYCOLLECTION");
        stat.execute("create table TABLE_GEOMETRYCOLLECTION(idarea int primary key, the_geom GEOMETRY)");
        stat.execute("insert into TABLE_GEOMETRYCOLLECTION values(1, 'GEOMETRYCOLLECTION ("
                + "POLYGON ((100 360, 140 360, 140 320, 100 320, 100 360)), \n"
                + "  POINT (130 290), \n"
                + "  LINESTRING (190 360, 190 280))')");
        ResultSet res = stat.executeQuery("SELECT ST_AsGeoJSON(the_geom) from TABLE_GEOMETRYCOLLECTION;");
        res.next();
        assertTrue(res.getString(1).equals("{\"type\":\"GeometryCollection\",\"geometries\":["
                + "{\"type\":\"Polygon\",\"coordinates\":["
                + "[[100.0,360.0],[140.0,360.0],[140.0,320.0],[100.0,320.0],[100.0,360.0]]"
                + "]},"
                + "{\"type\":\"Point\",\"coordinates\":[130.0,290.0]},"
                + "{\"type\":\"LineString\",\"coordinates\":[[190.0,360.0],[190.0,280.0]]}]}"));
        res.close();
        stat.close();
    }

    @Test
    public void testWriteReadGeojsonPoint() throws Exception {
        Statement stat = connection.createStatement();
        stat.execute("DROP TABLE IF EXISTS TABLE_POINTS");
        stat.execute("create table TABLE_POINTS(the_geom POINT)");
        stat.execute("insert into TABLE_POINTS values( 'POINT(1 2)')");
        stat.execute("insert into TABLE_POINTS values( 'POINT(10 200)')");
        stat.execute("CALL GeoJsonWrite('target/points.geojson', 'TABLE_POINTS');");
        stat.execute("CALL GeoJsonRead('target/points.geojson', 'TABLE_POINTS_READ');");
        ResultSet res = stat.executeQuery("SELECT * FROM TABLE_POINTS_READ;");
        res.next();
        assertTrue(((Geometry) res.getObject(1)).equals(WKTREADER.read("POINT(1 2)")));
        res.next();
        assertTrue(((Geometry) res.getObject(1)).equals(WKTREADER.read("POINT(10 200)")));
        res.close();
        stat.execute("DROP TABLE IF EXISTS TABLE_POINTS_READ");
        stat.close();
    }

    @Test
    public void testWriteReadGeojsonPointProperties() throws Exception {
        Statement stat = connection.createStatement();
        try {
            stat.execute("DROP TABLE IF EXISTS TABLE_POINTS");
            stat.execute("create table TABLE_POINTS(the_geom POINT, id INT, climat VARCHAR)");
            stat.execute("insert into TABLE_POINTS values( 'POINT(1 2)', 1, 'bad')");
            stat.execute("insert into TABLE_POINTS values( 'POINT(10 200)', 2, 'good')");
            stat.execute("CALL GeoJsonWrite('target/points_properties.geojson', 'TABLE_POINTS');");
            stat.execute("CALL GeoJsonRead('target/points_properties.geojson', 'TABLE_POINTS_READ');");
            ResultSet res = stat.executeQuery("SELECT * FROM TABLE_POINTS_READ;");
            res.next();
            assertTrue(((Geometry) res.getObject(1)).equals(WKTREADER.read("POINT(1 2)")));
            assertTrue((res.getInt(2) == 1));
            assertTrue((res.getString(3).equals("bad")));
            res.next();
            assertTrue(((Geometry) res.getObject(1)).equals(WKTREADER.read("POINT(10 200)")));
            assertTrue((res.getInt(2) == 2));
            assertTrue((res.getString(3).equals("good")));
            res.close();
        } finally {
            stat.execute("DROP TABLE IF EXISTS TABLE_POINTS_READ");
            stat.close();
        }
    }

    @Test
    public void testWriteReadGeojsonLinestring() throws Exception {
        Statement stat = connection.createStatement();
        stat.execute("DROP TABLE IF EXISTS TABLE_LINESTRINGS");
        stat.execute("create table TABLE_LINESTRINGS(the_geom LINESTRING)");
        stat.execute("insert into TABLE_LINESTRINGS values( 'LINESTRING(1 2, 5 3, 10 19)')");
        stat.execute("insert into TABLE_LINESTRINGS values( 'LINESTRING(1 10, 20 15)')");
        stat.execute("CALL GeoJsonWrite('target/lines.geojson', 'TABLE_LINESTRINGS');");
        stat.execute("CALL GeoJsonRead('target/lines.geojson', 'TABLE_LINESTRINGS_READ');");
        ResultSet res = stat.executeQuery("SELECT * FROM TABLE_LINESTRINGS_READ;");
        res.next();
        assertTrue(((Geometry) res.getObject(1)).equals(WKTREADER.read("LINESTRING(1 2, 5 3, 10 19)")));
        res.next();
        assertTrue(((Geometry) res.getObject(1)).equals(WKTREADER.read("LINESTRING(1 10, 20 15)")));
        res.close();
        stat.execute("DROP TABLE IF EXISTS TABLE_POINTS_READ");
        stat.close();
    }

    @Test
    public void testWriteReadGeojsonMultiLinestring() throws Exception {
        Statement stat = connection.createStatement();
        stat.execute("DROP TABLE IF EXISTS TABLE_MULTILINESTRINGS");
        stat.execute("create table TABLE_MULTILINESTRINGS(the_geom MULTILINESTRING)");
        stat.execute("insert into TABLE_MULTILINESTRINGS values( 'MULTILINESTRING ((90 220, 260 320, 280 200), \n"
                + "  (150 140, 210 190, 210 220))')");
        stat.execute("insert into TABLE_MULTILINESTRINGS values( 'MULTILINESTRING ((126 324, 280 300), \n"
                + "  (140 190, 320 220))')");
        stat.execute("CALL GeoJsonWrite('target/mutilines.geojson', 'TABLE_MULTILINESTRINGS');");
        stat.execute("CALL GeoJsonRead('target/mutilines.geojson', 'TABLE_MULTILINESTRINGS_READ');");
        ResultSet res = stat.executeQuery("SELECT * FROM TABLE_MULTILINESTRINGS_READ;");
        res.next();
        assertTrue(((Geometry) res.getObject(1)).equals(WKTREADER.read("MULTILINESTRING ((90 220, 260 320, 280 200), \n"
                + "  (150 140, 210 190, 210 220))")));
        res.next();
        assertTrue(((Geometry) res.getObject(1)).equals(WKTREADER.read("MULTILINESTRING ((126 324, 280 300), \n"
                + "  (140 190, 320 220))")));
        res.close();
        stat.execute("DROP TABLE IF EXISTS TABLE_MULTILINESTRINGS_READ");
        stat.close();
    }

    @Test
    public void testWriteReadGeojsonMultiPoint() throws Exception {
        Statement stat = connection.createStatement();
        stat.execute("DROP TABLE IF EXISTS TABLE_MULTIPOINTS");
        stat.execute("create table TABLE_MULTIPOINTS(the_geom MULTIPOINT)");
        stat.execute("insert into TABLE_MULTIPOINTS values( 'MULTIPOINT ((140 260), (246 284))')");
        stat.execute("insert into TABLE_MULTIPOINTS values( 'MULTIPOINT ((150 290), (180 170), (266 275))')");
        stat.execute("CALL GeoJsonWrite('target/multipoints.geojson', 'TABLE_MULTIPOINTS');");
        stat.execute("CALL GeoJsonRead('target/multipoints.geojson', 'TABLE_MULTIPOINTS_READ');");
        ResultSet res = stat.executeQuery("SELECT * FROM TABLE_MULTIPOINTS_READ;");
        res.next();
        assertTrue(((Geometry) res.getObject(1)).equals(WKTREADER.read("MULTIPOINT ((140 260), (246 284))")));
        res.next();
        assertTrue(((Geometry) res.getObject(1)).equals(WKTREADER.read("MULTIPOINT ((150 290), (180 170), (266 275))")));
        res.close();
        stat.execute("DROP TABLE IF EXISTS TABLE_MULTIPOINTS_READ");
        stat.close();
    }

    @Test
    public void testWriteReadGeojsonPolygon() throws Exception {
        Statement stat = connection.createStatement();
        stat.execute("DROP TABLE IF EXISTS TABLE_POLYGON");
        stat.execute("create table TABLE_POLYGON(the_geom POLYGON)");
        stat.execute("insert into TABLE_POLYGON values( 'POLYGON ((110 320, 220 320, 220 200, 110 200, 110 320))')");
        stat.execute("CALL GeoJsonWrite('target/polygon.geojson', 'TABLE_POLYGON');");
        stat.execute("CALL GeoJsonRead('target/polygon.geojson', 'TABLE_POLYGON_READ');");
        ResultSet res = stat.executeQuery("SELECT * FROM TABLE_POLYGON_READ;");
        res.next();
        assertTrue(((Geometry) res.getObject(1)).equals(WKTREADER.read("POLYGON ((110 320, 220 320, 220 200, 110 200, 110 320))")));
        res.close();
        stat.execute("DROP TABLE IF EXISTS TABLE_POLYGON_READ");
        stat.close();
    }

    @Test
    public void testWriteReadGeojsonPolygonWithHoles() throws Exception {
        Statement stat = connection.createStatement();
        stat.execute("DROP TABLE IF EXISTS TABLE_POLYGON");
        stat.execute("create table TABLE_POLYGON(the_geom POLYGON)");
        stat.execute("insert into TABLE_POLYGON values( 'POLYGON ((100 300, 300 300, 300 100, 100 100, 100 300), \n"
                + "  (120 280, 170 280, 170 220, 120 220, 120 280), \n"
                + "  (191 195, 250 195, 250 140, 191 140, 191 195))')");
        stat.execute("CALL GeoJsonWrite('target/polygonholes.geojson', 'TABLE_POLYGON');");
        stat.execute("CALL GeoJsonRead('target/polygonholes.geojson', 'TABLE_POLYGON_READ');");
        ResultSet res = stat.executeQuery("SELECT * FROM TABLE_POLYGON_READ;");
        res.next();
        assertTrue(((Geometry) res.getObject(1)).equals(WKTREADER.read("POLYGON ((100 300, 300 300, 300 100, 100 100, 100 300), \n"
                + "  (120 280, 170 280, 170 220, 120 220, 120 280), \n"
                + "  (191 195, 250 195, 250 140, 191 140, 191 195))")));
        res.close();
        stat.execute("DROP TABLE IF EXISTS TABLE_POLYGON_READ");
        stat.close();
    }

    @Test
    public void testWriteReadGeojsonMultiPolygon() throws Exception {
        Statement stat = connection.createStatement();
        stat.execute("DROP TABLE IF EXISTS TABLE_MULTIPOLYGON");
        stat.execute("create table TABLE_MULTIPOLYGON(the_geom MULTIPOLYGON)");
        stat.execute("insert into TABLE_MULTIPOLYGON values( 'MULTIPOLYGON (((95 352, 160 352, 160 290, 95 290, 95 352)), \n"
                + "  ((151 235, 236 235, 236 176, 151 176, 151 235)), \n"
                + "  ((200 350, 245 350, 245 278, 200 278, 200 350)))')");
        stat.execute("CALL GeoJsonWrite('target/mutilipolygon.geojson', 'TABLE_MULTIPOLYGON');");
        stat.execute("CALL GeoJsonRead('target/mutilipolygon.geojson', 'TABLE_MULTIPOLYGON_READ');");
        ResultSet res = stat.executeQuery("SELECT * FROM TABLE_MULTIPOLYGON_READ;");
        res.next();
        assertTrue(((Geometry) res.getObject(1)).equals(WKTREADER.read("MULTIPOLYGON (((95 352, 160 352, 160 290, 95 290, 95 352)), \n"
                + "  ((151 235, 236 235, 236 176, 151 176, 151 235)), \n"
                + "  ((200 350, 245 350, 245 278, 200 278, 200 350)))")));
        res.close();
        stat.execute("DROP TABLE IF EXISTS TABLE_MULTIPOLYGON_READ");
        stat.close();
    }

    @Test
    public void testWriteReadGeojsonGeometryCollection() throws Exception {
        Statement stat = connection.createStatement();
        stat.execute("DROP TABLE IF EXISTS TABLE_GEOMETRYCOLLECTION");
        stat.execute("create table TABLE_GEOMETRYCOLLECTION(the_geom GEOMETRY)");
        stat.execute("insert into TABLE_GEOMETRYCOLLECTION values( 'GEOMETRYCOLLECTION (POLYGON ((80 320, 110 320, 110 280, 80 280, 80 320)), \n"
                + "  LINESTRING (70 190, 77 200, 150 240), \n"
                + "  POINT (160 300))')");
        stat.execute("CALL GeoJsonWrite('target/geometrycollection.geojson', 'TABLE_GEOMETRYCOLLECTION');");
        stat.execute("CALL GeoJsonRead('target/geometrycollection.geojson', 'TABLE_GEOMETRYCOLLECTION_READ');");
        ResultSet res = stat.executeQuery("SELECT * FROM TABLE_GEOMETRYCOLLECTION_READ;");
        res.next();
        Geometry geom = (Geometry) res.getObject(1);
        assertTrue(geom.getNumGeometries()==3);
        assertTrue(geom.getGeometryN(0).equals(WKTREADER.read("POLYGON ((80 320, 110 320, 110 280, 80 280, 80 320))")));
        assertTrue(geom.getGeometryN(1).equals(WKTREADER.read("LINESTRING (70 190, 77 200, 150 240)")));
        assertTrue(geom.getGeometryN(2).equals(WKTREADER.read("POINT (160 300)")));
        res.close();
        stat.execute("DROP TABLE IF EXISTS TABLE_GEOMETRYCOLLECTION_READ");
        stat.close();
    }

    @Test
    public void testWriteReadGeojsonSingleMultiPolygon() throws Exception {
        Statement stat = connection.createStatement();
        stat.execute("DROP TABLE IF EXISTS TABLE_MULTIPOLYGON");
        stat.execute("create table TABLE_MULTIPOLYGON(the_geom MULTIPOLYGON)");
        stat.execute("insert into TABLE_MULTIPOLYGON values( 'MULTIPOLYGON (((95 352, 160 352, 160 290, 95 290, 95 352)))')");
        stat.execute("CALL GeoJsonWrite('target/mutilipolygon.geojson', 'TABLE_MULTIPOLYGON');");
        stat.execute("CALL GeoJsonRead('target/mutilipolygon.geojson', 'TABLE_MULTIPOLYGON_READ');");
        ResultSet res = stat.executeQuery("SELECT * FROM TABLE_MULTIPOLYGON_READ;");
        res.next();
        assertTrue(((Geometry) res.getObject(1)).equals(WKTREADER.read("MULTIPOLYGON (((95 352, 160 352, 160 290, 95 290, 95 352)))")));
        res.close();
        stat.execute("DROP TABLE IF EXISTS TABLE_MULTIPOLYGON_READ");
        stat.close();
    }

    @Test
    public void testWriteReadGeojsonSingleMultiPoint() throws Exception {
        Statement stat = connection.createStatement();
        stat.execute("DROP TABLE IF EXISTS TABLE_MULTIPOINTS");
        stat.execute("create table TABLE_MULTIPOINTS(the_geom MULTIPOINT)");
        stat.execute("insert into TABLE_MULTIPOINTS values( 'MULTIPOINT ((140 260))')");
        stat.execute("CALL GeoJsonWrite('target/multipoints.geojson', 'TABLE_MULTIPOINTS');");
        stat.execute("CALL GeoJsonRead('target/multipoints.geojson', 'TABLE_MULTIPOINTS_READ');");
        ResultSet res = stat.executeQuery("SELECT * FROM TABLE_MULTIPOINTS_READ;");
        res.next();
        assertTrue(((Geometry) res.getObject(1)).equals(WKTREADER.read("MULTIPOINT ((140 260))")));
        res.close();
        stat.execute("DROP TABLE IF EXISTS TABLE_MULTIPOINTS_READ");
        stat.close();
    }

    @Test
    public void testWriteReadGeojsonSingleMultiLinestring() throws Exception {
        Statement stat = connection.createStatement();
        stat.execute("DROP TABLE IF EXISTS TABLE_MULTILINESTRINGS");
        stat.execute("create table TABLE_MULTILINESTRINGS(the_geom MULTILINESTRING)");
        stat.execute("insert into TABLE_MULTILINESTRINGS values( 'MULTILINESTRING ((90 220, 260 320, 280 200))')");
        stat.execute("CALL GeoJsonWrite('target/mutilines.geojson', 'TABLE_MULTILINESTRINGS');");
        stat.execute("CALL GeoJsonRead('target/mutilines.geojson', 'TABLE_MULTILINESTRINGS_READ');");
        ResultSet res = stat.executeQuery("SELECT * FROM TABLE_MULTILINESTRINGS_READ;");
        res.next();
        assertTrue(((Geometry) res.getObject(1)).equals(WKTREADER.read("MULTILINESTRING ((90 220, 260 320, 280 200))")));
        res.close();
        stat.execute("DROP TABLE IF EXISTS TABLE_MULTILINESTRINGS_READ");
        stat.close();
    }

    @Test
    public void testWriteReadGeojsonCRS() throws Exception {
        Statement stat = connection.createStatement();
        stat.execute("DROP TABLE IF EXISTS TABLE_POINTS");
        stat.execute("create table TABLE_POINTS(the_geom POINT CHECK ST_SRID(THE_GEOM)=4326, id INT, climat VARCHAR)");
        stat.execute("insert into TABLE_POINTS values( ST_GEOMFROMTEXT('POINT(1 2)', 4326), 1, 'bad')");
        stat.execute("insert into TABLE_POINTS values( ST_GEOMFROMTEXT('POINT(10 200)',4326), 2, 'good')");
        stat.execute("CALL GeoJsonWrite('target/points_properties.geojson', 'TABLE_POINTS');");
        stat.execute("CALL GeoJsonRead('target/points_properties.geojson', 'TABLE_POINTS_READ');");
        ResultSet res = stat.executeQuery("SELECT * FROM TABLE_POINTS_READ;");
        res.next();
        Geometry geom = (Geometry) res.getObject(1);
        assertTrue(geom.equals(WKTREADER.read("POINT(1 2)")));
        assertTrue((geom.getSRID() == 4326));
        res.close();
        stat.execute("DROP TABLE IF EXISTS TABLE_POINTS_READ");
        stat.close();
    }

    @Test
    public void testWriteReadBadSRID() throws Exception {
        Statement stat = connection.createStatement();
        stat.execute("DROP TABLE IF EXISTS TABLE_POINTS");
        stat.execute("create table TABLE_POINTS(the_geom POINT CHECK ST_SRID(THE_GEOM)=9999, id INT, climat VARCHAR)");
        stat.execute("insert into TABLE_POINTS values( ST_GEOMFROMTEXT('POINT(1 2)', 9999), 1, 'bad')");
        stat.execute("insert into TABLE_POINTS values( ST_GEOMFROMTEXT('POINT(10 200)',9999), 2, 'good')");
        stat.execute("CALL GeoJsonWrite('target/points_properties.geojson', 'TABLE_POINTS');");
        stat.execute("CALL GeoJsonRead('target/points_properties.geojson', 'TABLE_POINTS_READ');");
        ResultSet res = stat.executeQuery("SELECT * FROM TABLE_POINTS_READ;");
        res.next();
        Geometry geom = (Geometry) res.getObject(1);
        assertTrue(geom.equals(WKTREADER.read("POINT(1 2)")));
        assertTrue((geom.getSRID() == 0));
        res.close();
        stat.execute("DROP TABLE IF EXISTS TABLE_POINTS_READ");
        stat.close();
    }

    @Test
    public void testWriteReadGeojsonMixedGeometries() throws Exception {
        Statement stat = connection.createStatement();
        stat.execute("DROP TABLE IF EXISTS TABLE_MIXED");
        stat.execute("create table TABLE_MIXED(the_geom GEOMETRY)");
        stat.execute("insert into TABLE_MIXED values( 'MULTIPOINT ((140 260), (246 284))')");
        stat.execute("insert into TABLE_MIXED values( 'LINESTRING (150 290, 180 170, 266 275)')");
        stat.execute("CALL GeoJsonWrite('target/mixedgeom.geojson', 'TABLE_MIXED');");
        stat.execute("CALL GeoJsonRead('target/mixedgeom.geojson', 'TABLE_MIXED_READ');");
        ResultSet res = stat.executeQuery("SELECT * FROM TABLE_MIXED_READ;");
        res.next();
        assertTrue(((Geometry) res.getObject(1)).equals(WKTREADER.read("MULTIPOINT ((140 260), (246 284))")));
        res.next();
        assertTrue(((Geometry) res.getObject(1)).equals(WKTREADER.read("LINESTRING (150 290, 180 170, 266 275)")));
        res.close();
        stat.execute("DROP TABLE IF EXISTS TABLE_MIXED_READ");
        stat.close();
    }
<<<<<<< HEAD


=======
    
    
    public void testReadGeoJSON1() throws Exception {
        Statement stat = connection.createStatement();        
        ResultSet res = stat.executeQuery("SELECT ST_GeomFromGeoJSON('{\"type\":\"Point\",\"coordinates\":[10,1]}')");
        res.next();
        assertTrue(res.getString(1).equals("POINT (10 1)"));
        stat.close();
    }
    
    @Test
    public void testReadGeoJSON2() throws Exception {
        Statement stat = connection.createStatement();        
        ResultSet res = stat.executeQuery("SELECT ST_GeomFromGeoJSON('{\"type\":\"LineString\",\"coordinates\":[[1,1],[10,10]]}')");
        res.next();
        assertTrue(res.getString(1).equals("LINESTRING (1 1, 10 10)"));
        stat.close();
    }
    
    @Test
    public void testReadGeoJSON3() throws Exception {
        Statement stat = connection.createStatement();        
        ResultSet res = stat.executeQuery("SELECT ST_GeomFromGeoJSON('{ \"type\": \"MultiPoint\", \"coordinates\": [ [100, 0], [101, 1] ]}')");
        res.next();
        assertTrue(res.getString(1).equals("MULTIPOINT ((100 0), (101 1))"));
        stat.close();
    }
>>>>>>> 82a22654
}<|MERGE_RESOLUTION|>--- conflicted
+++ resolved
@@ -419,7 +419,7 @@
         stat.execute("DROP TABLE IF EXISTS TABLE_MULTILINESTRINGS_READ");
         stat.close();
     }
-
+    
     @Test
     public void testWriteReadGeojsonCRS() throws Exception {
         Statement stat = connection.createStatement();
@@ -438,7 +438,7 @@
         stat.execute("DROP TABLE IF EXISTS TABLE_POINTS_READ");
         stat.close();
     }
-
+    
     @Test
     public void testWriteReadBadSRID() throws Exception {
         Statement stat = connection.createStatement();
@@ -457,7 +457,7 @@
         stat.execute("DROP TABLE IF EXISTS TABLE_POINTS_READ");
         stat.close();
     }
-
+    
     @Test
     public void testWriteReadGeojsonMixedGeometries() throws Exception {
         Statement stat = connection.createStatement();
@@ -476,10 +476,6 @@
         stat.execute("DROP TABLE IF EXISTS TABLE_MIXED_READ");
         stat.close();
     }
-<<<<<<< HEAD
-
-
-=======
     
     
     public void testReadGeoJSON1() throws Exception {
@@ -507,5 +503,4 @@
         assertTrue(res.getString(1).equals("MULTIPOINT ((100 0), (101 1))"));
         stat.close();
     }
->>>>>>> 82a22654
 }