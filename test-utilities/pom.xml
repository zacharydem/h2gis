<?xml version="1.0" encoding="UTF-8"?>
<project xmlns="http://maven.apache.org/POM/4.0.0" xmlns:xsi="http://www.w3.org/2001/XMLSchema-instance" xsi:schemaLocation="http://maven.apache.org/POM/4.0.0 http://maven.apache.org/xsd/maven-4.0.0.xsd">
    <parent>
        <artifactId>h2gis</artifactId>
        <groupId>org.orbisgis</groupId>
<<<<<<< HEAD
        <version>1.1.2-SNAPSHOT</version>
=======
        <version>1.2.2-SNAPSHOT</version>
>>>>>>> 8dd8fec1
        <relativePath>../</relativePath>
    </parent>
    <modelVersion>4.0.0</modelVersion>
    <artifactId>test-utilities</artifactId>
    <description>Common class for Spatial JUnit Test</description>
    <packaging>jar</packaging>
    <properties>
        <project.build.sourceEncoding>UTF-8</project.build.sourceEncoding>
    </properties>
    <dependencies>
        <dependency>
            <groupId>junit</groupId>
            <artifactId>junit</artifactId>
            <version>${junit-version}</version>
        </dependency>
        <dependency>
            <groupId>${h2-package}</groupId>
            <artifactId>h2</artifactId>
            <version>${h2-version}</version>
        </dependency>
        <dependency>
            <groupId>com.vividsolutions</groupId>
            <artifactId>jts</artifactId>
            <version>${jts-version}</version>
        </dependency>
    </dependencies>
</project><|MERGE_RESOLUTION|>--- conflicted
+++ resolved
@@ -3,11 +3,7 @@
     <parent>
         <artifactId>h2gis</artifactId>
         <groupId>org.orbisgis</groupId>
-<<<<<<< HEAD
-        <version>1.1.2-SNAPSHOT</version>
-=======
         <version>1.2.2-SNAPSHOT</version>
->>>>>>> 8dd8fec1
         <relativePath>../</relativePath>
     </parent>
     <modelVersion>4.0.0</modelVersion>
