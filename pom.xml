--- conflicted
+++ resolved
@@ -88,19 +88,13 @@
         <osgi-enterprise-version>5.0.0</osgi-enterprise-version>
         <poly2tri-version>0.7.0-SNAPSHOT</poly2tri-version>
         <postgis-jdbc-version>2021.1.0</postgis-jdbc-version>
-<<<<<<< HEAD
-        <jna-version>0.3.0</jna-version>
-        <cts-version>1.6.0</cts-version>
-        <slf4j-version>1.7.36</slf4j-version>
         <flatgeobuf-version>3.22.2</flatgeobuf-version>
-=======
         <postgresql-version>42.6.0</postgresql-version>
         <jna-version>0.5.0-SNAPSHOT</jna-version>
         <cts-version>1.7.1-SNAPSHOT</cts-version>
         <geographiclib-version>2.0</geographiclib-version>
         <slf4j-version>2.0.9</slf4j-version>
->>>>>>> cdbc1ea4
-
+      
         <!-- Plugins versions -->
         <exec-maven-version>3.0.0</exec-maven-version>
         <maven-assembly-version>3.3.0</maven-assembly-version>
