--- conflicted
+++ resolved
@@ -22,11 +22,6 @@
         <module>h2gis-utilities</module>
         <module>h2gis-api</module>
         <module>h2gis-test-utilities</module>
-<<<<<<< HEAD
-        <module>h2gis-ext</module>
-=======
-  	<module>h2gis-network</module> 
->>>>>>> 41eee1ea
         <module>h2gis-functions</module>
         <module>h2gis-network</module>
         <module>h2gis-functions-osgi</module>
