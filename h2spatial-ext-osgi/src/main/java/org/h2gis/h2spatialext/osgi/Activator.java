--- conflicted
+++ resolved
@@ -4,6 +4,7 @@
 import org.h2gis.drivers.dbf.DBFDriverFunction;
 import org.h2gis.drivers.geojson.GeoJsonDriverFunction;
 import org.h2gis.drivers.gpx.GPXDriverFunction;
+import org.h2gis.drivers.kml.KMLDriverFunction;
 import org.h2gis.drivers.shp.SHPDriverFunction;
 import org.h2gis.h2spatialapi.DriverFunction;
 import org.h2gis.h2spatialapi.Function;
@@ -37,13 +38,10 @@
                 bc.registerService(DriverFunction.class, new SHPDriverFunction(), null);
                 bc.registerService(DriverFunction.class, new GPXDriverFunction(), null);
                 bc.registerService(DriverFunction.class, new GeoJsonDriverFunction(), null);
-<<<<<<< HEAD
                 bc.registerService(DriverFunction.class, new OSMDriverFunction(), null);
                 bc.registerService(DriverFunction.class, new KMLDriverFunction(), null);
-=======
                 bc.registerService(DriverFunction.class, new CSVDriverFunction(), null);
                 
->>>>>>> 2e1d5d9d
         }
 
         /**
