/**
 * H2GIS is a library that brings spatial support to the H2 Database Engine
 * <http://www.h2database.com>. H2GIS is developed by CNRS
 * <http://www.cnrs.fr/>.
 *
 * This code is part of the H2GIS project. H2GIS is free software; 
 * you can redistribute it and/or modify it under the terms of the GNU
 * Lesser General Public License as published by the Free Software Foundation;
 * version 3.0 of the License.
 *
 * H2GIS is distributed in the hope that it will be useful, but
 * WITHOUT ANY WARRANTY; without even the implied warranty of MERCHANTABILITY or
 * FITNESS FOR A PARTICULAR PURPOSE. See the GNU Lesser General Public License
 * for more details <http://www.gnu.org/licenses/>.
 *
 *
 * For more information, please consult: <http://www.h2gis.org/>
 * or contact directly: info_at_h2gis.org
 */

package org.h2gis.functions.factory;

import org.h2.api.Aggregate;
import org.h2.tools.RunScript;
import org.h2gis.api.Function;
import org.h2gis.api.ScalarFunction;
<<<<<<< HEAD
=======
import org.h2gis.functions.spatial.split.ST_LineIntersector;
import org.h2gis.functions.spatial.split.ST_Split;
>>>>>>> 25865fef
import org.h2gis.functions.io.DriverManager;
import org.h2gis.functions.io.dbf.DBFRead;
import org.h2gis.functions.io.dbf.DBFWrite;
import org.h2gis.functions.io.geojson.GeoJsonRead;
import org.h2gis.functions.io.geojson.GeoJsonWrite;
import org.h2gis.functions.io.geojson.ST_AsGeoJSON;
import org.h2gis.functions.io.geojson.ST_GeomFromGeoJSON;
import org.h2gis.functions.io.gpx.GPXRead;
import org.h2gis.functions.io.json.JsonWrite;
import org.h2gis.functions.io.kml.KMLWrite;
import org.h2gis.functions.io.kml.ST_AsKml;
import org.h2gis.functions.io.osm.OSMRead;
import org.h2gis.functions.io.osm.ST_OSMDownloader;
import org.h2gis.functions.io.shp.SHPRead;
import org.h2gis.functions.io.shp.SHPWrite;
import org.h2gis.functions.io.tsv.TSVRead;
import org.h2gis.functions.io.tsv.TSVWrite;
import org.h2gis.functions.spatial.affine_transformations.ST_Rotate;
import org.h2gis.functions.spatial.affine_transformations.ST_Scale;
import org.h2gis.functions.spatial.affine_transformations.ST_Translate;
import org.h2gis.functions.spatial.aggregate.ST_Accum;
import org.h2gis.functions.spatial.aggregate.ST_Collect;
import org.h2gis.functions.spatial.aggregate.ST_LineMerge;
import org.h2gis.functions.spatial.buffer.ST_Buffer;
import org.h2gis.functions.spatial.buffer.ST_OffSetCurve;
import org.h2gis.functions.spatial.buffer.ST_RingSideBuffer;
import org.h2gis.functions.spatial.buffer.ST_SideBuffer;
import org.h2gis.functions.spatial.clean.ST_MakeValid;
import org.h2gis.functions.spatial.convert.*;
import org.h2gis.functions.spatial.create.*;
import org.h2gis.functions.spatial.crs.ST_SetSRID;
import org.h2gis.functions.spatial.crs.ST_Transform;
import org.h2gis.functions.spatial.distance.*;
import org.h2gis.functions.spatial.earth.ST_GeometryShadow;
import org.h2gis.functions.spatial.earth.ST_Isovist;
import org.h2gis.functions.spatial.earth.ST_SunPosition;
import org.h2gis.functions.spatial.earth.ST_Svf;
import org.h2gis.functions.spatial.edit.*;
import org.h2gis.functions.spatial.generalize.ST_PrecisionReducer;
import org.h2gis.functions.spatial.generalize.ST_Simplify;
import org.h2gis.functions.spatial.generalize.ST_SimplifyPreserveTopology;
import org.h2gis.functions.spatial.mesh.ST_ConstrainedDelaunay;
import org.h2gis.functions.spatial.mesh.ST_Delaunay;
import org.h2gis.functions.spatial.mesh.ST_Tessellate;
import org.h2gis.functions.spatial.mesh.ST_Voronoi;
<<<<<<< HEAD
import org.h2gis.functions.spatial.operators.*;
import org.h2gis.functions.spatial.predicates.*;
import org.h2gis.functions.spatial.properties.*;
=======
import org.h2gis.functions.spatial.operators.ST_ConvexHull;
import org.h2gis.functions.spatial.operators.ST_Difference;
import org.h2gis.functions.spatial.operators.ST_Intersection;
import org.h2gis.functions.spatial.operators.ST_SymDifference;
import org.h2gis.functions.spatial.operators.ST_Union;
import org.h2gis.functions.spatial.predicates.ST_Contains;
import org.h2gis.functions.spatial.predicates.ST_Covers;
import org.h2gis.functions.spatial.predicates.ST_Crosses;
import org.h2gis.functions.spatial.predicates.ST_DWithin;
import org.h2gis.functions.spatial.predicates.ST_Disjoint;
import org.h2gis.functions.spatial.predicates.ST_EnvelopesIntersect;
import org.h2gis.functions.spatial.predicates.ST_Equals;
import org.h2gis.functions.spatial.predicates.ST_Intersects;
import org.h2gis.functions.spatial.predicates.ST_OrderingEquals;
import org.h2gis.functions.spatial.predicates.ST_Overlaps;
import org.h2gis.functions.spatial.predicates.ST_Relate;
import org.h2gis.functions.spatial.predicates.ST_Touches;
import org.h2gis.functions.spatial.predicates.ST_Within;
import org.h2gis.functions.spatial.properties.ColumnSRID;
import org.h2gis.functions.spatial.properties.ST_3DArea;
import org.h2gis.functions.spatial.properties.ST_3DLength;
import org.h2gis.functions.spatial.properties.ST_3DPerimeter;
import org.h2gis.functions.spatial.properties.ST_Area;
import org.h2gis.functions.spatial.properties.ST_Boundary;
import org.h2gis.functions.spatial.properties.ST_Centroid;
import org.h2gis.functions.spatial.properties.ST_CompactnessRatio;
import org.h2gis.functions.spatial.properties.ST_CoordDim;
import org.h2gis.functions.spatial.properties.ST_Dimension;
import org.h2gis.functions.spatial.properties.ST_Distance;
import org.h2gis.functions.spatial.properties.ST_DistanceSphere;
import org.h2gis.functions.spatial.properties.ST_EndPoint;
import org.h2gis.functions.spatial.properties.ST_Envelope;
import org.h2gis.functions.spatial.properties.ST_EstimatedExtent;
import org.h2gis.functions.spatial.properties.ST_Explode;
import org.h2gis.functions.spatial.properties.ST_Extent;
import org.h2gis.functions.spatial.properties.ST_ExteriorRing;
import org.h2gis.functions.spatial.properties.ST_GeometryN;
import org.h2gis.functions.spatial.properties.ST_GeometryType;
import org.h2gis.functions.spatial.properties.ST_GeometryTypeCode;
import org.h2gis.functions.spatial.properties.ST_InteriorRingN;
import org.h2gis.functions.spatial.properties.ST_Is3D;
import org.h2gis.functions.spatial.properties.ST_IsClosed;
import org.h2gis.functions.spatial.properties.ST_IsEmpty;
import org.h2gis.functions.spatial.properties.ST_IsRectangle;
import org.h2gis.functions.spatial.properties.ST_IsRing;
import org.h2gis.functions.spatial.properties.ST_IsSimple;
import org.h2gis.functions.spatial.properties.ST_IsValid;
import org.h2gis.functions.spatial.properties.ST_IsValidDetail;
import org.h2gis.functions.spatial.properties.ST_IsValidReason;
import org.h2gis.functions.spatial.properties.ST_Length;
import org.h2gis.functions.spatial.properties.ST_MinimumDiameter;
import org.h2gis.functions.spatial.properties.ST_NPoints;
import org.h2gis.functions.spatial.properties.ST_NumGeometries;
import org.h2gis.functions.spatial.properties.ST_NumInteriorRing;
import org.h2gis.functions.spatial.properties.ST_NumInteriorRings;
import org.h2gis.functions.spatial.properties.ST_NumPoints;
import org.h2gis.functions.spatial.properties.ST_Perimeter;
import org.h2gis.functions.spatial.properties.ST_PointN;
import org.h2gis.functions.spatial.properties.ST_PointOnSurface;
import org.h2gis.functions.spatial.properties.ST_SRID;
import org.h2gis.functions.spatial.properties.ST_StartPoint;
import org.h2gis.functions.spatial.properties.ST_X;
import org.h2gis.functions.spatial.properties.ST_XMax;
import org.h2gis.functions.spatial.properties.ST_XMin;
import org.h2gis.functions.spatial.properties.ST_Y;
import org.h2gis.functions.spatial.properties.ST_YMax;
import org.h2gis.functions.spatial.properties.ST_YMin;
import org.h2gis.functions.spatial.properties.ST_Z;
import org.h2gis.functions.spatial.properties.ST_ZMax;
import org.h2gis.functions.spatial.properties.ST_ZMin;
>>>>>>> 25865fef
import org.h2gis.functions.spatial.snap.ST_Snap;
import org.h2gis.functions.spatial.split.ST_LineIntersector;
import org.h2gis.functions.spatial.split.ST_Split;
import org.h2gis.functions.spatial.topography.*;
import org.h2gis.functions.spatial.topology.ST_Graph;
import org.h2gis.functions.spatial.topology.ST_Node;
import org.h2gis.functions.spatial.topology.ST_Polygonize;
import org.h2gis.functions.spatial.trigonometry.ST_Azimuth;
import org.h2gis.functions.spatial.type.DimensionFromConstraint;
import org.h2gis.functions.spatial.type.DomainInfo;
import org.h2gis.functions.spatial.type.GeometryTypeFromConstraint;
import org.h2gis.functions.spatial.type.GeometryTypeNameFromConstraint;
import org.h2gis.functions.string.HexToVarBinary;
import org.h2gis.functions.system.DoubleRange;
import org.h2gis.functions.system.H2GISversion;
import org.h2gis.functions.system.IntegerRange;
import org.h2gis.utilities.GeometryTypeCodes;
import org.slf4j.Logger;
import org.slf4j.LoggerFactory;

import java.io.IOException;
import java.io.InputStreamReader;
import java.sql.*;

/**
 * Add H2GIS features to an H2 database
 *
 * Execute the following sql to init spatial features :
 * <pre>
 * CREATE ALIAS IF NOT EXISTS H2GIS_FUNCTIONS FOR
 *      &quot;H2GISFunctions.load&quot;;
 * CALL H2GIS_FUNCTIONS();
 * </pre>
 * @author Erwan Bocher
 * @author Nicolas Fortin
 */
public class H2GISFunctions {
    /** H2 base type for geometry column {@link java.sql.ResultSetMetaData#getColumnTypeName(int)} */
    public static final String GEOMETRY_BASE_TYPE = "GEOMETRY";
    private static final Logger LOGGER = LoggerFactory.getLogger(H2GISFunctions.class);

    /**
     * @return instance of all built-ins functions
     */
    public static Function[] getBuiltInsFunctions() {
        return new Function[] {
                new HexToVarBinary(),
                new GeometryTypeFromConstraint(),
                new ColumnSRID(),
                new GeometryTypeNameFromConstraint(),
                new DimensionFromConstraint(),
                new ST_GeomFromText(),
                new ST_Area(),
                new ST_AsBinary(),
                new ST_GeometryType(),
                new ST_PointFromText(),
                new ST_MPointFromText(),
                new ST_LineFromText(),
                new ST_MLineFromText(),
                new ST_PolyFromText(),
                new ST_MPolyFromText(),
                new ST_Dimension(),
                new ST_AsText(),
                new ST_AsWKT(),
                new ST_PolyFromWKB(),
                new ST_IsEmpty(),
                new ST_IsSimple(),
                new ST_Boundary(),
                new ST_Envelope(),
                new ST_X(),
                new ST_Y(),
                new ST_Z(),
                new ST_StartPoint(),
                new ST_EndPoint(),
                new ST_IsClosed(),
                new ST_IsRing(),
                new ST_LineFromWKB(),
                new ST_Length(),
                new ST_NumPoints(),
                new ST_PointN(),
                new ST_Centroid(),
                new ST_PointOnSurface(),
                new ST_Contains(),
                new ST_ExteriorRing(),
                new ST_NumInteriorRings(),
                new ST_NumInteriorRing(),
                new ST_InteriorRingN(),
                new ST_NumGeometries(),
                new ST_GeometryN(),
                new ST_Equals(),
                new ST_Disjoint(),
                new ST_Touches(),
                new ST_Within(),
                new ST_Overlaps(),
                new ST_Crosses(),
                new ST_Intersects(),
                new ST_Relate(),
                new ST_Distance(),
                new ST_DistanceSphere(),
                new ST_Intersection(),
                new ST_Difference(),
                new ST_Union(),
                new ST_SymDifference(),
                new ST_Buffer(),
                new ST_ConvexHull(),
                new ST_SRID(),
                new ST_EnvelopesIntersect(),
                new ST_Accum(),
                new ST_Transform(),
                new ST_SetSRID(),
                new ST_CoordDim(),
                new ST_GeometryTypeCode(),
                new ST_OrderingEquals(),
                new ST_Is3D(),
                new ST_PointFromWKB(),
                new ST_GeomFromWKB(),
                new DBFRead(),
                new DBFWrite(),
                new DriverManager(),
                new GPXRead(),
                new GeoJsonRead(),
                new GeoJsonWrite(),
                new KMLWrite(),
                new SHPRead(),
                new SHPWrite(),
                new ST_3DLength(),
                new ST_AddPoint(),
                new ST_AddZ(),
                new ST_AsGeoJSON(),
                new ST_AsKml(),
                new ST_BoundingCircle(),
                new ST_BoundingCircleCenter(),
                new ST_MinimumBoundingCircle(),
                new ST_ClosestCoordinate(),
                new ST_ClosestPoint(),
                new ST_CompactnessRatio(),
                new ST_ConstrainedDelaunay(),
                new ST_Covers(),
                new ST_DWithin(),
                new ST_Delaunay(),
                new ST_Densify(),
                new ST_Expand(),
                new ST_Explode(),
                new ST_Extent(),
                new ST_Extrude(),
                new ST_FurthestCoordinate(),
                new ST_Holes(),
                new ST_Interpolate3DLine(),
                new ST_IsRectangle(),
                new ST_IsValid(),
                new ST_LocateAlong(),
                new ST_MakeEllipse(),
                new ST_MakeEnvelope(),
                new ST_MakeGrid(),
                new ST_MakeGridPoints(),
                new ST_MakeLine(),
                new ST_MakePoint(),
                new ST_MinimumRectangle(),
                new ST_MultiplyZ(),
                new ST_Normalize(),
                new ST_OctogonalEnvelope(),
                new ST_Polygonize(),
                new ST_PrecisionReducer(),
                new ST_RemoveHoles(),
                new ST_RemovePoints(),
                new ST_RemoveRepeatedPoints(),
                new ST_Reverse(),
                new ST_Reverse3DLine(),
                new ST_Rotate(),
                new ST_Scale(),
                new ST_Simplify(),
                new ST_SimplifyPreserveTopology(),
                new ST_Snap(),
                new ST_Split(),
                new ST_ToMultiLine(),
                new ST_ToMultiPoint(),
                new ST_ToMultiSegments(),
                new ST_Translate(),
                new ST_TriangleAspect(),
                new ST_TriangleContouring(),
                new ST_TriangleDirection(),
                new ST_TriangleSlope(),
                new ST_UpdateZ(),
                new ST_XMax(),
                new ST_XMin(),
                new ST_YMax(),
                new ST_YMin(),
                new ST_ZMax(),
                new ST_ZMin(),
                new ST_ZUpdateLineExtremities(),
                new ST_MinimumDiameter(),
                new ST_RingBuffer(),
                new ST_Force2D(),
                new ST_Force3D(),
                new ST_Azimuth(),
                new ST_MakePolygon(),
                new ST_IsValidReason(),
                new ST_IsValidDetail(),
                new ST_LineIntersector(),        
                new ST_OffSetCurve(),
                new OSMRead(),
                new ST_OSMDownloader(),
                new ST_ProjectPoint(),
                new ST_CollectionExtract(),
                new DoubleRange(),
                new IntegerRange(),
                new ST_SideBuffer(),
                new ST_RingSideBuffer(),
                new ST_SunPosition(),
                new ST_GeometryShadow(),
                new ST_Voronoi(),
                new ST_Tessellate(),
                new ST_LineMerge(),
                new ST_FlipCoordinates(),
                new ST_MaxDistance(),
                new ST_LongestLine(),
                new ST_Perimeter(),
                new ST_3DPerimeter(),
                new ST_3DArea(),
                new ST_GeomFromGML(),
                new ST_GeomFromGeoJSON(),
                new ST_OSMMapLink(),
                new ST_GoogleMapLink(),
                new ST_AsGML(),
                new TSVRead(),
                new TSVWrite(),
                new ST_NPoints(),
                new ST_Graph(),
                new H2GISversion(),
                new ST_Collect(),
                new ST_RemoveDuplicatedCoordinates(),
                new ST_MakeValid(),
                new ST_Point(),
                new ST_Node(),
                new ST_Drape(),
                new ST_Svf(),
                new JsonWrite(),
                new ST_ShortestLine(),
<<<<<<< HEAD
                new ST_OrientedEnvelope(),
                new ST_Isovist()};
=======
                new ST_EstimatedExtent()};
>>>>>>> 25865fef
    }

    /**
     * @return instance of all spatial built-ins field type
     */
    public static DomainInfo[] getBuiltInsType() {
        return new DomainInfo[] {
                new DomainInfo("POINT", GeometryTypeCodes.POINT),
                new DomainInfo("LINESTRING", GeometryTypeCodes.LINESTRING),
                new DomainInfo("POLYGON", GeometryTypeCodes.POLYGON),
                new DomainInfo("GEOMCOLLECTION", GeometryTypeCodes.GEOMCOLLECTION),
                new DomainInfo("MULTIPOINT", GeometryTypeCodes.MULTIPOINT),
                new DomainInfo("MULTILINESTRING", GeometryTypeCodes.MULTILINESTRING),
                new DomainInfo("MULTIPOLYGON", GeometryTypeCodes.MULTIPOLYGON)
        };
    }

    /**
     * Register GEOMETRY type and register H2GIS functions
     * @param connection Active H2 connection
     * @param BundleSymbolicName OSGi Bundle symbolic name
     * @param BundleVersion OSGi Bundle version
     * @throws java.sql.SQLException
     */
    public static void load(Connection connection, String BundleSymbolicName, String BundleVersion) throws SQLException {
        String packagePrepend = BundleSymbolicName+":"+BundleVersion+":";
        registerH2GISFunctions(connection,packagePrepend);
        registerGeometryType(connection);
        connection.commit();
    }

    /**
     * Register GEOMETRY type and register H2GIS functions
     * @param connection Active H2 connection
     * @throws java.sql.SQLException
     */
    public static void load(Connection connection) throws SQLException {
        registerH2GISFunctions(connection,"");
        registerGeometryType(connection);
        registerSpatialTables(connection);
    }

    /**
     * Register geometry type in an OSGi environment
     * @param connection Active H2 connection
     * @throws SQLException
     */
    public static void registerGeometryType(Connection connection) throws SQLException {
        Statement st = connection.createStatement();
        for(DomainInfo domainInfo : getBuiltInsType()) {
            // Check for byte array first, to not throw an enigmatic error CastException
            st.execute("CREATE DOMAIN IF NOT EXISTS "+domainInfo.getDomainName()+" AS "+GEOMETRY_BASE_TYPE+"("+domainInfo.getGeometryTypeCode()+") CHECK (ST_GeometryTypeCode(VALUE) = "+domainInfo.getGeometryTypeCode()+");");
        }
    }

    /**
     * Register view in order to create GEOMETRY_COLUMNS standard table.
     * @param connection Open connection
     * @throws java.sql.SQLException
     */
    public static void registerSpatialTables(Connection connection) throws SQLException {
        Statement st = connection.createStatement();
        st.execute("drop view if exists geometry_columns");
        st.execute("create view geometry_columns as select TABLE_CATALOG f_table_catalog,TABLE_SCHEMA f_table_schema,TABLE_NAME f_table_name," +
                "COLUMN_NAME f_geometry_column,1 storage_type,_GeometryTypeFromConstraint(CHECK_CONSTRAINT || REMARKS, NUMERIC_PRECISION) geometry_type," +
                "_DimensionFromConstraint(TABLE_CATALOG,TABLE_SCHEMA, TABLE_NAME,COLUMN_NAME,CHECK_CONSTRAINT) coord_dimension," +
                "_ColumnSRID(TABLE_CATALOG,TABLE_SCHEMA, TABLE_NAME,COLUMN_NAME,CHECK_CONSTRAINT) srid," +
                " _GeometryTypeNameFromConstraint(CHECK_CONSTRAINT || REMARKS, NUMERIC_PRECISION) type" +
                " from INFORMATION_SCHEMA.COLUMNS WHERE TYPE_NAME = 'GEOMETRY'");
        ResultSet rs = connection.getMetaData().getTables("","PUBLIC","SPATIAL_REF_SYS",null);
        if(!rs.next()) {
        	InputStreamReader reader = new InputStreamReader(
					H2GISFunctions.class.getResourceAsStream("spatial_ref_sys.sql"));
			RunScript.execute(connection, reader);
				
			try {
				reader.close();
			} catch (IOException e) {
				e.printStackTrace();
			}
        }
    }

    /**
     * Release geometry type
     * @param connection Active h2 connection with DROP DOMAIN and DROP ALIAS rights
     * @throws java.sql.SQLException
     */
    public static void unRegisterGeometryType(Connection connection) throws SQLException {
        Statement st = connection.createStatement();
        DomainInfo[] domainInfos = getBuiltInsType();
        for(DomainInfo domainInfo : domainInfos) {
            st.execute("DROP DOMAIN IF EXISTS " + domainInfo.getDomainName());
        }
    }

    /**
     * Return a string property of the function
     * @param function
     * @param propertyKey
     * @return 
     */
    private static String getStringProperty(Function function, String propertyKey) {
        Object value = function.getProperty(propertyKey);
        return value instanceof String ? (String)value : "";
    }

    /**
     * Return a boolean property of the function
     * 
     * @param function
     * @param propertyKey
     * @param defaultValue
     * @return 
     */
    private static boolean getBooleanProperty(Function function, String propertyKey, boolean defaultValue) {
        Object value = function.getProperty(propertyKey);
        return value instanceof Boolean ? (Boolean)value : defaultValue;
    }

    /**
     * Register a H2GIS java code function
     *
     * @param st SQL Statement
     * @param function Function instance
     * @param packagePrepend For OSGi environment only, use
     * Bundle-SymbolicName:Bundle-Version:
     * @throws java.sql.SQLException
     */
    public static void registerFunction(Statement st,Function function,String packagePrepend) throws SQLException {
        registerFunction(st,function,packagePrepend,true);
    }

    /**
     * Register a H2GIS java code function
     * 
     * @param st SQL Statement
     * @param function Function instance
     * @param packagePrepend For OSGi environment only, use Bundle-SymbolicName:Bundle-Version:
     * @param dropAlias Drop alias if exists before define it.
     * @throws java.sql.SQLException
     */
    public static void registerFunction(Statement st,Function function,String packagePrepend,boolean dropAlias) throws SQLException {
        String functionClass = function.getClass().getName();
        String functionAlias = getAlias(function);

        if(function instanceof ScalarFunction) {
            ScalarFunction scalarFunction = (ScalarFunction)function;
            String functionName = scalarFunction.getJavaStaticMethod();
            if(dropAlias) {
                try {
                    st.execute("DROP ALIAS IF EXISTS " + functionAlias);
                } catch (SQLException ex) {
                    // Ignore, some tables constraints may depend on this function
                    LOGGER.debug(ex.getLocalizedMessage(), ex);
                }
            }
            String deterministic = "";
            if(getBooleanProperty(function,ScalarFunction.PROP_DETERMINISTIC,false)) {
                deterministic = " DETERMINISTIC";
            }
            String nobuffer = "";
            if(getBooleanProperty(function, ScalarFunction.PROP_NOBUFFER, false)) {
                nobuffer = " NOBUFFER";
            }
            // Create alias, H2 does not support prepare statement on create alias
            // "FORCE ALIAS means that the class not existing will not prevent the database from being opened."
            st.execute("CREATE FORCE ALIAS IF NOT EXISTS " + functionAlias + deterministic + nobuffer + " FOR \"" + packagePrepend + functionClass + "." + functionName + "\"");
            // Set comment
            String functionRemarks = getStringProperty(function, Function.PROP_REMARKS);
            if(!functionRemarks.isEmpty()) {
                PreparedStatement ps = st.getConnection().prepareStatement("COMMENT ON ALIAS "+functionAlias+" IS ?");
                ps.setString(1, functionRemarks);
                ps.execute();
            }
        } else if(function instanceof Aggregate) {
                if(dropAlias) {
                    st.execute("DROP AGGREGATE IF EXISTS " + functionAlias);
                }
                st.execute("CREATE FORCE AGGREGATE IF NOT EXISTS " + functionAlias + " FOR \"" + packagePrepend + functionClass + "\"");
        } else {
                throw new SQLException("Unsupported function "+functionClass);
        }
    }

    /**
     * Return the alias name of the function
     * @param function Function instance
     * @return the function ALIAS, name of the function in SQL engine
     */
    public static String getAlias(Function function) {
        String functionAlias = getStringProperty(function,Function.PROP_NAME);
        if(!functionAlias.isEmpty()) {
            return functionAlias;
        }
        return function.getClass().getSimpleName();
    }
    /**
     * Remove the specified function from the provided DataBase connection
     * @param st Active statement
     * @param function function to remove
     * @throws SQLException
     */
    public static void unRegisterFunction(Statement st, Function function) throws SQLException {
        String functionAlias = getStringProperty(function, Function.PROP_NAME);
        if(functionAlias.isEmpty()) {
            functionAlias = function.getClass().getSimpleName();
        }
        st.execute("DROP ALIAS IF EXISTS " + functionAlias);
    }
    
    
    /**
     * Register all H2GIS functions
     *
     * @param connection JDBC Connection
     * @param packagePrepend For OSGi environment only, use
     * Bundle-SymbolicName:Bundle-Version:
     * @throws SQLException
     */
    private static void registerH2GISFunctions(Connection connection, String packagePrepend) throws SQLException {
        Statement st = connection.createStatement();
        for (Function function : getBuiltInsFunctions()) {
            try {
                registerFunction(st, function, packagePrepend);
            } catch (SQLException ex) {
                // Catch to register other functions
                ex.printStackTrace(System.err);
            }
        }
    }

    /**
     * Unregister spatial type and H2GIS functions from the current connection.
     *
     * @param connection Active H2 connection with DROP ALIAS rights
     * @throws java.sql.SQLException
     */
    public static void unRegisterH2GISFunctions(Connection connection) throws SQLException {
        Statement st = connection.createStatement();
        for (Function function : getBuiltInsFunctions()) {
            unRegisterFunction(st, function);
        }
        unRegisterGeometryType(connection);
    }
}<|MERGE_RESOLUTION|>--- conflicted
+++ resolved
@@ -20,15 +20,20 @@
 
 package org.h2gis.functions.factory;
 
+import java.io.IOException;
+import java.io.InputStreamReader;
+import java.sql.Connection;
+import java.sql.PreparedStatement;
+import java.sql.ResultSet;
+import java.sql.SQLException;
+import java.sql.Statement;
 import org.h2.api.Aggregate;
 import org.h2.tools.RunScript;
 import org.h2gis.api.Function;
 import org.h2gis.api.ScalarFunction;
-<<<<<<< HEAD
-=======
+import org.h2gis.functions.spatial.properties.*;
 import org.h2gis.functions.spatial.split.ST_LineIntersector;
 import org.h2gis.functions.spatial.split.ST_Split;
->>>>>>> 25865fef
 import org.h2gis.functions.io.DriverManager;
 import org.h2gis.functions.io.dbf.DBFRead;
 import org.h2gis.functions.io.dbf.DBFWrite;
@@ -57,16 +62,75 @@
 import org.h2gis.functions.spatial.buffer.ST_RingSideBuffer;
 import org.h2gis.functions.spatial.buffer.ST_SideBuffer;
 import org.h2gis.functions.spatial.clean.ST_MakeValid;
-import org.h2gis.functions.spatial.convert.*;
-import org.h2gis.functions.spatial.create.*;
+import org.h2gis.functions.spatial.convert.ST_AsBinary;
+import org.h2gis.functions.spatial.convert.ST_AsGML;
+import org.h2gis.functions.spatial.convert.ST_AsText;
+import org.h2gis.functions.spatial.convert.ST_AsWKT;
+import org.h2gis.functions.spatial.convert.ST_Force2D;
+import org.h2gis.functions.spatial.convert.ST_Force3D;
+import org.h2gis.functions.spatial.convert.ST_GeomFromGML;
+import org.h2gis.functions.spatial.convert.ST_GeomFromText;
+import org.h2gis.functions.spatial.convert.ST_GeomFromWKB;
+import org.h2gis.functions.spatial.convert.ST_GoogleMapLink;
+import org.h2gis.functions.spatial.convert.ST_Holes;
+import org.h2gis.functions.spatial.convert.ST_LineFromText;
+import org.h2gis.functions.spatial.convert.ST_LineFromWKB;
+import org.h2gis.functions.spatial.convert.ST_MLineFromText;
+import org.h2gis.functions.spatial.convert.ST_MPointFromText;
+import org.h2gis.functions.spatial.convert.ST_MPolyFromText;
+import org.h2gis.functions.spatial.convert.ST_OSMMapLink;
+import org.h2gis.functions.spatial.convert.ST_PointFromText;
+import org.h2gis.functions.spatial.convert.ST_PointFromWKB;
+import org.h2gis.functions.spatial.convert.ST_PolyFromText;
+import org.h2gis.functions.spatial.convert.ST_PolyFromWKB;
+import org.h2gis.functions.spatial.convert.ST_ToMultiLine;
+import org.h2gis.functions.spatial.convert.ST_ToMultiPoint;
+import org.h2gis.functions.spatial.convert.ST_ToMultiSegments;
+import org.h2gis.functions.spatial.create.ST_BoundingCircle;
+import org.h2gis.functions.spatial.create.ST_BoundingCircleCenter;
+import org.h2gis.functions.spatial.create.ST_Expand;
+import org.h2gis.functions.spatial.create.ST_Extrude;
+import org.h2gis.functions.spatial.create.ST_MakeEllipse;
+import org.h2gis.functions.spatial.create.ST_MakeEnvelope;
+import org.h2gis.functions.spatial.create.ST_MakeGrid;
+import org.h2gis.functions.spatial.create.ST_MakeGridPoints;
+import org.h2gis.functions.spatial.create.ST_MakeLine;
+import org.h2gis.functions.spatial.create.ST_MakePoint;
+import org.h2gis.functions.spatial.create.ST_MakePolygon;
+import org.h2gis.functions.spatial.create.ST_MinimumBoundingCircle;
+import org.h2gis.functions.spatial.create.ST_MinimumRectangle;
+import org.h2gis.functions.spatial.create.ST_OctogonalEnvelope;
+import org.h2gis.functions.spatial.create.ST_Point;
+import org.h2gis.functions.spatial.create.ST_RingBuffer;
 import org.h2gis.functions.spatial.crs.ST_SetSRID;
 import org.h2gis.functions.spatial.crs.ST_Transform;
-import org.h2gis.functions.spatial.distance.*;
+import org.h2gis.functions.spatial.distance.ST_ClosestCoordinate;
+import org.h2gis.functions.spatial.distance.ST_ClosestPoint;
+import org.h2gis.functions.spatial.distance.ST_FurthestCoordinate;
+import org.h2gis.functions.spatial.distance.ST_LocateAlong;
+import org.h2gis.functions.spatial.distance.ST_LongestLine;
+import org.h2gis.functions.spatial.distance.ST_MaxDistance;
+import org.h2gis.functions.spatial.distance.ST_ProjectPoint;
+import org.h2gis.functions.spatial.distance.ST_ShortestLine;
 import org.h2gis.functions.spatial.earth.ST_GeometryShadow;
-import org.h2gis.functions.spatial.earth.ST_Isovist;
 import org.h2gis.functions.spatial.earth.ST_SunPosition;
 import org.h2gis.functions.spatial.earth.ST_Svf;
-import org.h2gis.functions.spatial.edit.*;
+import org.h2gis.functions.spatial.edit.ST_AddPoint;
+import org.h2gis.functions.spatial.edit.ST_AddZ;
+import org.h2gis.functions.spatial.edit.ST_CollectionExtract;
+import org.h2gis.functions.spatial.edit.ST_Densify;
+import org.h2gis.functions.spatial.edit.ST_FlipCoordinates;
+import org.h2gis.functions.spatial.edit.ST_Interpolate3DLine;
+import org.h2gis.functions.spatial.edit.ST_MultiplyZ;
+import org.h2gis.functions.spatial.edit.ST_Normalize;
+import org.h2gis.functions.spatial.edit.ST_RemoveDuplicatedCoordinates;
+import org.h2gis.functions.spatial.edit.ST_RemoveHoles;
+import org.h2gis.functions.spatial.edit.ST_RemovePoints;
+import org.h2gis.functions.spatial.edit.ST_RemoveRepeatedPoints;
+import org.h2gis.functions.spatial.edit.ST_Reverse;
+import org.h2gis.functions.spatial.edit.ST_Reverse3DLine;
+import org.h2gis.functions.spatial.edit.ST_UpdateZ;
+import org.h2gis.functions.spatial.edit.ST_ZUpdateLineExtremities;
 import org.h2gis.functions.spatial.generalize.ST_PrecisionReducer;
 import org.h2gis.functions.spatial.generalize.ST_Simplify;
 import org.h2gis.functions.spatial.generalize.ST_SimplifyPreserveTopology;
@@ -74,11 +138,6 @@
 import org.h2gis.functions.spatial.mesh.ST_Delaunay;
 import org.h2gis.functions.spatial.mesh.ST_Tessellate;
 import org.h2gis.functions.spatial.mesh.ST_Voronoi;
-<<<<<<< HEAD
-import org.h2gis.functions.spatial.operators.*;
-import org.h2gis.functions.spatial.predicates.*;
-import org.h2gis.functions.spatial.properties.*;
-=======
 import org.h2gis.functions.spatial.operators.ST_ConvexHull;
 import org.h2gis.functions.spatial.operators.ST_Difference;
 import org.h2gis.functions.spatial.operators.ST_Intersection;
@@ -97,71 +156,17 @@
 import org.h2gis.functions.spatial.predicates.ST_Relate;
 import org.h2gis.functions.spatial.predicates.ST_Touches;
 import org.h2gis.functions.spatial.predicates.ST_Within;
-import org.h2gis.functions.spatial.properties.ColumnSRID;
-import org.h2gis.functions.spatial.properties.ST_3DArea;
-import org.h2gis.functions.spatial.properties.ST_3DLength;
-import org.h2gis.functions.spatial.properties.ST_3DPerimeter;
-import org.h2gis.functions.spatial.properties.ST_Area;
-import org.h2gis.functions.spatial.properties.ST_Boundary;
-import org.h2gis.functions.spatial.properties.ST_Centroid;
-import org.h2gis.functions.spatial.properties.ST_CompactnessRatio;
-import org.h2gis.functions.spatial.properties.ST_CoordDim;
-import org.h2gis.functions.spatial.properties.ST_Dimension;
-import org.h2gis.functions.spatial.properties.ST_Distance;
-import org.h2gis.functions.spatial.properties.ST_DistanceSphere;
-import org.h2gis.functions.spatial.properties.ST_EndPoint;
-import org.h2gis.functions.spatial.properties.ST_Envelope;
-import org.h2gis.functions.spatial.properties.ST_EstimatedExtent;
-import org.h2gis.functions.spatial.properties.ST_Explode;
-import org.h2gis.functions.spatial.properties.ST_Extent;
-import org.h2gis.functions.spatial.properties.ST_ExteriorRing;
-import org.h2gis.functions.spatial.properties.ST_GeometryN;
-import org.h2gis.functions.spatial.properties.ST_GeometryType;
-import org.h2gis.functions.spatial.properties.ST_GeometryTypeCode;
-import org.h2gis.functions.spatial.properties.ST_InteriorRingN;
-import org.h2gis.functions.spatial.properties.ST_Is3D;
-import org.h2gis.functions.spatial.properties.ST_IsClosed;
-import org.h2gis.functions.spatial.properties.ST_IsEmpty;
-import org.h2gis.functions.spatial.properties.ST_IsRectangle;
-import org.h2gis.functions.spatial.properties.ST_IsRing;
-import org.h2gis.functions.spatial.properties.ST_IsSimple;
-import org.h2gis.functions.spatial.properties.ST_IsValid;
-import org.h2gis.functions.spatial.properties.ST_IsValidDetail;
-import org.h2gis.functions.spatial.properties.ST_IsValidReason;
-import org.h2gis.functions.spatial.properties.ST_Length;
-import org.h2gis.functions.spatial.properties.ST_MinimumDiameter;
-import org.h2gis.functions.spatial.properties.ST_NPoints;
-import org.h2gis.functions.spatial.properties.ST_NumGeometries;
-import org.h2gis.functions.spatial.properties.ST_NumInteriorRing;
-import org.h2gis.functions.spatial.properties.ST_NumInteriorRings;
-import org.h2gis.functions.spatial.properties.ST_NumPoints;
-import org.h2gis.functions.spatial.properties.ST_Perimeter;
-import org.h2gis.functions.spatial.properties.ST_PointN;
-import org.h2gis.functions.spatial.properties.ST_PointOnSurface;
-import org.h2gis.functions.spatial.properties.ST_SRID;
-import org.h2gis.functions.spatial.properties.ST_StartPoint;
-import org.h2gis.functions.spatial.properties.ST_X;
-import org.h2gis.functions.spatial.properties.ST_XMax;
-import org.h2gis.functions.spatial.properties.ST_XMin;
-import org.h2gis.functions.spatial.properties.ST_Y;
-import org.h2gis.functions.spatial.properties.ST_YMax;
-import org.h2gis.functions.spatial.properties.ST_YMin;
-import org.h2gis.functions.spatial.properties.ST_Z;
-import org.h2gis.functions.spatial.properties.ST_ZMax;
-import org.h2gis.functions.spatial.properties.ST_ZMin;
->>>>>>> 25865fef
 import org.h2gis.functions.spatial.snap.ST_Snap;
-import org.h2gis.functions.spatial.split.ST_LineIntersector;
-import org.h2gis.functions.spatial.split.ST_Split;
-import org.h2gis.functions.spatial.topography.*;
+import org.h2gis.functions.spatial.topography.ST_Drape;
+import org.h2gis.functions.spatial.topography.ST_TriangleAspect;
+import org.h2gis.functions.spatial.topography.ST_TriangleContouring;
+import org.h2gis.functions.spatial.topography.ST_TriangleDirection;
+import org.h2gis.functions.spatial.topography.ST_TriangleSlope;
 import org.h2gis.functions.spatial.topology.ST_Graph;
 import org.h2gis.functions.spatial.topology.ST_Node;
 import org.h2gis.functions.spatial.topology.ST_Polygonize;
 import org.h2gis.functions.spatial.trigonometry.ST_Azimuth;
-import org.h2gis.functions.spatial.type.DimensionFromConstraint;
-import org.h2gis.functions.spatial.type.DomainInfo;
-import org.h2gis.functions.spatial.type.GeometryTypeFromConstraint;
-import org.h2gis.functions.spatial.type.GeometryTypeNameFromConstraint;
+import org.h2gis.functions.spatial.type.*;
 import org.h2gis.functions.string.HexToVarBinary;
 import org.h2gis.functions.system.DoubleRange;
 import org.h2gis.functions.system.H2GISversion;
@@ -169,10 +174,6 @@
 import org.h2gis.utilities.GeometryTypeCodes;
 import org.slf4j.Logger;
 import org.slf4j.LoggerFactory;
-
-import java.io.IOException;
-import java.io.InputStreamReader;
-import java.sql.*;
 
 /**
  * Add H2GIS features to an H2 database
@@ -388,27 +389,11 @@
                 new ST_Svf(),
                 new JsonWrite(),
                 new ST_ShortestLine(),
-<<<<<<< HEAD
-                new ST_OrientedEnvelope(),
-                new ST_Isovist()};
-=======
-                new ST_EstimatedExtent()};
->>>>>>> 25865fef
-    }
-
-    /**
-     * @return instance of all spatial built-ins field type
-     */
-    public static DomainInfo[] getBuiltInsType() {
-        return new DomainInfo[] {
-                new DomainInfo("POINT", GeometryTypeCodes.POINT),
-                new DomainInfo("LINESTRING", GeometryTypeCodes.LINESTRING),
-                new DomainInfo("POLYGON", GeometryTypeCodes.POLYGON),
-                new DomainInfo("GEOMCOLLECTION", GeometryTypeCodes.GEOMCOLLECTION),
-                new DomainInfo("MULTIPOINT", GeometryTypeCodes.MULTIPOINT),
-                new DomainInfo("MULTILINESTRING", GeometryTypeCodes.MULTILINESTRING),
-                new DomainInfo("MULTIPOLYGON", GeometryTypeCodes.MULTIPOLYGON)
-        };
+                new ST_EstimatedExtent(),
+                new ColumnSRIDFromColumnType(),
+                new DimensionFromColumnType(),
+                new GeometryTypeNameFromColumnType(),
+                new GeometryTypeFromColumnType()};
     }
 
     /**
@@ -421,7 +406,6 @@
     public static void load(Connection connection, String BundleSymbolicName, String BundleVersion) throws SQLException {
         String packagePrepend = BundleSymbolicName+":"+BundleVersion+":";
         registerH2GISFunctions(connection,packagePrepend);
-        registerGeometryType(connection);
         connection.commit();
     }
 
@@ -432,21 +416,7 @@
      */
     public static void load(Connection connection) throws SQLException {
         registerH2GISFunctions(connection,"");
-        registerGeometryType(connection);
         registerSpatialTables(connection);
-    }
-
-    /**
-     * Register geometry type in an OSGi environment
-     * @param connection Active H2 connection
-     * @throws SQLException
-     */
-    public static void registerGeometryType(Connection connection) throws SQLException {
-        Statement st = connection.createStatement();
-        for(DomainInfo domainInfo : getBuiltInsType()) {
-            // Check for byte array first, to not throw an enigmatic error CastException
-            st.execute("CREATE DOMAIN IF NOT EXISTS "+domainInfo.getDomainName()+" AS "+GEOMETRY_BASE_TYPE+"("+domainInfo.getGeometryTypeCode()+") CHECK (ST_GeometryTypeCode(VALUE) = "+domainInfo.getGeometryTypeCode()+");");
-        }
     }
 
     /**
@@ -458,10 +428,10 @@
         Statement st = connection.createStatement();
         st.execute("drop view if exists geometry_columns");
         st.execute("create view geometry_columns as select TABLE_CATALOG f_table_catalog,TABLE_SCHEMA f_table_schema,TABLE_NAME f_table_name," +
-                "COLUMN_NAME f_geometry_column,1 storage_type,_GeometryTypeFromConstraint(CHECK_CONSTRAINT || REMARKS, NUMERIC_PRECISION) geometry_type," +
-                "_DimensionFromConstraint(TABLE_CATALOG,TABLE_SCHEMA, TABLE_NAME,COLUMN_NAME,CHECK_CONSTRAINT) coord_dimension," +
-                "_ColumnSRID(TABLE_CATALOG,TABLE_SCHEMA, TABLE_NAME,COLUMN_NAME,CHECK_CONSTRAINT) srid," +
-                " _GeometryTypeNameFromConstraint(CHECK_CONSTRAINT || REMARKS, NUMERIC_PRECISION) type" +
+                "COLUMN_NAME f_geometry_column,1 storage_type,_GeometryTypeFromColumnType(COLUMN_TYPE) geometry_type," +
+                "_DimensionFromColumnType(TABLE_CATALOG,TABLE_SCHEMA, TABLE_NAME,COLUMN_NAME,COLUMN_TYPE) coord_dimension," +
+                "_ColumnSRIDFromColumnType(TABLE_CATALOG,TABLE_SCHEMA, TABLE_NAME,COLUMN_NAME,COLUMN_TYPE) srid," +
+                " _GeometryTypeNameFromColumnType(COLUMN_TYPE) type" +
                 " from INFORMATION_SCHEMA.COLUMNS WHERE TYPE_NAME = 'GEOMETRY'");
         ResultSet rs = connection.getMetaData().getTables("","PUBLIC","SPATIAL_REF_SYS",null);
         if(!rs.next()) {
@@ -474,19 +444,6 @@
 			} catch (IOException e) {
 				e.printStackTrace();
 			}
-        }
-    }
-
-    /**
-     * Release geometry type
-     * @param connection Active h2 connection with DROP DOMAIN and DROP ALIAS rights
-     * @throws java.sql.SQLException
-     */
-    public static void unRegisterGeometryType(Connection connection) throws SQLException {
-        Statement st = connection.createStatement();
-        DomainInfo[] domainInfos = getBuiltInsType();
-        for(DomainInfo domainInfo : domainInfos) {
-            st.execute("DROP DOMAIN IF EXISTS " + domainInfo.getDomainName());
         }
     }
 
@@ -637,6 +594,5 @@
         for (Function function : getBuiltInsFunctions()) {
             unRegisterFunction(st, function);
         }
-        unRegisterGeometryType(connection);
     }
 }