/**
 * H2GIS is a library that brings spatial support to the H2 Database Engine
 * <http://www.h2database.com>. H2GIS is developed by CNRS
 * <http://www.cnrs.fr/>.
 *
 * This code is part of the H2GIS project. H2GIS is free software; 
 * you can redistribute it and/or modify it under the terms of the GNU
 * Lesser General Public License as published by the Free Software Foundation;
 * version 3.0 of the License.
 *
 * H2GIS is distributed in the hope that it will be useful, but
 * WITHOUT ANY WARRANTY; without even the implied warranty of MERCHANTABILITY or
 * FITNESS FOR A PARTICULAR PURPOSE. See the GNU Lesser General Public License
 * for more details <http://www.gnu.org/licenses/>.
 *
 *
 * For more information, please consult: <http://www.h2gis.org/>
 * or contact directly: info_at_h2gis.org
 */

package org.h2gis.functions.factory;

import org.h2.api.Aggregate;
import org.h2.tools.RunScript;
import org.h2gis.api.Function;
import org.h2gis.api.ScalarFunction;
import org.h2gis.functions.io.DriverManager;
import org.h2gis.functions.io.asc.AscRead;
import org.h2gis.functions.io.dbf.DBFRead;
import org.h2gis.functions.io.dbf.DBFWrite;
import org.h2gis.functions.io.geojson.GeoJsonRead;
import org.h2gis.functions.io.geojson.GeoJsonWrite;
import org.h2gis.functions.io.geojson.ST_AsGeoJSON;
import org.h2gis.functions.io.geojson.ST_GeomFromGeoJSON;
import org.h2gis.functions.io.gpx.GPXRead;
import org.h2gis.functions.io.json.JsonWrite;
import org.h2gis.functions.io.kml.KMLWrite;
import org.h2gis.functions.io.kml.ST_AsKml;
import org.h2gis.functions.io.osm.OSMRead;
import org.h2gis.functions.io.osm.ST_OSMDownloader;
import org.h2gis.functions.io.shp.SHPRead;
import org.h2gis.functions.io.shp.SHPWrite;
import org.h2gis.functions.io.tsv.TSVRead;
import org.h2gis.functions.io.tsv.TSVWrite;
import org.h2gis.functions.spatial.affine_transformations.ST_Rotate;
import org.h2gis.functions.spatial.affine_transformations.ST_Scale;
import org.h2gis.functions.spatial.affine_transformations.ST_Translate;
import org.h2gis.functions.spatial.aggregate.ST_Accum;
import org.h2gis.functions.spatial.aggregate.ST_Collect;
import org.h2gis.functions.spatial.aggregate.ST_LineMerge;
import org.h2gis.functions.spatial.buffer.ST_Buffer;
import org.h2gis.functions.spatial.buffer.ST_OffSetCurve;
import org.h2gis.functions.spatial.buffer.ST_RingSideBuffer;
import org.h2gis.functions.spatial.buffer.ST_SideBuffer;
import org.h2gis.functions.spatial.clean.ST_MakeValid;
import org.h2gis.functions.spatial.convert.*;
import org.h2gis.functions.spatial.create.*;
import org.h2gis.functions.spatial.crs.ST_SetSRID;
import org.h2gis.functions.spatial.crs.ST_Transform;
import org.h2gis.functions.spatial.distance.*;
import org.h2gis.functions.spatial.earth.ST_GeometryShadow;
import org.h2gis.functions.spatial.earth.ST_Isovist;
import org.h2gis.functions.spatial.earth.ST_SunPosition;
import org.h2gis.functions.spatial.earth.ST_Svf;
import org.h2gis.functions.spatial.edit.*;
import org.h2gis.functions.spatial.generalize.ST_PrecisionReducer;
import org.h2gis.functions.spatial.generalize.ST_Simplify;
import org.h2gis.functions.spatial.generalize.ST_SimplifyPreserveTopology;
import org.h2gis.functions.spatial.mesh.ST_ConstrainedDelaunay;
import org.h2gis.functions.spatial.mesh.ST_Delaunay;
import org.h2gis.functions.spatial.mesh.ST_Tessellate;
import org.h2gis.functions.spatial.mesh.ST_Voronoi;
import org.h2gis.functions.spatial.operators.*;
import org.h2gis.functions.spatial.predicates.*;
import org.h2gis.functions.spatial.properties.*;
import org.h2gis.functions.spatial.snap.ST_Snap;
import org.h2gis.functions.spatial.split.ST_LineIntersector;
import org.h2gis.functions.spatial.split.ST_Split;
import org.h2gis.functions.spatial.topography.*;
import org.h2gis.functions.spatial.topology.ST_Graph;
import org.h2gis.functions.spatial.topology.ST_Node;
import org.h2gis.functions.spatial.topology.ST_Polygonize;
import org.h2gis.functions.spatial.trigonometry.ST_Azimuth;
import org.h2gis.functions.string.HexToVarBinary;
import org.h2gis.functions.system.DoubleRange;
import org.h2gis.functions.system.H2GISversion;
import org.h2gis.functions.system.IntegerRange;
import org.slf4j.Logger;
import org.slf4j.LoggerFactory;

import java.io.IOException;
import java.io.InputStreamReader;
import java.sql.*;
import org.h2gis.functions.spatial.crs.ST_FindUTMSRID;
import org.h2gis.functions.spatial.crs.UpdateGeometrySRID;
import org.h2gis.functions.spatial.metadata.FindGeometryMetadata;
import org.h2gis.functions.system.JTSVersion;

/**
 * Add H2GIS features to an H2 database
 *
 * Execute the following sql to init spatial features :
 * <pre>
 * CREATE ALIAS IF NOT EXISTS H2GIS_FUNCTIONS FOR
 *      &quot;H2GISFunctions.load&quot;;
 * CALL H2GIS_FUNCTIONS();
 * </pre>
 * @author Erwan Bocher
 * @author Nicolas Fortin
 */
public class H2GISFunctions {
    /** H2 base type for geometry column {@link java.sql.ResultSetMetaData#getColumnTypeName(int)} */
    public static final String GEOMETRY_BASE_TYPE = "GEOMETRY";
    private static final Logger LOGGER = LoggerFactory.getLogger(H2GISFunctions.class);

    /**
     * @return instance of all built-ins functions
     */
    public static Function[] getBuiltInsFunctions() {
        return new Function[] {
                new HexToVarBinary(),
                new ST_GeomFromText(),
                new ST_Area(),
                new ST_AsBinary(),
                new ST_GeometryType(),
                new ST_PointFromText(),
                new ST_MPointFromText(),
                new ST_LineFromText(),
                new ST_MLineFromText(),
                new ST_PolyFromText(),
                new ST_MPolyFromText(),
                new ST_Dimension(),
                new ST_AsText(),
                new ST_AsWKT(),
                new ST_PolyFromWKB(),
                new ST_IsEmpty(),
                new ST_IsSimple(),
                new ST_Boundary(),
                new ST_Envelope(),
                new ST_X(),
                new ST_Y(),
                new ST_Z(),
                new ST_StartPoint(),
                new ST_EndPoint(),
                new ST_IsClosed(),
                new ST_IsRing(),
                new ST_LineFromWKB(),
                new ST_Length(),
                new ST_NumPoints(),
                new ST_PointN(),
                new ST_Centroid(),
                new ST_PointOnSurface(),
                new ST_Contains(),
                new ST_ExteriorRing(),
                new ST_NumInteriorRings(),
                new ST_NumInteriorRing(),
                new ST_InteriorRingN(),
                new ST_NumGeometries(),
                new ST_GeometryN(),
                new ST_Equals(),
                new ST_Disjoint(),
                new ST_Touches(),
                new ST_Within(),
                new ST_Overlaps(),
                new ST_Crosses(),
                new ST_Intersects(),
                new ST_Relate(),
                new ST_Distance(),
                new ST_DistanceSphere(),
                new ST_Intersection(),
                new ST_Difference(),
                new ST_Union(),
                new ST_SymDifference(),
                new ST_Buffer(),
                new ST_ConvexHull(),
                new ST_SRID(),
                new ST_EnvelopesIntersect(),
                new ST_Accum(),
                new ST_Transform(),
                new ST_SetSRID(),
                new ST_CoordDim(),
                new ST_GeometryTypeCode(),
                new ST_OrderingEquals(),
                new ST_Is3D(),
                new ST_PointFromWKB(),
                new ST_GeomFromWKB(),
                new DBFRead(),
                new DBFWrite(),
                new DriverManager(),
                new GPXRead(),
                new GeoJsonRead(),
                new GeoJsonWrite(),
                new KMLWrite(),
                new SHPRead(),
                new SHPWrite(),
                new ST_3DLength(),
                new ST_AddPoint(),
                new ST_AddZ(),
                new ST_AsGeoJSON(),
                new ST_AsKml(),
                new ST_BoundingCircle(),
                new ST_BoundingCircleCenter(),
                new ST_MinimumBoundingCircle(),
                new ST_ClosestCoordinate(),
                new ST_ClosestPoint(),
                new ST_CompactnessRatio(),
                new ST_ConstrainedDelaunay(),
                new ST_Covers(),
                new ST_DWithin(),
                new ST_Delaunay(),
                new ST_Densify(),
                new ST_Expand(),
                new ST_Explode(),
                new ST_Extent(),
                new ST_Extrude(),
                new ST_FurthestCoordinate(),
                new ST_Holes(),
                new ST_Interpolate3DLine(),
                new ST_IsRectangle(),
                new ST_IsValid(),
                new ST_LocateAlong(),
                new ST_MakeEllipse(),
                new ST_MakeEnvelope(),
                new ST_MakeGrid(),
                new ST_MakeGridPoints(),
                new ST_MakeLine(),
                new ST_MakePoint(),
                new ST_MinimumRectangle(),
                new ST_MultiplyZ(),
                new ST_Normalize(),
                new ST_OctogonalEnvelope(),
                new ST_Polygonize(),
                new ST_PrecisionReducer(),
                new ST_RemoveHoles(),
                new ST_RemovePoints(),
                new ST_RemoveRepeatedPoints(),
                new ST_Reverse(),
                new ST_Reverse3DLine(),
                new ST_Rotate(),
                new ST_Scale(),
                new ST_Simplify(),
                new ST_SimplifyPreserveTopology(),
                new ST_Snap(),
                new ST_Split(),
                new ST_ToMultiLine(),
                new ST_ToMultiPoint(),
                new ST_ToMultiSegments(),
                new ST_Translate(),
                new ST_TriangleAspect(),
                new ST_TriangleContouring(),
                new ST_TriangleDirection(),
                new ST_TriangleSlope(),
                new ST_UpdateZ(),
                new ST_XMax(),
                new ST_XMin(),
                new ST_YMax(),
                new ST_YMin(),
                new ST_ZMax(),
                new ST_ZMin(),
                new ST_ZUpdateLineExtremities(),
                new ST_MinimumDiameter(),
                new ST_RingBuffer(),
                new ST_Force2D(),
                new ST_Force3D(),
                new ST_Azimuth(),
                new ST_MakePolygon(),
                new ST_IsValidReason(),
                new ST_IsValidDetail(),
                new ST_LineIntersector(),
                new ST_OffSetCurve(),
                new OSMRead(),
                new ST_OSMDownloader(),
                new ST_ProjectPoint(),
                new ST_CollectionExtract(),
                new DoubleRange(),
                new IntegerRange(),
                new ST_SideBuffer(),
                new ST_RingSideBuffer(),
                new ST_SunPosition(),
                new ST_GeometryShadow(),
                new ST_Voronoi(),
                new ST_Tessellate(),
                new ST_LineMerge(),
                new ST_FlipCoordinates(),
                new ST_MaxDistance(),
                new ST_LongestLine(),
                new ST_Perimeter(),
                new ST_3DPerimeter(),
                new ST_3DArea(),
                new ST_GeomFromGML(),
                new ST_GeomFromGeoJSON(),
                new ST_OSMMapLink(),
                new ST_GoogleMapLink(),
                new ST_AsGML(),
                new TSVRead(),
                new TSVWrite(),
                new ST_NPoints(),
                new ST_Graph(),
                new H2GISversion(),
                new ST_Collect(),
                new ST_RemoveDuplicatedCoordinates(),
                new ST_MakeValid(),
                new ST_Point(),
                new ST_Node(),
                new ST_Drape(),
                new ST_Svf(),
                new JsonWrite(),
                new ST_ShortestLine(),
                new ST_OrientedEnvelope(),
                new ST_Isovist(),
                new ST_EstimatedExtent(),
                new ST_FindUTMSRID(),
                new ST_GeneratePoints(),
                new ST_GeneratePointsInGrid(),
                new AscRead(),
                new FindGeometryMetadata(),
                new UpdateGeometrySRID(),
<<<<<<< HEAD
                new JTSVersion(),
                new ST_Force4D(),
                new ST_Force3DM()
=======
                new ST_InsertPoint()
>>>>>>> 1d5cf3fc
        };
    }

    /**
     * Register GEOMETRY type and register H2GIS functions
     * @param connection Active H2 connection
     * @param BundleSymbolicName OSGi Bundle symbolic name
     * @param BundleVersion OSGi Bundle version
     * @throws java.sql.SQLException
     */
    public static void load(Connection connection, String BundleSymbolicName, String BundleVersion) throws SQLException {
        String packagePrepend = BundleSymbolicName+":"+BundleVersion+":";
        registerH2GISFunctions(connection,packagePrepend);
        connection.commit();
    }

    /**
     * Register GEOMETRY type and register H2GIS functions
     * @param connection Active H2 connection
     * @throws java.sql.SQLException
     */
    public static void load(Connection connection) throws SQLException {
        org.locationtech.jts.JTSVersion jtsVersion = org.locationtech.jts.JTSVersion.CURRENT_VERSION;
        if (jtsVersion.getMinor() < 17) {
            LOGGER.warn("Some spatial functions will not be compatible with your version of JTS (" + jtsVersion.toString() + ")\n"
                    + "Please a JTS version greater or equals to 1.17");
        }
        registerH2GISFunctions(connection, "");
        registerSpatialTables(connection);
    }

    /**
     * Register view in order to create GEOMETRY_COLUMNS standard table.
     * @param connection Open connection
     * @throws java.sql.SQLException
     */
    public static void registerSpatialTables(Connection connection) throws SQLException {
        Statement st = connection.createStatement();
        st.execute("drop view if exists geometry_columns");
        st.execute(
                "CREATE VIEW geometry_columns AS "
                + "SELECT  TABLE_CATALOG f_table_catalog, "
                + " TABLE_SCHEMA f_table_schema, "
                + " TABLE_NAME f_table_name, "
                + " COLUMN_NAME f_geometry_column, "
                + "1 storage_type, "
                + "CAST(FindGeometryMetadata(TABLE_CATALOG,TABLE_SCHEMA, TABLE_NAME,COLUMN_NAME, DATA_TYPE, GEOMETRY_TYPE,GEOMETRY_SRID)[1] AS INTEGER) as geometry_type, "
                + "CAST(FindGeometryMetadata(TABLE_CATALOG,TABLE_SCHEMA, TABLE_NAME,COLUMN_NAME,DATA_TYPE, GEOMETRY_TYPE,GEOMETRY_SRID)[2] AS INTEGER) as coord_dimension, "
                + "CAST(FindGeometryMetadata(TABLE_CATALOG,TABLE_SCHEMA, TABLE_NAME,COLUMN_NAME,DATA_TYPE, GEOMETRY_TYPE,GEOMETRY_SRID)[3] AS INTEGER) as srid, "
                + "FindGeometryMetadata(TABLE_CATALOG,TABLE_SCHEMA, TABLE_NAME,COLUMN_NAME, DATA_TYPE, GEOMETRY_TYPE,GEOMETRY_SRID)[4] as type "
                + " FROM INFORMATION_SCHEMA.COLUMNS"
                + " WHERE DATA_TYPE = 'GEOMETRY';");
        ResultSet rs = connection.getMetaData().getTables("", "PUBLIC", "SPATIAL_REF_SYS", null);
        if (!rs.next()) {
            InputStreamReader reader = new InputStreamReader(
                    H2GISFunctions.class.getResourceAsStream("spatial_ref_sys.sql"));
            RunScript.execute(connection, reader);

            try {
                reader.close();
            } catch (IOException e) {
                e.printStackTrace();
            }
        }
    }

    /**
     * Return a string property of the function
     * @param function
     * @param propertyKey
     * @return 
     */
    private static String getStringProperty(Function function, String propertyKey) {
        Object value = function.getProperty(propertyKey);
        return value instanceof String ? (String)value : "";
    }

    /**
     * Return a boolean property of the function
     * 
     * @param function
     * @param propertyKey
     * @param defaultValue
     * @return 
     */
    private static boolean getBooleanProperty(Function function, String propertyKey, boolean defaultValue) {
        Object value = function.getProperty(propertyKey);
        return value instanceof Boolean ? (Boolean)value : defaultValue;
    }

    /**
     * Register a H2GIS java code function
     *
     * @param st SQL Statement
     * @param function Function instance
     * @param packagePrepend For OSGi environment only, use
     * Bundle-SymbolicName:Bundle-Version:
     * @throws java.sql.SQLException
     */
    public static void registerFunction(Statement st,Function function,String packagePrepend) throws SQLException {
        registerFunction(st,function,packagePrepend,true);
    }

    /**
     * Register a H2GIS java code function
     * 
     * @param st SQL Statement
     * @param function Function instance
     * @param packagePrepend For OSGi environment only, use Bundle-SymbolicName:Bundle-Version:
     * @param dropAlias Drop alias if exists before define it.
     * @throws java.sql.SQLException
     */
    public static void registerFunction(Statement st,Function function,String packagePrepend,boolean dropAlias) throws SQLException {
        String functionClass = function.getClass().getName();
        String functionAlias = getAlias(function);

        if(function instanceof ScalarFunction) {
            ScalarFunction scalarFunction = (ScalarFunction)function;
            String functionName = scalarFunction.getJavaStaticMethod();
            if(dropAlias) {
                try {
                    st.execute("DROP ALIAS IF EXISTS " + functionAlias);
                } catch (SQLException ex) {
                    // Ignore, some tables constraints may depend on this function
                    LOGGER.debug(ex.getLocalizedMessage(), ex);
                }
            }
            String deterministic = "";
            if(getBooleanProperty(function,ScalarFunction.PROP_DETERMINISTIC,false)) {
                deterministic = " DETERMINISTIC";
            }
            // Create alias, H2 does not support prepare statement on create alias
            // "FORCE ALIAS means that the class not existing will not prevent the database from being opened."
            st.execute("CREATE FORCE ALIAS IF NOT EXISTS " + functionAlias + deterministic + " FOR \"" + packagePrepend + functionClass + "." + functionName + "\"");
            // Set comment
            String functionRemarks = getStringProperty(function, Function.PROP_REMARKS);
            if(!functionRemarks.isEmpty()) {
                PreparedStatement ps = st.getConnection().prepareStatement("COMMENT ON ALIAS "+functionAlias+" IS ?");
                ps.setString(1, functionRemarks);
                ps.execute();
            }
        } else if(function instanceof Aggregate) {
                if(dropAlias) {
                    st.execute("DROP AGGREGATE IF EXISTS " + functionAlias);
                }
                st.execute("CREATE FORCE AGGREGATE IF NOT EXISTS " + functionAlias + " FOR \"" + packagePrepend + functionClass + "\"");
        } else {
                throw new SQLException("Unsupported function "+functionClass);
        }
    }

    /**
     * Return the alias name of the function
     * @param function Function instance
     * @return the function ALIAS, name of the function in SQL engine
     */
    public static String getAlias(Function function) {
        String functionAlias = getStringProperty(function,Function.PROP_NAME);
        if(!functionAlias.isEmpty()) {
            return functionAlias;
        }
        return function.getClass().getSimpleName();
    }
    /**
     * Remove the specified function from the provided DataBase connection
     * @param st Active statement
     * @param function function to remove
     * @throws SQLException
     */
    public static void unRegisterFunction(Statement st, Function function) throws SQLException {
        String functionAlias = getStringProperty(function, Function.PROP_NAME);
        if(functionAlias.isEmpty()) {
            functionAlias = function.getClass().getSimpleName();
        }
        st.execute("DROP ALIAS IF EXISTS " + functionAlias);
    }
    
    
    /**
     * Register all H2GIS functions
     *
     * @param connection JDBC Connection
     * @param packagePrepend For OSGi environment only, use
     * Bundle-SymbolicName:Bundle-Version:
     * @throws SQLException
     */
    private static void registerH2GISFunctions(Connection connection, String packagePrepend) throws SQLException {
        Statement st = connection.createStatement();
        for (Function function : getBuiltInsFunctions()) {
            try {
                registerFunction(st, function, packagePrepend);
            } catch (SQLException ex) {
                // Catch to register other functions
                ex.printStackTrace(System.err);
            }
        }
    }

    /**
     * Unregister spatial type and H2GIS functions from the current connection.
     *
     * @param connection Active H2 connection with DROP ALIAS rights
     * @throws java.sql.SQLException
     */
    public static void unRegisterH2GISFunctions(Connection connection) throws SQLException {
        Statement st = connection.createStatement();
        for (Function function : getBuiltInsFunctions()) {
            unRegisterFunction(st, function);
        }
    }
}<|MERGE_RESOLUTION|>--- conflicted
+++ resolved
@@ -315,13 +315,10 @@
                 new AscRead(),
                 new FindGeometryMetadata(),
                 new UpdateGeometrySRID(),
-<<<<<<< HEAD
                 new JTSVersion(),
                 new ST_Force4D(),
-                new ST_Force3DM()
-=======
+                new ST_Force3DM(),
                 new ST_InsertPoint()
->>>>>>> 1d5cf3fc
         };
     }
 
