/**
 * H2GIS is a library that brings spatial support to the H2 Database Engine
 * <http://www.h2database.com>. H2GIS is developed by CNRS
 * <http://www.cnrs.fr/>.
 *
 * This code is part of the H2GIS project. H2GIS is free software; 
 * you can redistribute it and/or modify it under the terms of the GNU
 * Lesser General Public License as published by the Free Software Foundation;
 * version 3.0 of the License.
 *
 * H2GIS is distributed in the hope that it will be useful, but
 * WITHOUT ANY WARRANTY; without even the implied warranty of MERCHANTABILITY or
 * FITNESS FOR A PARTICULAR PURPOSE. See the GNU Lesser General Public License
 * for more details <http://www.gnu.org/licenses/>.
 *
 *
 * For more information, please consult: <http://www.h2gis.org/>
 * or contact directly: info_at_h2gis.org
 */

package org.h2gis.functions.factory;

import org.h2.api.Aggregate;
import org.h2.tools.RunScript;
import org.h2gis.api.Function;
import org.h2gis.api.ScalarFunction;
import org.h2gis.functions.io.DriverManager;
import org.h2gis.functions.io.asc.AscRead;
import org.h2gis.functions.io.dbf.DBFRead;
import org.h2gis.functions.io.dbf.DBFWrite;
import org.h2gis.functions.io.geojson.GeoJsonRead;
import org.h2gis.functions.io.geojson.GeoJsonWrite;
import org.h2gis.functions.io.geojson.ST_AsGeoJSON;
import org.h2gis.functions.io.geojson.ST_GeomFromGeoJSON;
import org.h2gis.functions.io.gpx.GPXRead;
import org.h2gis.functions.io.json.JsonWrite;
import org.h2gis.functions.io.kml.KMLWrite;
import org.h2gis.functions.io.kml.ST_AsKml;
import org.h2gis.functions.io.osm.OSMRead;
import org.h2gis.functions.io.osm.ST_OSMDownloader;
import org.h2gis.functions.io.shp.SHPRead;
import org.h2gis.functions.io.shp.SHPWrite;
import org.h2gis.functions.io.tsv.TSVRead;
import org.h2gis.functions.io.tsv.TSVWrite;
import org.h2gis.functions.spatial.affine_transformations.ST_Rotate;
import org.h2gis.functions.spatial.affine_transformations.ST_Scale;
import org.h2gis.functions.spatial.affine_transformations.ST_Translate;
import org.h2gis.functions.spatial.aggregate.ST_Accum;
import org.h2gis.functions.spatial.aggregate.ST_Collect;
import org.h2gis.functions.spatial.aggregate.ST_LineMerge;
import org.h2gis.functions.spatial.buffer.ST_Buffer;
import org.h2gis.functions.spatial.buffer.ST_OffSetCurve;
import org.h2gis.functions.spatial.buffer.ST_RingSideBuffer;
import org.h2gis.functions.spatial.buffer.ST_SideBuffer;
import org.h2gis.functions.spatial.clean.ST_MakeValid;
import org.h2gis.functions.spatial.convert.*;
import org.h2gis.functions.spatial.create.*;
import org.h2gis.functions.spatial.crs.ST_SetSRID;
import org.h2gis.functions.spatial.crs.ST_Transform;
import org.h2gis.functions.spatial.distance.*;
import org.h2gis.functions.spatial.earth.ST_GeometryShadow;
import org.h2gis.functions.spatial.earth.ST_Isovist;
import org.h2gis.functions.spatial.earth.ST_SunPosition;
import org.h2gis.functions.spatial.earth.ST_Svf;
import org.h2gis.functions.spatial.edit.*;
import org.h2gis.functions.spatial.generalize.ST_PrecisionReducer;
import org.h2gis.functions.spatial.generalize.ST_Simplify;
import org.h2gis.functions.spatial.generalize.ST_SimplifyPreserveTopology;
import org.h2gis.functions.spatial.mesh.ST_ConstrainedDelaunay;
import org.h2gis.functions.spatial.mesh.ST_Delaunay;
import org.h2gis.functions.spatial.mesh.ST_Tessellate;
import org.h2gis.functions.spatial.mesh.ST_Voronoi;
import org.h2gis.functions.spatial.operators.*;
import org.h2gis.functions.spatial.predicates.*;
import org.h2gis.functions.spatial.properties.*;
import org.h2gis.functions.spatial.snap.ST_Snap;
import org.h2gis.functions.spatial.split.ST_LineIntersector;
import org.h2gis.functions.spatial.split.ST_Split;
import org.h2gis.functions.spatial.topography.*;
import org.h2gis.functions.spatial.topology.ST_Graph;
import org.h2gis.functions.spatial.topology.ST_Node;
import org.h2gis.functions.spatial.topology.ST_Polygonize;
import org.h2gis.functions.spatial.trigonometry.ST_Azimuth;
import org.h2gis.functions.string.HexToVarBinary;
import org.h2gis.functions.system.DoubleRange;
import org.h2gis.functions.system.H2GISversion;
import org.h2gis.functions.system.IntegerRange;
import org.slf4j.Logger;
import org.slf4j.LoggerFactory;

import java.io.IOException;
import java.io.InputStreamReader;
import java.sql.*;
import org.h2gis.functions.spatial.crs.ST_FindUTMSRID;
import org.h2gis.functions.spatial.crs.UpdateGeometrySRID;
import org.h2gis.functions.spatial.metadata.FindGeometryMetadata;
import org.h2gis.functions.system.JTSVersion;

/**
 * Add H2GIS features to an H2 database
 *
 * Execute the following sql to init spatial features :
 * <pre>
 * CREATE ALIAS IF NOT EXISTS H2GIS_FUNCTIONS FOR
 *      &quot;H2GISFunctions.load&quot;;
 * CALL H2GIS_FUNCTIONS();
 * </pre>
 * @author Erwan Bocher
 * @author Nicolas Fortin
 */
public class H2GISFunctions {
    /** H2 base type for geometry column {@link java.sql.ResultSetMetaData#getColumnTypeName(int)} */
    public static final String GEOMETRY_BASE_TYPE = "GEOMETRY";
    private static final Logger LOGGER = LoggerFactory.getLogger(H2GISFunctions.class);

    /**
     * @return instance of all built-ins functions
     */
    public static Function[] getBuiltInsFunctions() {
        return new Function[] {
                new HexToVarBinary(),
                new ST_GeomFromText(),
                new ST_Area(),
                new ST_AsBinary(),
                new ST_GeometryType(),
                new ST_PointFromText(),
                new ST_MPointFromText(),
                new ST_LineFromText(),
                new ST_MLineFromText(),
                new ST_PolyFromText(),
                new ST_MPolyFromText(),
                new ST_Dimension(),
                new ST_AsText(),
                new ST_AsWKT(),
                new ST_PolyFromWKB(),
                new ST_IsEmpty(),
                new ST_IsSimple(),
                new ST_Boundary(),
                new ST_Envelope(),
                new ST_X(),
                new ST_Y(),
                new ST_Z(),
                new ST_StartPoint(),
                new ST_EndPoint(),
                new ST_IsClosed(),
                new ST_IsRing(),
                new ST_LineFromWKB(),
                new ST_Length(),
                new ST_NumPoints(),
                new ST_PointN(),
                new ST_Centroid(),
                new ST_PointOnSurface(),
                new ST_Contains(),
                new ST_ExteriorRing(),
                new ST_NumInteriorRings(),
                new ST_NumInteriorRing(),
                new ST_InteriorRingN(),
                new ST_NumGeometries(),
                new ST_GeometryN(),
                new ST_Equals(),
                new ST_Disjoint(),
                new ST_Touches(),
                new ST_Within(),
                new ST_Overlaps(),
                new ST_Crosses(),
                new ST_Intersects(),
                new ST_Relate(),
                new ST_Distance(),
                new ST_DistanceSphere(),
                new ST_Intersection(),
                new ST_Difference(),
                new ST_Union(),
                new ST_SymDifference(),
                new ST_Buffer(),
                new ST_ConvexHull(),
                new ST_SRID(),
                new ST_EnvelopesIntersect(),
                new ST_Accum(),
                new ST_Transform(),
                new ST_SetSRID(),
                new ST_CoordDim(),
                new ST_GeometryTypeCode(),
                new ST_OrderingEquals(),
                new ST_Is3D(),
                new ST_PointFromWKB(),
                new ST_GeomFromWKB(),
                new DBFRead(),
                new DBFWrite(),
                new DriverManager(),
                new GPXRead(),
                new GeoJsonRead(),
                new GeoJsonWrite(),
                new KMLWrite(),
                new SHPRead(),
                new SHPWrite(),
                new ST_3DLength(),
                new ST_AddPoint(),
                new ST_AddZ(),
                new ST_AsGeoJSON(),
                new ST_AsKml(),
                new ST_BoundingCircle(),
                new ST_BoundingCircleCenter(),
                new ST_MinimumBoundingCircle(),
                new ST_ClosestCoordinate(),
                new ST_ClosestPoint(),
                new ST_CompactnessRatio(),
                new ST_ConstrainedDelaunay(),
                new ST_Covers(),
                new ST_DWithin(),
                new ST_Delaunay(),
                new ST_Densify(),
                new ST_Expand(),
                new ST_Explode(),
                new ST_Extent(),
                new ST_Extrude(),
                new ST_FurthestCoordinate(),
                new ST_Holes(),
                new ST_Interpolate3DLine(),
                new ST_IsRectangle(),
                new ST_IsValid(),
                new ST_LocateAlong(),
                new ST_MakeEllipse(),
                new ST_MakeEnvelope(),
                new ST_MakeGrid(),
                new ST_MakeGridPoints(),
                new ST_MakeLine(),
                new ST_MakePoint(),
                new ST_MinimumRectangle(),
                new ST_MultiplyZ(),
                new ST_Normalize(),
                new ST_OctogonalEnvelope(),
                new ST_Polygonize(),
                new ST_PrecisionReducer(),
                new ST_RemoveHoles(),
                new ST_RemovePoints(),
                new ST_RemoveRepeatedPoints(),
                new ST_Reverse(),
                new ST_Reverse3DLine(),
                new ST_Rotate(),
                new ST_Scale(),
                new ST_Simplify(),
                new ST_SimplifyPreserveTopology(),
                new ST_Snap(),
                new ST_Split(),
                new ST_ToMultiLine(),
                new ST_ToMultiPoint(),
                new ST_ToMultiSegments(),
                new ST_Translate(),
                new ST_TriangleAspect(),
                new ST_TriangleContouring(),
                new ST_TriangleDirection(),
                new ST_TriangleSlope(),
                new ST_UpdateZ(),
                new ST_XMax(),
                new ST_XMin(),
                new ST_YMax(),
                new ST_YMin(),
                new ST_ZMax(),
                new ST_ZMin(),
                new ST_ZUpdateLineExtremities(),
                new ST_MinimumDiameter(),
                new ST_RingBuffer(),
                new ST_Force2D(),
                new ST_Force3D(),
                new ST_Azimuth(),
                new ST_MakePolygon(),
                new ST_IsValidReason(),
                new ST_IsValidDetail(),
                new ST_LineIntersector(),
                new ST_OffSetCurve(),
                new OSMRead(),
                new ST_OSMDownloader(),
                new ST_ProjectPoint(),
                new ST_CollectionExtract(),
                new DoubleRange(),
                new IntegerRange(),
                new ST_SideBuffer(),
                new ST_RingSideBuffer(),
                new ST_SunPosition(),
                new ST_GeometryShadow(),
                new ST_Voronoi(),
                new ST_Tessellate(),
                new ST_LineMerge(),
                new ST_FlipCoordinates(),
                new ST_MaxDistance(),
                new ST_LongestLine(),
                new ST_Perimeter(),
                new ST_3DPerimeter(),
                new ST_3DArea(),
                new ST_GeomFromGML(),
                new ST_GeomFromGeoJSON(),
                new ST_OSMMapLink(),
                new ST_GoogleMapLink(),
                new ST_AsGML(),
                new TSVRead(),
                new TSVWrite(),
                new ST_NPoints(),
                new ST_Graph(),
                new H2GISversion(),
                new ST_Collect(),
                new ST_RemoveDuplicatedCoordinates(),
                new ST_MakeValid(),
                new ST_Point(),
                new ST_Node(),
                new ST_Drape(),
                new ST_Svf(),
                new JsonWrite(),
                new ST_ShortestLine(),
                new ST_OrientedEnvelope(),
                new ST_Isovist(),
                new ST_EstimatedExtent(),
                new ST_FindUTMSRID(),
                new ST_GeneratePoints(),
                new ST_GeneratePointsInGrid(),
                new AscRead(),
                new FindGeometryMetadata(),
                new UpdateGeometrySRID(),
<<<<<<< HEAD
                new ST_InsertPoint()
=======
                new JTSVersion(),
                new ST_Force4D(),
                new ST_Force3DM()
>>>>>>> 62f6c371
        };
    }

    /**
     * Register GEOMETRY type and register H2GIS functions
     * @param connection Active H2 connection
     * @param BundleSymbolicName OSGi Bundle symbolic name
     * @param BundleVersion OSGi Bundle version
     * @throws java.sql.SQLException
     */
    public static void load(Connection connection, String BundleSymbolicName, String BundleVersion) throws SQLException {
        String packagePrepend = BundleSymbolicName+":"+BundleVersion+":";
        registerH2GISFunctions(connection,packagePrepend);
        connection.commit();
    }

    /**
     * Register GEOMETRY type and register H2GIS functions
     * @param connection Active H2 connection
     * @throws java.sql.SQLException
     */
    public static void load(Connection connection) throws SQLException {
        org.locationtech.jts.JTSVersion jtsVersion = org.locationtech.jts.JTSVersion.CURRENT_VERSION;
        if (jtsVersion.getMinor() < 17) {
            LOGGER.warn("Some spatial functions will not be compatible with your version of JTS (" + jtsVersion.toString() + ")\n"
                    + "Please a JTS version greater or equals to 1.17");
        }
        registerH2GISFunctions(connection, "");
        registerSpatialTables(connection);
    }

    /**
     * Register view in order to create GEOMETRY_COLUMNS standard table.
     * @param connection Open connection
     * @throws java.sql.SQLException
     */
    public static void registerSpatialTables(Connection connection) throws SQLException {
        Statement st = connection.createStatement();
        st.execute("drop view if exists geometry_columns");
        st.execute(
                "CREATE VIEW geometry_columns AS "
                + "SELECT  TABLE_CATALOG f_table_catalog, "
                + " TABLE_SCHEMA f_table_schema, "
                + " TABLE_NAME f_table_name, "
                + " COLUMN_NAME f_geometry_column, "
                + "1 storage_type, "
                + "CAST(FindGeometryMetadata(TABLE_CATALOG,TABLE_SCHEMA, TABLE_NAME,COLUMN_NAME, DATA_TYPE, GEOMETRY_TYPE,GEOMETRY_SRID)[1] AS INTEGER) as geometry_type, "
                + "CAST(FindGeometryMetadata(TABLE_CATALOG,TABLE_SCHEMA, TABLE_NAME,COLUMN_NAME,DATA_TYPE, GEOMETRY_TYPE,GEOMETRY_SRID)[2] AS INTEGER) as coord_dimension, "
                + "CAST(FindGeometryMetadata(TABLE_CATALOG,TABLE_SCHEMA, TABLE_NAME,COLUMN_NAME,DATA_TYPE, GEOMETRY_TYPE,GEOMETRY_SRID)[3] AS INTEGER) as srid, "
                + "FindGeometryMetadata(TABLE_CATALOG,TABLE_SCHEMA, TABLE_NAME,COLUMN_NAME, DATA_TYPE, GEOMETRY_TYPE,GEOMETRY_SRID)[4] as type "
                + " FROM INFORMATION_SCHEMA.COLUMNS"
                + " WHERE DATA_TYPE = 'GEOMETRY';");
        ResultSet rs = connection.getMetaData().getTables("", "PUBLIC", "SPATIAL_REF_SYS", null);
        if (!rs.next()) {
            InputStreamReader reader = new InputStreamReader(
                    H2GISFunctions.class.getResourceAsStream("spatial_ref_sys.sql"));
            RunScript.execute(connection, reader);

            try {
                reader.close();
            } catch (IOException e) {
                e.printStackTrace();
            }
        }
    }

    /**
     * Return a string property of the function
     * @param function
     * @param propertyKey
     * @return 
     */
    private static String getStringProperty(Function function, String propertyKey) {
        Object value = function.getProperty(propertyKey);
        return value instanceof String ? (String)value : "";
    }

    /**
     * Return a boolean property of the function
     * 
     * @param function
     * @param propertyKey
     * @param defaultValue
     * @return 
     */
    private static boolean getBooleanProperty(Function function, String propertyKey, boolean defaultValue) {
        Object value = function.getProperty(propertyKey);
        return value instanceof Boolean ? (Boolean)value : defaultValue;
    }

    /**
     * Register a H2GIS java code function
     *
     * @param st SQL Statement
     * @param function Function instance
     * @param packagePrepend For OSGi environment only, use
     * Bundle-SymbolicName:Bundle-Version:
     * @throws java.sql.SQLException
     */
    public static void registerFunction(Statement st,Function function,String packagePrepend) throws SQLException {
        registerFunction(st,function,packagePrepend,true);
    }

    /**
     * Register a H2GIS java code function
     * 
     * @param st SQL Statement
     * @param function Function instance
     * @param packagePrepend For OSGi environment only, use Bundle-SymbolicName:Bundle-Version:
     * @param dropAlias Drop alias if exists before define it.
     * @throws java.sql.SQLException
     */
    public static void registerFunction(Statement st,Function function,String packagePrepend,boolean dropAlias) throws SQLException {
        String functionClass = function.getClass().getName();
        String functionAlias = getAlias(function);

        if(function instanceof ScalarFunction) {
            ScalarFunction scalarFunction = (ScalarFunction)function;
            String functionName = scalarFunction.getJavaStaticMethod();
            if(dropAlias) {
                try {
                    st.execute("DROP ALIAS IF EXISTS " + functionAlias);
                } catch (SQLException ex) {
                    // Ignore, some tables constraints may depend on this function
                    LOGGER.debug(ex.getLocalizedMessage(), ex);
                }
            }
            String deterministic = "";
            if(getBooleanProperty(function,ScalarFunction.PROP_DETERMINISTIC,false)) {
                deterministic = " DETERMINISTIC";
            }
            // Create alias, H2 does not support prepare statement on create alias
            // "FORCE ALIAS means that the class not existing will not prevent the database from being opened."
            st.execute("CREATE FORCE ALIAS IF NOT EXISTS " + functionAlias + deterministic + " FOR \"" + packagePrepend + functionClass + "." + functionName + "\"");
            // Set comment
            String functionRemarks = getStringProperty(function, Function.PROP_REMARKS);
            if(!functionRemarks.isEmpty()) {
                PreparedStatement ps = st.getConnection().prepareStatement("COMMENT ON ALIAS "+functionAlias+" IS ?");
                ps.setString(1, functionRemarks);
                ps.execute();
            }
        } else if(function instanceof Aggregate) {
                if(dropAlias) {
                    st.execute("DROP AGGREGATE IF EXISTS " + functionAlias);
                }
                st.execute("CREATE FORCE AGGREGATE IF NOT EXISTS " + functionAlias + " FOR \"" + packagePrepend + functionClass + "\"");
        } else {
                throw new SQLException("Unsupported function "+functionClass);
        }
    }

    /**
     * Return the alias name of the function
     * @param function Function instance
     * @return the function ALIAS, name of the function in SQL engine
     */
    public static String getAlias(Function function) {
        String functionAlias = getStringProperty(function,Function.PROP_NAME);
        if(!functionAlias.isEmpty()) {
            return functionAlias;
        }
        return function.getClass().getSimpleName();
    }
    /**
     * Remove the specified function from the provided DataBase connection
     * @param st Active statement
     * @param function function to remove
     * @throws SQLException
     */
    public static void unRegisterFunction(Statement st, Function function) throws SQLException {
        String functionAlias = getStringProperty(function, Function.PROP_NAME);
        if(functionAlias.isEmpty()) {
            functionAlias = function.getClass().getSimpleName();
        }
        st.execute("DROP ALIAS IF EXISTS " + functionAlias);
    }
    
    
    /**
     * Register all H2GIS functions
     *
     * @param connection JDBC Connection
     * @param packagePrepend For OSGi environment only, use
     * Bundle-SymbolicName:Bundle-Version:
     * @throws SQLException
     */
    private static void registerH2GISFunctions(Connection connection, String packagePrepend) throws SQLException {
        Statement st = connection.createStatement();
        for (Function function : getBuiltInsFunctions()) {
            try {
                registerFunction(st, function, packagePrepend);
            } catch (SQLException ex) {
                // Catch to register other functions
                ex.printStackTrace(System.err);
            }
        }
    }

    /**
     * Unregister spatial type and H2GIS functions from the current connection.
     *
     * @param connection Active H2 connection with DROP ALIAS rights
     * @throws java.sql.SQLException
     */
    public static void unRegisterH2GISFunctions(Connection connection) throws SQLException {
        Statement st = connection.createStatement();
        for (Function function : getBuiltInsFunctions()) {
            unRegisterFunction(st, function);
        }
    }
}<|MERGE_RESOLUTION|>--- conflicted
+++ resolved
@@ -315,13 +315,10 @@
                 new AscRead(),
                 new FindGeometryMetadata(),
                 new UpdateGeometrySRID(),
-<<<<<<< HEAD
-                new ST_InsertPoint()
-=======
+                new ST_InsertPoint(),
                 new JTSVersion(),
                 new ST_Force4D(),
                 new ST_Force3DM()
->>>>>>> 62f6c371
         };
     }
 
