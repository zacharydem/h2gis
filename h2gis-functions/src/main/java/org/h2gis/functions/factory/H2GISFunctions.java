/**
 * H2GIS is a library that brings spatial support to the H2 Database Engine
 * <http://www.h2database.com>. H2GIS is developed by CNRS
 * <http://www.cnrs.fr/>.
 *
 * This code is part of the H2GIS project. H2GIS is free software; 
 * you can redistribute it and/or modify it under the terms of the GNU
 * Lesser General Public License as published by the Free Software Foundation;
 * version 3.0 of the License.
 *
 * H2GIS is distributed in the hope that it will be useful, but
 * WITHOUT ANY WARRANTY; without even the implied warranty of MERCHANTABILITY or
 * FITNESS FOR A PARTICULAR PURPOSE. See the GNU Lesser General Public License
 * for more details <http://www.gnu.org/licenses/>.
 *
 *
 * For more information, please consult: <http://www.h2gis.org/>
 * or contact directly: info_at_h2gis.org
 */

package org.h2gis.functions.factory;

import org.h2.api.Aggregate;
import org.h2.tools.RunScript;
import org.h2gis.api.Function;
import org.h2gis.api.ScalarFunction;
import org.h2gis.functions.io.DriverManager;
import org.h2gis.functions.io.asc.AscRead;
import org.h2gis.functions.io.dbf.DBFRead;
import org.h2gis.functions.io.dbf.DBFWrite;
import org.h2gis.functions.io.geojson.GeoJsonRead;
import org.h2gis.functions.io.geojson.GeoJsonWrite;
import org.h2gis.functions.io.geojson.ST_AsGeoJSON;
import org.h2gis.functions.io.geojson.ST_GeomFromGeoJSON;
import org.h2gis.functions.io.gpx.GPXRead;
import org.h2gis.functions.io.json.JsonWrite;
import org.h2gis.functions.io.kml.KMLWrite;
import org.h2gis.functions.io.kml.ST_AsKml;
import org.h2gis.functions.io.osm.OSMRead;
import org.h2gis.functions.io.osm.ST_OSMDownloader;
import org.h2gis.functions.io.shp.SHPRead;
import org.h2gis.functions.io.shp.SHPWrite;
import org.h2gis.functions.io.tsv.TSVRead;
import org.h2gis.functions.io.tsv.TSVWrite;
import org.h2gis.functions.spatial.affine_transformations.ST_Rotate;
import org.h2gis.functions.spatial.affine_transformations.ST_Scale;
import org.h2gis.functions.spatial.affine_transformations.ST_Translate;
import org.h2gis.functions.spatial.aggregate.ST_Accum;
import org.h2gis.functions.spatial.aggregate.ST_Collect;
import org.h2gis.functions.spatial.aggregate.ST_LineMerge;
import org.h2gis.functions.spatial.buffer.*;
import org.h2gis.functions.spatial.clean.ST_MakeValid;
import org.h2gis.functions.spatial.convert.*;
import org.h2gis.functions.spatial.create.*;
import org.h2gis.functions.spatial.crs.ST_SetSRID;
import org.h2gis.functions.spatial.crs.ST_Transform;
import org.h2gis.functions.spatial.distance.*;
import org.h2gis.functions.spatial.earth.ST_GeometryShadow;
import org.h2gis.functions.spatial.earth.ST_Isovist;
import org.h2gis.functions.spatial.earth.ST_SunPosition;
import org.h2gis.functions.spatial.earth.ST_Svf;
import org.h2gis.functions.spatial.edit.*;
import org.h2gis.functions.spatial.generalize.ST_PrecisionReducer;
import org.h2gis.functions.spatial.generalize.ST_Simplify;
import org.h2gis.functions.spatial.generalize.ST_SimplifyPreserveTopology;
import org.h2gis.functions.spatial.mesh.ST_ConstrainedDelaunay;
import org.h2gis.functions.spatial.mesh.ST_Delaunay;
import org.h2gis.functions.spatial.mesh.ST_Tessellate;
import org.h2gis.functions.spatial.mesh.ST_Voronoi;
import org.h2gis.functions.spatial.operators.*;
import org.h2gis.functions.spatial.predicates.*;
import org.h2gis.functions.spatial.properties.*;
import org.h2gis.functions.spatial.snap.ST_Snap;
import org.h2gis.functions.spatial.split.ST_LineIntersector;
import org.h2gis.functions.spatial.split.ST_Split;
import org.h2gis.functions.spatial.split.ST_SubDivide;
import org.h2gis.functions.spatial.topography.*;
import org.h2gis.functions.spatial.topology.ST_Graph;
import org.h2gis.functions.spatial.topology.ST_Node;
import org.h2gis.functions.spatial.topology.ST_Polygonize;
import org.h2gis.functions.spatial.trigonometry.ST_Azimuth;
import org.h2gis.functions.string.HexToVarBinary;
import org.h2gis.functions.system.DoubleRange;
import org.h2gis.functions.system.H2GISversion;
import org.h2gis.functions.system.IntegerRange;
import org.slf4j.Logger;
import org.slf4j.LoggerFactory;

import java.io.IOException;
import java.io.InputStreamReader;
import java.sql.*;
import org.h2gis.functions.spatial.crs.ST_FindUTMSRID;
import org.h2gis.functions.spatial.crs.UpdateGeometrySRID;
import org.h2gis.functions.spatial.metadata.FindGeometryMetadata;
import org.h2gis.functions.system.JTSVersion;

/**
 * Add H2GIS features to an H2 database
 *
 * Execute the following sql to init spatial features :
 * <pre>
 * CREATE ALIAS IF NOT EXISTS H2GIS_FUNCTIONS FOR
 *      &quot;H2GISFunctions.load&quot;;
 * CALL H2GIS_FUNCTIONS();
 * </pre>
 * @author Erwan Bocher
 * @author Nicolas Fortin
 */
public class H2GISFunctions {
    /** H2 base type for geometry column {@link java.sql.ResultSetMetaData#getColumnTypeName(int)} */
    public static final String GEOMETRY_BASE_TYPE = "GEOMETRY";
    private static final Logger LOGGER = LoggerFactory.getLogger(H2GISFunctions.class);

    /**
     * @return instance of all built-ins functions
     */
    public static Function[] getBuiltInsFunctions() {
        return new Function[] {
                new HexToVarBinary(),
                new ST_GeomFromText(),
                new ST_Area(),
                new ST_AsBinary(),
                new ST_GeometryType(),
                new ST_PointFromText(),
                new ST_MPointFromText(),
                new ST_LineFromText(),
                new ST_MLineFromText(),
                new ST_PolyFromText(),
                new ST_MPolyFromText(),
                new ST_Dimension(),
                new ST_AsText(),
                new ST_AsWKT(),
                new ST_PolyFromWKB(),
                new ST_IsEmpty(),
                new ST_IsSimple(),
                new ST_Boundary(),
                new ST_Envelope(),
                new ST_X(),
                new ST_Y(),
                new ST_Z(),
                new ST_StartPoint(),
                new ST_EndPoint(),
                new ST_IsClosed(),
                new ST_IsRing(),
                new ST_LineFromWKB(),
                new ST_Length(),
                new ST_NumPoints(),
                new ST_PointN(),
                new ST_Centroid(),
                new ST_PointOnSurface(),
                new ST_Contains(),
                new ST_ExteriorRing(),
                new ST_NumInteriorRings(),
                new ST_NumInteriorRing(),
                new ST_InteriorRingN(),
                new ST_NumGeometries(),
                new ST_GeometryN(),
                new ST_Equals(),
                new ST_Disjoint(),
                new ST_Touches(),
                new ST_Within(),
                new ST_Overlaps(),
                new ST_Crosses(),
                new ST_Intersects(),
                new ST_Relate(),
                new ST_Distance(),
                new ST_DistanceSphere(),
                new ST_Intersection(),
                new ST_Difference(),
                new ST_Union(),
                new ST_SymDifference(),
                new ST_Buffer(),
                new ST_ConvexHull(),
                new ST_SRID(),
                new ST_EnvelopesIntersect(),
                new ST_Accum(),
                new ST_Transform(),
                new ST_SetSRID(),
                new ST_CoordDim(),
                new ST_GeometryTypeCode(),
                new ST_OrderingEquals(),
                new ST_Is3D(),
                new ST_PointFromWKB(),
                new ST_GeomFromWKB(),
                new DBFRead(),
                new DBFWrite(),
                new DriverManager(),
                new GPXRead(),
                new GeoJsonRead(),
                new GeoJsonWrite(),
                new KMLWrite(),
                new SHPRead(),
                new SHPWrite(),
                new ST_3DLength(),
                new ST_AddPoint(),
                new ST_AddZ(),
                new ST_AsGeoJSON(),
                new ST_AsKml(),
                new ST_BoundingCircle(),
                new ST_BoundingCircleCenter(),
                new ST_MinimumBoundingCircle(),
                new ST_ClosestCoordinate(),
                new ST_ClosestPoint(),
                new ST_CompactnessRatio(),
                new ST_ConstrainedDelaunay(),
                new ST_Covers(),
                new ST_DWithin(),
                new ST_Delaunay(),
                new ST_Densify(),
                new ST_Expand(),
                new ST_Explode(),
                new ST_Extent(),
                new ST_Extrude(),
                new ST_FurthestCoordinate(),
                new ST_Holes(),
                new ST_Interpolate3DLine(),
                new ST_IsRectangle(),
                new ST_IsValid(),
                new ST_LocateAlong(),
                new ST_MakeEllipse(),
                new ST_MakeEnvelope(),
                new ST_MakeGrid(),
                new ST_MakeGridPoints(),
                new ST_MakeLine(),
                new ST_MakePoint(),
                new ST_MinimumRectangle(),
                new ST_MultiplyZ(),
                new ST_Normalize(),
                new ST_OctogonalEnvelope(),
                new ST_Polygonize(),
                new ST_PrecisionReducer(),
                new ST_RemoveHoles(),
                new ST_RemovePoints(),
                new ST_RemoveRepeatedPoints(),
                new ST_Reverse(),
                new ST_Reverse3DLine(),
                new ST_Rotate(),
                new ST_Scale(),
                new ST_Simplify(),
                new ST_SimplifyPreserveTopology(),
                new ST_Snap(),
                new ST_Split(),
                new ST_ToMultiLine(),
                new ST_ToMultiPoint(),
                new ST_ToMultiSegments(),
                new ST_Translate(),
                new ST_TriangleAspect(),
                new ST_TriangleContouring(),
                new ST_TriangleDirection(),
                new ST_TriangleSlope(),
                new ST_UpdateZ(),
                new ST_XMax(),
                new ST_XMin(),
                new ST_YMax(),
                new ST_YMin(),
                new ST_ZMax(),
                new ST_ZMin(),
                new ST_ZUpdateLineExtremities(),
                new ST_MinimumDiameter(),
                new ST_RingBuffer(),
                new ST_Force2D(),
                new ST_Force3D(),
                new ST_Azimuth(),
                new ST_MakePolygon(),
                new ST_IsValidReason(),
                new ST_IsValidDetail(),
                new ST_LineIntersector(),
                new ST_OffSetCurve(),
                new OSMRead(),
                new ST_OSMDownloader(),
                new ST_ProjectPoint(),
                new ST_CollectionExtract(),
                new DoubleRange(),
                new IntegerRange(),
                new ST_SideBuffer(),
                new ST_RingSideBuffer(),
                new ST_SunPosition(),
                new ST_GeometryShadow(),
                new ST_Voronoi(),
                new ST_Tessellate(),
                new ST_LineMerge(),
                new ST_FlipCoordinates(),
                new ST_MaxDistance(),
                new ST_LongestLine(),
                new ST_Perimeter(),
                new ST_3DPerimeter(),
                new ST_3DArea(),
                new ST_GeomFromGML(),
                new ST_GeomFromGeoJSON(),
                new ST_OSMMapLink(),
                new ST_GoogleMapLink(),
                new ST_AsGML(),
                new TSVRead(),
                new TSVWrite(),
                new ST_NPoints(),
                new ST_Graph(),
                new H2GISversion(),
                new ST_Collect(),
                new ST_RemoveDuplicatedCoordinates(),
                new ST_MakeValid(),
                new ST_Point(),
                new ST_Node(),
                new ST_Drape(),
                new ST_Svf(),
                new JsonWrite(),
                new ST_ShortestLine(),
                new ST_OrientedEnvelope(),
                new ST_Isovist(),
                new ST_EstimatedExtent(),
                new ST_FindUTMSRID(),
                new ST_GeneratePoints(),
                new ST_GeneratePointsInGrid(),
                new AscRead(),
                new FindGeometryMetadata(),
                new UpdateGeometrySRID(),
                new ST_InsertPoint(),
                new JTSVersion(),
                new ST_Force4D(),
                new ST_Force3DM(),
<<<<<<< HEAD
                new ST_VariableBuffer()
=======
                new ST_SubDivide()
>>>>>>> a2bec9d9
        };
    }

    /**
     * Register GEOMETRY type and register H2GIS functions
     * @param connection Active H2 connection
     * @param BundleSymbolicName OSGi Bundle symbolic name
     * @param BundleVersion OSGi Bundle version
     * @throws java.sql.SQLException
     */
    public static void load(Connection connection, String BundleSymbolicName, String BundleVersion) throws SQLException {
        String packagePrepend = BundleSymbolicName+":"+BundleVersion+":";
        registerH2GISFunctions(connection,packagePrepend);
        connection.commit();
    }

    /**
     * Register GEOMETRY type and register H2GIS functions
     * @param connection Active H2 connection
     * @throws java.sql.SQLException
     */
    public static void load(Connection connection) throws SQLException {
        org.locationtech.jts.JTSVersion jtsVersion = org.locationtech.jts.JTSVersion.CURRENT_VERSION;
        if (jtsVersion.getMinor() < 16) {
            LOGGER.warn("Some spatial functions will not be compatible with your version of JTS (" + jtsVersion.toString() + ")\n"
                    + "Please a JTS version greater or equals to 1.16");
        }
        registerH2GISFunctions(connection, "");
        registerSpatialTables(connection);
    }

    /**
     * Register view in order to create GEOMETRY_COLUMNS standard table.
     * @param connection Open connection
     * @throws java.sql.SQLException
     */
    public static void registerSpatialTables(Connection connection) throws SQLException {
        Statement st = connection.createStatement();
        st.execute("drop view if exists geometry_columns");
        st.execute(
                "CREATE VIEW geometry_columns AS "
                        + "SELECT  TABLE_CATALOG f_table_catalog, "
                        + " TABLE_SCHEMA f_table_schema, "
                        + " TABLE_NAME f_table_name, "
                        + " COLUMN_NAME f_geometry_column, "
                        + "1 storage_type, "
                        + "CAST(FindGeometryMetadata(TABLE_CATALOG,TABLE_SCHEMA, TABLE_NAME,COLUMN_NAME, DATA_TYPE, GEOMETRY_TYPE,GEOMETRY_SRID)[1] AS INTEGER) as geometry_type, "
                        + "CAST(FindGeometryMetadata(TABLE_CATALOG,TABLE_SCHEMA, TABLE_NAME,COLUMN_NAME,DATA_TYPE, GEOMETRY_TYPE,GEOMETRY_SRID)[2] AS INTEGER) as coord_dimension, "
                        + "CAST(FindGeometryMetadata(TABLE_CATALOG,TABLE_SCHEMA, TABLE_NAME,COLUMN_NAME,DATA_TYPE, GEOMETRY_TYPE,GEOMETRY_SRID)[3] AS INTEGER) as srid, "
                        + "FindGeometryMetadata(TABLE_CATALOG,TABLE_SCHEMA, TABLE_NAME,COLUMN_NAME, DATA_TYPE, GEOMETRY_TYPE,GEOMETRY_SRID)[4] as type "
                        + " FROM INFORMATION_SCHEMA.COLUMNS"
                        + " WHERE DATA_TYPE = 'GEOMETRY';");
        ResultSet rs = connection.getMetaData().getTables("", "PUBLIC", "SPATIAL_REF_SYS", null);
        if (!rs.next()) {
            InputStreamReader reader = new InputStreamReader(
                    H2GISFunctions.class.getResourceAsStream("spatial_ref_sys.sql"));
            RunScript.execute(connection, reader);

            try {
                reader.close();
            } catch (IOException e) {
                e.printStackTrace();
            }
        }
    }

    /**
     * Return a string property of the function
     * @param function
     * @param propertyKey
     * @return 
     */
    private static String getStringProperty(Function function, String propertyKey) {
        Object value = function.getProperty(propertyKey);
        return value instanceof String ? (String)value : "";
    }

    /**
     * Return a boolean property of the function
     * 
     * @param function
     * @param propertyKey
     * @param defaultValue
     * @return 
     */
    private static boolean getBooleanProperty(Function function, String propertyKey, boolean defaultValue) {
        Object value = function.getProperty(propertyKey);
        return value instanceof Boolean ? (Boolean)value : defaultValue;
    }

    /**
     * Register a H2GIS java code function
     *
     * @param st SQL Statement
     * @param function Function instance
     * @param packagePrepend For OSGi environment only, use
     * Bundle-SymbolicName:Bundle-Version:
     * @throws java.sql.SQLException
     */
    public static void registerFunction(Statement st,Function function,String packagePrepend) throws SQLException {
        registerFunction(st,function,packagePrepend,true);
    }

    /**
     * Register a H2GIS java code function
     * 
     * @param st SQL Statement
     * @param function Function instance
     * @param packagePrepend For OSGi environment only, use Bundle-SymbolicName:Bundle-Version:
     * @param dropAlias Drop alias if exists before define it.
     * @throws java.sql.SQLException
     */
    public static void registerFunction(Statement st,Function function,String packagePrepend,boolean dropAlias) throws SQLException {
        String functionClass = function.getClass().getName();
        String functionAlias = getAlias(function);

        if(function instanceof ScalarFunction) {
            ScalarFunction scalarFunction = (ScalarFunction)function;
            String functionName = scalarFunction.getJavaStaticMethod();
            if(dropAlias) {
                try {
                    st.execute("DROP ALIAS IF EXISTS " + functionAlias);
                } catch (SQLException ex) {
                    // Ignore, some tables constraints may depend on this function
                    LOGGER.debug(ex.getLocalizedMessage(), ex);
                }
            }
            String deterministic = "";
            if(getBooleanProperty(function,ScalarFunction.PROP_DETERMINISTIC,false)) {
                deterministic = " DETERMINISTIC";
            }
            // Create alias, H2 does not support prepare statement on create alias
            // "FORCE ALIAS means that the class not existing will not prevent the database from being opened."
            st.execute("CREATE FORCE ALIAS IF NOT EXISTS " + functionAlias + deterministic + " FOR \"" + packagePrepend + functionClass + "." + functionName + "\"");
            // Set comment
            String functionRemarks = getStringProperty(function, Function.PROP_REMARKS);
            if(!functionRemarks.isEmpty()) {
                PreparedStatement ps = st.getConnection().prepareStatement("COMMENT ON ALIAS "+functionAlias+" IS ?");
                ps.setString(1, functionRemarks);
                ps.execute();
            }
        } else if(function instanceof Aggregate) {
                if(dropAlias) {
                    st.execute("DROP AGGREGATE IF EXISTS " + functionAlias);
                }
                st.execute("CREATE FORCE AGGREGATE IF NOT EXISTS " + functionAlias + " FOR \"" + packagePrepend + functionClass + "\"");
        } else {
                throw new SQLException("Unsupported function "+functionClass);
        }
    }

    /**
     * Return the alias name of the function
     * @param function Function instance
     * @return the function ALIAS, name of the function in SQL engine
     */
    public static String getAlias(Function function) {
        String functionAlias = getStringProperty(function,Function.PROP_NAME);
        if(!functionAlias.isEmpty()) {
            return functionAlias;
        }
        return function.getClass().getSimpleName();
    }
    /**
     * Remove the specified function from the provided DataBase connection
     * @param st Active statement
     * @param function function to remove
     * @throws SQLException
     */
    public static void unRegisterFunction(Statement st, Function function) throws SQLException {
        String functionAlias = getStringProperty(function, Function.PROP_NAME);
        if(functionAlias.isEmpty()) {
            functionAlias = function.getClass().getSimpleName();
        }
        st.execute("DROP ALIAS IF EXISTS " + functionAlias);
    }
    
    
    /**
     * Register all H2GIS functions
     *
     * @param connection JDBC Connection
     * @param packagePrepend For OSGi environment only, use
     * Bundle-SymbolicName:Bundle-Version:
     * @throws SQLException
     */
    private static void registerH2GISFunctions(Connection connection, String packagePrepend) throws SQLException {
        Statement st = connection.createStatement();
        for (Function function : getBuiltInsFunctions()) {
            try {
                registerFunction(st, function, packagePrepend);
            } catch (SQLException ex) {
                // Catch to register other functions
                ex.printStackTrace(System.err);
            }
        }
    }

    /**
     * Unregister spatial type and H2GIS functions from the current connection.
     *
     * @param connection Active H2 connection with DROP ALIAS rights
     * @throws java.sql.SQLException
     */
    public static void unRegisterH2GISFunctions(Connection connection) throws SQLException {
        Statement st = connection.createStatement();
        for (Function function : getBuiltInsFunctions()) {
            unRegisterFunction(st, function);
        }
    }
}<|MERGE_RESOLUTION|>--- conflicted
+++ resolved
@@ -317,11 +317,8 @@
                 new JTSVersion(),
                 new ST_Force4D(),
                 new ST_Force3DM(),
-<<<<<<< HEAD
-                new ST_VariableBuffer()
-=======
+                new ST_VariableBuffer(),
                 new ST_SubDivide()
->>>>>>> a2bec9d9
         };
     }
 
