--- conflicted
+++ resolved
@@ -320,11 +320,8 @@
                 new ST_VariableBuffer(),
                 new ST_SubDivide(),
                 new ST_MemSize(),
-<<<<<<< HEAD
                 new ST_Multi()
-=======
                 new ST_AsEWKB()
->>>>>>> 078378c7
         };
     }
 
