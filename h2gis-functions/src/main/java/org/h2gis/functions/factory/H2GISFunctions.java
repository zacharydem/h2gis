--- conflicted
+++ resolved
@@ -315,17 +315,10 @@
                 new AscRead(),
                 new FindGeometryMetadata(),
                 new UpdateGeometrySRID(),
-<<<<<<< HEAD
-                new JTSVersion(),
-                new ST_Force4D(),
-                new ST_Force3DM(),
-                new ST_InsertPoint()
-=======
                 new ST_InsertPoint(),
                 new JTSVersion(),
                 new ST_Force4D(),
                 new ST_Force3DM()
->>>>>>> 94569b52
         };
     }
 
