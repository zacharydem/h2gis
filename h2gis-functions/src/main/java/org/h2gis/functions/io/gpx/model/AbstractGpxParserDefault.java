--- conflicted
+++ resolved
@@ -143,24 +143,16 @@
         if (FileUtilities.isFileImportable(fileName, "gpx")) {
             // Initialisation
             final boolean isH2 = JDBCUtilities.isH2DataBase(connection);
-<<<<<<< HEAD
             ArrayList<String> tableNames = new ArrayList<>();
-=======
-            final DBTypes dbType = DBUtils.getDBType(connection);
-
->>>>>>> 57b118c6
+
             TableLocation requestedTable = TableLocation.parse(tableName, isH2);
             if (deleteTable) {
                 GPXTablesFactory.dropOSMTables(connection, isH2, requestedTable);
             }
             if (fileName.length() == 0) {
-<<<<<<< HEAD
                 String outputEmptyTable = requestedTable.toString(isH2);
                 JDBCUtilities.createEmptyTable(connection, outputEmptyTable);
                 tableNames.add(outputEmptyTable);
-=======
-                JDBCUtilities.createEmptyTable(connection, requestedTable.toString(dbType));
->>>>>>> 57b118c6
             }
             else {
                 String table = requestedTable.getTable();
