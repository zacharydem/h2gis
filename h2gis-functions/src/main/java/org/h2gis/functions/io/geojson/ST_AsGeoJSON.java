--- conflicted
+++ resolved
@@ -32,11 +32,6 @@
 public class ST_AsGeoJSON extends DeterministicScalarFunction {
 
     static  int maxdecimaldigits = 9;
-<<<<<<< HEAD
-    
-=======
-
->>>>>>> f17753e8
     public ST_AsGeoJSON() {
         addProperty(PROP_REMARKS, "Return the geometry as a Geometry Javascript Object Notation (GeoJSON 1.0) element.\n"
                 + "2D and 3D Geometries are both supported.\n"
@@ -60,11 +55,7 @@
         toGeojsonGeometry(geom,maxdecimaldigits, sb);
         return sb.toString();
     }
-<<<<<<< HEAD
-    
-=======
-
->>>>>>> f17753e8
+
      /**
      * Convert the geometry to a GeoJSON representation.
      *
@@ -189,16 +180,10 @@
      */
     public static void toGeojsonMultiLineString(MultiLineString multiLineString,int maxdecimaldigits,  StringBuilder sb) {
         sb.append("{\"type\":\"MultiLineString\",\"coordinates\":[");
-<<<<<<< HEAD
-        for (int i = 0; i < multiLineString.getNumGeometries(); i++) {
-            toGeojsonCoordinates(multiLineString.getGeometryN(i).getCoordinates(),maxdecimaldigits, sb);
-            if (i < multiLineString.getNumGeometries() - 1) {
-=======
         int size = multiLineString.getNumGeometries();
         for (int i = 0; i < size; i++) {
             toGeojsonCoordinates(multiLineString.getGeometryN(i).getCoordinates(),maxdecimaldigits, sb);
             if (i < size - 1) {
->>>>>>> f17753e8
                 sb.append(",");
             }
         }
