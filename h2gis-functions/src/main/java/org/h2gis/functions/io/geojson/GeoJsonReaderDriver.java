/**
 * H2GIS is a library that brings spatial support to the H2 Database Engine
 * <http://www.h2database.com>. H2GIS is developed by CNRS
 * <http://www.cnrs.fr/>.
 *
 * This code is part of the H2GIS project. H2GIS is free software; you can
 * redistribute it and/or modify it under the terms of the GNU Lesser General
 * Public License as published by the Free Software Foundation; version 3.0 of
 * the License.
 *
 * H2GIS is distributed in the hope that it will be useful, but WITHOUT ANY
 * WARRANTY; without even the implied warranty of MERCHANTABILITY or FITNESS FOR
 * A PARTICULAR PURPOSE. See the GNU Lesser General Public License for more
 * details <http://www.gnu.org/licenses/>.
 *
 *
 * For more information, please consult: <http://www.h2gis.org/>
 * or contact directly: info_at_h2gis.org
 */
package org.h2gis.functions.io.geojson;

import com.fasterxml.jackson.core.JsonEncoding;
import com.fasterxml.jackson.core.JsonFactory;
import com.fasterxml.jackson.core.JsonParser;
import com.fasterxml.jackson.core.JsonToken;
import org.h2.value.ValueGeometry;
import org.h2gis.api.EmptyProgressVisitor;
import org.h2gis.api.ProgressVisitor;
import org.h2gis.utilities.JDBCUtilities;
import org.h2gis.utilities.TableLocation;
import org.h2gis.utilities.dbtypes.DBTypes;
import org.h2gis.utilities.dbtypes.DBUtils;
import org.locationtech.jts.geom.*;
import org.slf4j.Logger;
import org.slf4j.LoggerFactory;

import java.io.*;
import java.sql.*;
import java.util.*;
import java.util.zip.GZIPInputStream;

/**
 * Driver to import a GeoJSON file into a spatial table.
 *
 * Supported geometries are POINT, LINESTRING, POLYGON and GEOMETRYCOLLECTION.
 *
 * The driver requires all Feature objects in a collection to have the same
 * schema of properties. To build the table schema the first feature of the
 * FeatureCollection is parsed. If the GeoJSON format does not contain any
 * properties, a default primary key is added.
 *
 * @author Erwan Bocher
 * @author Hai Trung Pham
 */
public class GeoJsonReaderDriver {

    private final File fileName;
    private final Connection connection;
    private static GeometryFactory GF;
    private final String encoding;
    private final boolean deleteTable;
    private PreparedStatement preparedStatement = null;
    private JsonFactory jsFactory;
    private int nbFeature = 1;
    private int featureCounter = 1;
    private ProgressVisitor progress = new EmptyProgressVisitor();
    // For progression information return
    private static final int AVERAGE_NODE_SIZE = 500;
    boolean hasGeometryField = false;
    private static final Logger log = LoggerFactory.getLogger(GeoJsonReaderDriver.class);
    private int parsedSRID = 0;
    private boolean isH2;
<<<<<<< HEAD
    private String tableLocation;
=======
    private DBTypes dbType;
    private TableLocation tableLocation;
>>>>>>> 57b118c6
    private LinkedHashMap<String, Integer> cachedColumnNames;
    private LinkedHashMap<String, Integer> cachedColumnIndex;
    private static final int BATCH_MAX_SIZE = 100;

    private Set finalGeometryTypes;
    private JsonEncoding jsonEncoding;
    private boolean hasZ =false;

    /**
     * Driver to import a GeoJSON file into a spatial table.
     *
     * @param connection
     * @param fileName
     * @param encoding
     * @param deleteTable
     */
    public GeoJsonReaderDriver(Connection connection, File fileName, String encoding, boolean deleteTable) {
        this.connection = connection;
        this.fileName = fileName;
        this.encoding = encoding;
        this.deleteTable = deleteTable;
    }

    /**
     * Read the GeoJSON file.
     *
     * @param progress
     * @param tableReference
     * @throws java.sql.SQLException
     * @throws java.io.IOException
     */
    public String read(ProgressVisitor progress, String tableReference) throws SQLException, IOException {
        if (fileName != null && fileName.getName().toLowerCase().endsWith(".geojson")) {
            if (!fileName.exists()) {
                throw new SQLException("The file " + tableLocation + " doesn't exist ");
            }
            this.isH2 = JDBCUtilities.isH2DataBase(connection);
<<<<<<< HEAD
            this.tableLocation = TableLocation.parse(tableReference, isH2).toString(isH2);
=======
            this.dbType = DBUtils.getDBType(connection);
            this.tableLocation = TableLocation.parse(tableReference, isH2);
>>>>>>> 57b118c6
            if (deleteTable) {
                Statement stmt = connection.createStatement();
                stmt.execute("DROP TABLE IF EXISTS " + tableLocation);
                stmt.close();
            }
            if (fileName.length() > 0) {
                parseGeoJson(progress);
                return tableLocation;
            } else {
                JDBCUtilities.createEmptyTable(connection, tableLocation);
                return tableLocation;
            }
        } else if (fileName != null && fileName.getName().toLowerCase().endsWith(".gz")) {
            if (!fileName.exists()) {
                throw new SQLException("The file " + tableLocation + " doesn't exist ");
            }
            this.isH2 = JDBCUtilities.isH2DataBase(connection);
<<<<<<< HEAD
            this.tableLocation = TableLocation.parse(tableReference, isH2).toString(isH2);
            if (deleteTable) {
                Statement stmt = connection.createStatement();
                stmt.execute("DROP TABLE IF EXISTS " + tableLocation);
=======
            this.dbType = DBUtils.getDBType(connection);
            this.tableLocation = TableLocation.parse(tableReference, isH2);
            if (deleteTable) {
                Statement stmt = connection.createStatement();
                stmt.execute("DROP TABLE IF EXISTS " + tableLocation.toString(dbType));
>>>>>>> 57b118c6
                stmt.close();
            }

            if (fileName.length() > 0) {
                this.progress = progress.subProcess(100);
                init();
                FileInputStream fis = new FileInputStream(fileName);
                if (parseMetadata(new GZIPInputStream(fis))) {
                    connection.setAutoCommit(false);
                    GF = new GeometryFactory(new PrecisionModel(), parsedSRID);
                    fis = new FileInputStream(fileName);
                    parseData(new GZIPInputStream(fis));
                    connection.setAutoCommit(true);
                    return tableLocation;
                } else {
                    throw new SQLException("Cannot create the table " + tableLocation + " to import the GeoJSON data");
                }
            } else {
<<<<<<< HEAD
                JDBCUtilities.createEmptyTable(connection, tableLocation);
                return tableLocation;
=======
                JDBCUtilities.createEmptyTable(connection, tableLocation.toString(dbType));
>>>>>>> 57b118c6
            }
        } else {
            throw new SQLException("The geojson read driver supports only geojson or gz extensions");
        }
    }

    /**
     * Parses a GeoJSON 1.0 file and writes it to a table.
     *
     * A GeoJSON file is structured as follows:
     *
     * { "type": "FeatureCollection", "features": [ { "type": "Feature",
     * "geometry": {"type": "Point", "coordinates": [102.0, 0.5]}, "properties":
     * {"prop0": "value0"} }, { "type": "Feature", "geometry": { "type":
     * "LineString", "coordinates": [ [102.0, 0.0], [103.0, 1.0], [104.0, 0.0],
     * [105.0, 1.0] ] }, "properties": { "prop0": "value0", "prop1": 0.0 } },
     * {"type": "Feature", "geometry": { "type": "Polygon", "coordinates": [
     * [[100.0, 0.0], [101.0, 0.0], [101.0, 1.0], [100.0, 1.0], [100.0, 0.0] ]
     * ]}, "properties": { "prop0": "value0", "prop1": {"this": "that"} } } ] }
     *
     * Note: To include information on the coordinate range for geometries, a
     * GeoJSON object may have a member named "bbox".
     *
     * Syntax:
     *
     * { "type": "FeatureCollection", "bbox": [100.0, 0.0, 105.0, 1.0],
     * "features": [ ... ] }
     *
     *
     * @param progress
     */
    private void parseGeoJson(ProgressVisitor progress) throws SQLException, IOException {
        this.progress = progress.subProcess(100);
        init();
        if (parseMetadata(new FileInputStream(fileName))) {
            connection.setAutoCommit(false);
            GF = new GeometryFactory(new PrecisionModel(), parsedSRID);
            parseData(new FileInputStream(fileName));
            connection.setAutoCommit(true);

        } else {
            throw new SQLException("Cannot create the table " + tableLocation + " to import the GeoJSON data");
        }
    }

    /**
     * Parses the all GeoJSON feature to create the PreparedStatement.
     *
     * @throws SQLException
     * @throws IOException
     */
    private boolean parseMetadata(InputStream is) throws SQLException, IOException {
        try {
            cachedColumnNames = new LinkedHashMap<>();
            finalGeometryTypes = new HashSet<String>();
            try (JsonParser jp = jsFactory.createParser(new InputStreamReader(is, jsonEncoding.getJavaName()))) {
                jp.nextToken();//START_OBJECT
                jp.nextToken(); // field_name (type)
                jp.nextToken(); // value_string (FeatureCollection)
                String geomType = jp.getText();

                if (geomType.equalsIgnoreCase(GeoJsonField.FEATURECOLLECTION)) {
                    parseFeaturesMetadata(jp);
                } else {
                    throw new SQLException("Malformed GeoJSON file. Expected 'FeatureCollection', found '" + geomType + "'");
                }
            } //START_OBJECT

        } catch (FileNotFoundException ex) {
            throw new SQLException(ex);

        } finally {
            try {
                if (is != null) {
                    is.close();
                }
            } catch (IOException ex) {
                throw new IOException(ex);
            }
        }
        // Now we create the table if there is at least one geometry field.          
        if (hasGeometryField) {
            StringBuilder createTable = new StringBuilder();
            createTable.append("CREATE TABLE ");
<<<<<<< HEAD
            createTable.append(tableLocation);
=======
            createTable.append(tableLocation.toString(dbType));
>>>>>>> 57b118c6
            createTable.append(" (");
            //Add the geometry column
            String finalGeometryType = GeoJsonField.GEOMETRY;
            if (finalGeometryTypes.size() == 1) {
                finalGeometryType = (String) finalGeometryTypes.iterator().next();
                createTable.append("THE_GEOM GEOMETRY(").append(hasZ?finalGeometryType+"Z":finalGeometryType).append(",").append(parsedSRID).append(")");
            }
            else{
                createTable.append("THE_GEOM GEOMETRY(GEOMETRY,").append(parsedSRID).append(")");
            }
            cachedColumnIndex = new LinkedHashMap<>();
            StringBuilder insertTable = new StringBuilder("INSERT INTO ");
<<<<<<< HEAD
            insertTable.append(tableLocation).append(" VALUES(ST_GeomFromWKB(?, ").append(parsedSRID).append(")");
=======
            insertTable.append(tableLocation.toString(dbType)).append(" VALUES(ST_GeomFromWKB(?, ").append(parsedSRID).append(")");
>>>>>>> 57b118c6
            int i = 1;
            for (Map.Entry<String, Integer> columns : cachedColumnNames.entrySet()) {
                String columnName = columns.getKey();
                Integer columnType = columns.getValue();
                cachedColumnIndex.put(columnName, i++);
                createTable.append(",").append(columns.getKey()).append(" ").append(getSQLTypeName(columnType));
                if(columnType==Types.ARRAY){
                    if(isH2){
                        insertTable.append(",").append(" ? FORMAT json");
                    }else {
                        insertTable.append(",").append("cast(? as json)");
                    }
                }else {
                    insertTable.append(",").append("?");
                }
            }
            createTable.append(")");
            insertTable.append(")");

            try (Statement stmt = connection.createStatement()) {
                stmt.execute(createTable.toString());
            }
            preparedStatement = connection.prepareStatement(insertTable.toString());
            return true;

        } else {
            throw new SQLException("The geojson file  does not contain any geometry.");
        }

    }

    /**
     * Parses the featureCollection to collect the field properties
     *
     * @param jp
     * @throws IOException
     * @throws SQLException
     */
    private void parseFeaturesMetadata(JsonParser jp) throws IOException, SQLException {
        jp.nextToken(); // FIELD_NAME features
        // Passes all the properties until "Feature" object is found
        while (!jp.getText().equalsIgnoreCase(GeoJsonField.FEATURES)
                && !jp.getText().equalsIgnoreCase(GeoJsonField.CRS)) {
            jp.nextToken();
            if (jp.getCurrentToken().equals(JsonToken.START_ARRAY) || jp.getCurrentToken().equals(JsonToken.START_OBJECT)) {
                jp.skipChildren();
            }
            jp.nextToken();
        }
        if (jp.getText().equalsIgnoreCase(GeoJsonField.CRS)) {
            parsedSRID = readCRS(jp);
        }
        if (jp.getText().equalsIgnoreCase(GeoJsonField.FEATURES)) {
            jp.nextToken(); // START_ARRAY [
            JsonToken token = jp.nextToken(); // START_OBJECT {
            while (token != JsonToken.END_ARRAY) {
                jp.nextToken(); // FIELD_NAME type
                jp.nextToken(); // VALUE_STRING Feature
                String geomType = jp.getText();
                if (geomType.equalsIgnoreCase(GeoJsonField.FEATURE)) {
                    if (progress.isCanceled()) {
                        throw new SQLException("Canceled by user");
                    }
                    parseFeatureMetadata(jp);
                    token = jp.nextToken(); //START_OBJECT new feature                   
                    nbFeature++;
                } else {
                    throw new SQLException("Malformed GeoJSON file. Expected 'Feature', found '" + geomType + "'");
                }
            }
            //LOOP END_ARRAY ]
        } else {
            throw new SQLException("Malformed GeoJSON file. Expected 'features', found '" + jp.getText() + "'");
        }
    }

    /**
     * Features in GeoJSON contain a geometry object and additional properties
     * This method is used to collect metadata
     *
     * Syntax:
     *
     * { "type": "Feature", "geometry":{"type": "Point", "coordinates": [102.0,
     * 0.5]}, "properties": {"prop0": "value0"} }
     *
     * @param jp
     */
    private void parseFeatureMetadata(JsonParser jp) throws IOException, SQLException {
        jp.nextToken();
        String field = jp.getText();
        //Avoid all token which are not 'properties', 'geometry', 'type'
        while (!field.equalsIgnoreCase(GeoJsonField.GEOMETRY)
                && !field.equalsIgnoreCase(GeoJsonField.PROPERTIES)
                && !jp.getCurrentToken().equals(JsonToken.END_OBJECT)) {
            jp.nextToken();
            if (jp.getCurrentToken().equals(JsonToken.START_ARRAY) || jp.getCurrentToken().equals(JsonToken.START_OBJECT)) {
                jp.skipChildren();
            }
            jp.nextToken();
            field = jp.getText();
        }
        // FIELD_NAME geometry
        if (field.equalsIgnoreCase(GeoJsonField.GEOMETRY)) {
            parseParentGeometryMetadata(jp);
            hasGeometryField = true;
            jp.nextToken();
        } else if (field.equalsIgnoreCase(GeoJsonField.PROPERTIES)) {
            parsePropertiesMetadata(jp);
            jp.nextToken();
        }
        //If there is only one geometry field in the feature them the next
        //token corresponds to the end object of the feature

        //Avoid all token which are not 'properties', 'geometry', 'type'
        field = jp.getText();
        while (!field.equalsIgnoreCase(GeoJsonField.GEOMETRY)
                && !field.equalsIgnoreCase(GeoJsonField.PROPERTIES)
                && !jp.getCurrentToken().equals(JsonToken.END_OBJECT)) {
            jp.nextToken();
            if (jp.getCurrentToken().equals(JsonToken.START_ARRAY) || jp.getCurrentToken().equals(JsonToken.START_OBJECT)) {
                jp.skipChildren();
            }
            jp.nextToken();
            field = jp.getText();
        }
        if (jp.getCurrentToken() != JsonToken.END_OBJECT) {
            String secondParam = jp.getText();// field name
            if (secondParam.equalsIgnoreCase(GeoJsonField.GEOMETRY)) {
                parseParentGeometryMetadata(jp);
                hasGeometryField = true;
            } else if (secondParam.equalsIgnoreCase(GeoJsonField.PROPERTIES)) {
                parsePropertiesMetadata(jp);
            }
            while (jp.nextToken() != JsonToken.END_OBJECT); //END_OBJECT } feature
        }

    }

    /**
     * Parses the geometries to return its properties
     *
     * @param jp
     * @throws IOException
     * @throws SQLException
     */
    private void parseParentGeometryMetadata(JsonParser jp) throws IOException, SQLException {
        if (jp.nextToken() != JsonToken.VALUE_NULL) {//START_OBJECT { in case of null geometry
            jp.nextToken(); // FIELD_NAME type     
            jp.nextToken(); //VALUE_STRING Point
            String geometryType = jp.getText();
            parseGeometryMetadata(jp, geometryType);
        }

    }

    /**
     * Parses a all type of geometries and check if the geojson is wellformed.
     *
     * Syntax:
     *
     * "geometry":{"type": "Point", "coordinates": [102.0,0.5]}
     *
     * @param jp
     * @throws IOException
     */
    private void parseGeometryMetadata(JsonParser jp, String geometryType) throws IOException, SQLException {
        if (geometryType.equalsIgnoreCase(GeoJsonField.POINT)) {
            parsePointMetadata(jp);
            finalGeometryTypes.add(GeoJsonField.POINT);
        } else if (geometryType.equalsIgnoreCase(GeoJsonField.MULTIPOINT)) {
            parseMultiPointMetadata(jp);
            finalGeometryTypes.add(GeoJsonField.MULTIPOINT);
        } else if (geometryType.equalsIgnoreCase(GeoJsonField.LINESTRING)) {
            parseLinestringMetadata(jp);
            finalGeometryTypes.add(GeoJsonField.LINESTRING);
        } else if (geometryType.equalsIgnoreCase(GeoJsonField.MULTILINESTRING)) {
            parseMultiLinestringMetadata(jp);
            finalGeometryTypes.add(GeoJsonField.MULTILINESTRING);
        } else if (geometryType.equalsIgnoreCase(GeoJsonField.POLYGON)) {
            parsePolygonMetadata(jp);
            finalGeometryTypes.add(GeoJsonField.POLYGON);
        } else if (geometryType.equalsIgnoreCase(GeoJsonField.MULTIPOLYGON)) {
            parseMultiPolygonMetadata(jp);
            finalGeometryTypes.add(GeoJsonField.MULTIPOLYGON);
        } else if (geometryType.equalsIgnoreCase(GeoJsonField.GEOMETRYCOLLECTION)) {
            parseGeometryCollectionMetadata(jp);
            finalGeometryTypes.add(GeoJsonField.GEOMETRYCOLLECTION);
        } else {
            throw new SQLException("Unsupported geometry : " + geometryType);
        }
    }

    /**
     * Parses a point and check if it's wellformated
     *
     * Syntax:
     *
     * { "type": "Point", "coordinates": [100.0, 0.0] }
     *
     * @param jp
     * @throws IOException
     */
    private void parsePointMetadata(JsonParser jp) throws IOException, SQLException {
        jp.nextToken(); // FIELD_NAME coordinates        
        String coordinatesField = jp.getText();
        if (coordinatesField.equalsIgnoreCase(GeoJsonField.COORDINATES)) {
            jp.nextToken(); // START_ARRAY [ to parse the coordinate
            parseCoordinateMetadata(jp);
        } else {
            throw new SQLException("Malformed GeoJSON file. Expected 'coordinates', found '" + coordinatesField + "'");
        }
    }

    /**
     * Parses a MultiPoint and check if it's wellformated
     *
     * Syntax:
     *
     * { "type": "MultiPoint", "coordinates": [ [100.0, 0.0], [101.0, 1.0] ] }
     *
     * @param jp
     * @throws IOException
     */
    private void parseMultiPointMetadata(JsonParser jp) throws IOException, SQLException {
        jp.nextToken(); // FIELD_NAME coordinates        
        String coordinatesField = jp.getText();
        if (coordinatesField.equalsIgnoreCase(GeoJsonField.COORDINATES)) {
            jp.nextToken(); // START_ARRAY [ coordinates
            parseCoordinatesMetadata(jp);
            jp.nextToken();//END_OBJECT } geometry

        } else {
            throw new SQLException("Malformed GeoJSON file. Expected 'coordinates', found '" + coordinatesField + "'");
        }
    }

    /**
     *
     * Parses a LineString and check if it's wellformated
     *
     * Syntax:
     *
     * { "type": "LineString", "coordinates": [ [100.0, 0.0], [101.0, 1.0] ] }
     *
     * @param jp
     */
    private void parseLinestringMetadata(JsonParser jp) throws IOException, SQLException {
        jp.nextToken(); // FIELD_NAME coordinates        
        String coordinatesField = jp.getText();
        if (coordinatesField.equalsIgnoreCase(GeoJsonField.COORDINATES)) {
            jp.nextToken(); // START_ARRAY [ coordinates
            parseCoordinatesMetadata(jp);
            jp.nextToken();//END_OBJECT } geometry            
        } else {
            throw new SQLException("Malformed GeoJSON file. Expected 'coordinates', found '" + coordinatesField + "'");
        }
    }

    /**
     * Parses MultiLineString defined as:
     *
     * { "type": "MultiLineString", "coordinates": [ [ [100.0, 0.0], [101.0,
     * 1.0] ], [ [102.0, 2.0], [103.0, 3.0] ] ] }
     *
     * @param jp
     */
    private void parseMultiLinestringMetadata(JsonParser jp) throws IOException, SQLException {
        jp.nextToken(); // FIELD_NAME coordinates        
        String coordinatesField = jp.getText();
        if (coordinatesField.equalsIgnoreCase(GeoJsonField.COORDINATES)) {
            jp.nextToken();//START_ARRAY [ coordinates
            jp.nextToken(); // START_ARRAY [ coordinates line
            while (jp.getCurrentToken() != JsonToken.END_ARRAY) {
                parseCoordinatesMetadata(jp);
                jp.nextToken();
            }
            jp.nextToken();//END_OBJECT } geometry           
        } else {
            throw new SQLException("Malformed GeoJSON file. Expected 'coordinates', found '" + coordinatesField + "'");
        }

    }

    /**
     * Parses a Polygon as an array of LinearRing coordinate arrays. The first
     * element in the array represents the exterior ring. Any subsequent
     * elements represent interior rings (or holes).
     *
     * Syntax:
     *
     * No holes:
     *
     * { "type": "Polygon", "coordinates": [ [ [100.0, 0.0], [101.0, 0.0],
     * [101.0, 1.0], [100.0, 1.0], [100.0, 0.0] ] ] }
     *
     * With holes:
     *
     * { "type": "Polygon", "coordinates": [ [ [100.0, 0.0], [101.0, 0.0],
     * [101.0, 1.0], [100.0, 1.0], [100.0, 0.0] ], [ [100.2, 0.2], [100.8, 0.2],
     * [100.8, 0.8], [100.2, 0.8], [100.2, 0.2] ] ] }
     *
     *
     *
     * @param jp
     */
    private void parsePolygonMetadata(JsonParser jp) throws IOException, SQLException {
        jp.nextToken(); // FIELD_NAME coordinates        
        String coordinatesField = jp.getText();
        if (coordinatesField.equalsIgnoreCase(GeoJsonField.COORDINATES)) {
            jp.nextToken(); // START_ARRAY [ coordinates
            jp.nextToken(); //Start the RING
            int linesIndex = 0;
            while (jp.getCurrentToken() != JsonToken.END_ARRAY) {
                if (linesIndex == 0) {
                    parseCoordinatesMetadata(jp);
                } else {
                    parseCoordinatesMetadata(jp);
                }
                jp.nextToken();//END RING
                linesIndex++;
            }
            if (linesIndex > 1) {
                jp.nextToken();//END_OBJECT } geometry                
            } else {
                jp.nextToken();//END_OBJECT } geometry
            }
        } else {
            throw new SQLException("Malformed GeoJSON file. Expected 'coordinates', found '" + coordinatesField + "'");
        }
    }

    /**
     * Parses a MultiPolygon as an array of Polygon coordinate arrays:
     *
     * { "type": "MultiPolygon", "coordinates": [ [[[102.0, 2.0], [103.0, 2.0],
     * [103.0, 3.0], [102.0, 3.0], [102.0, 2.0]]], [[[100.0, 0.0], [101.0, 0.0],
     * [101.0, 1.0], [100.0, 1.0], [100.0, 0.0]], [[100.2, 0.2], [100.8, 0.2],
     * [100.8, 0.8], [100.2, 0.8], [100.2, 0.2]]] ] }
     *
     * @param jp
     * @throws IOException
     * @throws SQLException
     */
    private void parseMultiPolygonMetadata(JsonParser jp) throws IOException, SQLException {
        jp.nextToken(); // FIELD_NAME coordinates        
        String coordinatesField = jp.getText();
        if (coordinatesField.equalsIgnoreCase(GeoJsonField.COORDINATES)) {
            jp.nextToken(); // START_ARRAY [ coordinates             
            jp.nextToken(); //Start the polygon
            while (jp.getCurrentToken() != JsonToken.END_ARRAY) {
                //Parses the polygon
                jp.nextToken(); //Start the RING
                while (jp.getCurrentToken() != JsonToken.END_ARRAY) {
                    parseCoordinatesMetadata(jp);
                    jp.nextToken();//END RING
                }
                jp.nextToken();//END_OBJECT
            }
            jp.nextToken();//END_OBJECT } geometry

        } else {
            throw new SQLException("Malformed GeoJSON file. Expected 'coordinates', found '" + coordinatesField + "'");
        }
    }

    /**
     * Parses a GeometryCollection the geometry objects are described above:
     *
     * { "type": "GeometryCollection", "geometries": [ { "type": "Point",
     * "coordinates": [100.0, 0.0] }, { "type": "LineString", "coordinates": [
     * [101.0, 0.0], [102.0, 1.0] ] } ]
     *
     * @param jp
     *
     * @throws IOException
     * @throws SQLException
     * @return GeometryCollection
     */
    private void parseGeometryCollectionMetadata(JsonParser jp) throws IOException, SQLException {
        jp.nextToken(); // FIELD_NAME geometries        
        String coordinatesField = jp.getText();
        if (coordinatesField.equalsIgnoreCase(GeoJsonField.GEOMETRIES)) {
            jp.nextToken();//START array
            jp.nextToken();//START object
            while (jp.getCurrentToken() != JsonToken.END_ARRAY) {
                jp.nextToken(); // FIELD_NAME type     
                jp.nextToken(); //VALUE_STRING Point
                String geometryType = jp.getText();
                parseGeometryMetadata(jp, geometryType);
                jp.nextToken();
            }
            jp.nextToken();//END_OBJECT } geometry            
        } else {
            throw new SQLException("Malformed GeoJSON file. Expected 'geometries', found '" + coordinatesField + "'");
        }

    }

    /**
     * Parses a GeoJSON coordinate array and check if it's wellformed. The first
     * token corresponds to the first X value. The last token correponds to the
     * end of the coordinate array "]".
     *
     * Parsed syntax:
     *
     * 100.0, 0.0]
     *
     * @param jp
     * @throws IOException
     * @return Coordinate
     */
    private void parseCoordinateMetadata(JsonParser jp) throws IOException {
        jp.nextToken();
        jp.nextToken(); // second value
        //We look for a z value
        jp.nextToken();
        if (jp.getCurrentToken() != JsonToken.END_ARRAY) {
            jp.nextToken(); // exit array
            hasZ=true;
        }
        jp.nextToken();
    }

    /**
     * Parses a sequence of coordinates array expressed as
     *
     * [ [100.0, 0.0], [101.0, 1.0] ]
     *
     * and check if it's wellformated
     *
     * @param jp
     * @throws IOException
     * @throws SQLException
     * @return Coordinate[]
     */
    private void parseCoordinatesMetadata(JsonParser jp) throws IOException {
        jp.nextToken(); // START_ARRAY [ to parse the each positions        
        while (jp.getCurrentToken() != JsonToken.END_ARRAY) {
            parseCoordinateMetadata(jp);
        }
    }

    /**
     * Parses the properties of a feature
     *
     * Syntax:
     *
     * "properties": {"prop0": "value0"}
     *
     * @param jp
     */
    private void parsePropertiesMetadata(JsonParser jp) throws IOException, SQLException {
        jp.nextToken();//START_OBJECT {
        while (jp.nextToken() != JsonToken.END_OBJECT) {
            String fieldName = TableLocation.capsIdentifier(jp.getText(), isH2); //FIELD_NAME columnName
            fieldName = TableLocation.quoteIdentifier(fieldName, dbType);
            JsonToken value = jp.nextToken();
            if (null != value) {
                Integer dataType = cachedColumnNames.get(fieldName);
                boolean hasField = cachedColumnNames.containsKey(fieldName);
                switch (value) {
                    case VALUE_STRING:
                        cachedColumnNames.put(fieldName, Types.VARCHAR);
                        break;
                    case VALUE_TRUE:
                    case VALUE_FALSE:
                        if (!hasField || dataType == Types.NULL) {
                            cachedColumnNames.put(fieldName, Types.BOOLEAN);
                        } else if (hasField && dataType != Types.BOOLEAN) {
                            cachedColumnNames.put(fieldName, Types.VARCHAR);
                        }
                        break;
                    case VALUE_NUMBER_FLOAT:
                        if (!hasField || dataType == Types.NULL) {
                            cachedColumnNames.put(fieldName, Types.DOUBLE);
                        } else if (hasField) {
                            if (dataType == Types.BIGINT) {
                                cachedColumnNames.put(fieldName, Types.DOUBLE);
                            } else if (dataType != Types.DOUBLE) {
                                cachedColumnNames.put(fieldName, Types.VARCHAR);
                            }
                        }
                        break;
                    case VALUE_NUMBER_INT:
                        if (!hasField || dataType == Types.NULL) {
                            cachedColumnNames.put(fieldName, Types.BIGINT);
                        } else if (hasField && dataType != Types.BIGINT) {
                            cachedColumnNames.put(fieldName, Types.VARCHAR);
                        }
                        break;
                    case START_ARRAY:
                        if (!hasField || dataType == Types.NULL) {
                            cachedColumnNames.put(fieldName, Types.ARRAY);
                        } else if (hasField && dataType != Types.ARRAY) {
                            cachedColumnNames.put(fieldName, Types.VARCHAR);
                        }
                        parseArrayMetadata(jp);
                        break;
                    case START_OBJECT:
                        if (!hasField || dataType == Types.NULL) {
                            cachedColumnNames.put(fieldName, Types.ARRAY);
                        }
                        else if (hasField && dataType != Types.ARRAY) {
                            cachedColumnNames.put(fieldName, Types.VARCHAR);
                        }
                        parseObjectMetadata(jp);
                        break;
                    case VALUE_NULL:
                        if (!hasField) {
                            cachedColumnNames.put(fieldName, Types.NULL);
                        }
                    //ignore other value
                    default:
                        break;
                }
            }
        }
    }

    /**
     * Creates the JsonFactory.
     */
    private void init() throws SQLException {
        jsonEncoding = JsonEncoding.UTF8;
        if (encoding != null && !encoding.isEmpty()) {
            try {
                jsonEncoding = JsonEncoding.valueOf(encoding);
            } catch (IllegalArgumentException ex) {
                throw new SQLException("Only UTF-8, UTF-16BE, UTF-16LE, UTF-32BE, UTF-32LE encoding is supported");
            }
        }
        jsFactory = new JsonFactory();
        jsFactory.configure(JsonParser.Feature.ALLOW_COMMENTS, true);
        jsFactory.configure(JsonParser.Feature.ALLOW_SINGLE_QUOTES, true);
        jsFactory.configure(JsonParser.Feature.ALLOW_NON_NUMERIC_NUMBERS, true);
    }

    /**
     * Features in GeoJSON contain a geometry object and additional properties
     * This method returns all values stored in a feature.
     *
     * Syntax:
     *
     * { "type": "Feature", "geometry":{"type": "Point", "coordinates": [102.0,
     * 0.5]}, "properties": {"prop0": "value0"} }
     *
     * @param jp
     */
    private Object[] parseFeature(JsonParser jp) throws IOException, SQLException {
        jp.nextToken();
        String field = jp.getText();
        //Avoid all token which are not 'properties', 'geometry', 'type'
        while (!field.equalsIgnoreCase(GeoJsonField.GEOMETRY)
                && !field.equalsIgnoreCase(GeoJsonField.PROPERTIES)
                && !jp.getCurrentToken().equals(JsonToken.END_OBJECT)) {
            jp.nextToken();
            if (jp.getCurrentToken().equals(JsonToken.START_ARRAY) || jp.getCurrentToken().equals(JsonToken.START_OBJECT)) {
                jp.skipChildren();
            }
            jp.nextToken();
            field = jp.getText();
        }
        Object[] values = new Object[cachedColumnIndex.size() + 1];
        if (field.equalsIgnoreCase(GeoJsonField.GEOMETRY)) {
            setGeometry(jp, values);
            jp.nextToken();
        } else if (field.equalsIgnoreCase(GeoJsonField.PROPERTIES)) {
            parseProperties(jp, values);
            jp.nextToken();
        }
        //If there is only one geometry field in the feature them the next
        //token corresponds to the end object of the feature

        //Avoid all token which are not 'properties', 'geometry', 'type'
        field = jp.getText();
        while (!field.equalsIgnoreCase(GeoJsonField.GEOMETRY)
                && !field.equalsIgnoreCase(GeoJsonField.PROPERTIES)
                && !jp.getCurrentToken().equals(JsonToken.END_OBJECT)) {
            jp.nextToken();
            if (jp.getCurrentToken().equals(JsonToken.START_ARRAY) || jp.getCurrentToken().equals(JsonToken.START_OBJECT)) {
                jp.skipChildren();
            }
            jp.nextToken();
            field = jp.getText();
        }
        if (jp.getCurrentToken() != JsonToken.END_OBJECT) {
            String secondParam = jp.getText();// field name
            if (secondParam.equalsIgnoreCase(GeoJsonField.GEOMETRY)) {
                setGeometry(jp, values);
            } else if (secondParam.equalsIgnoreCase(GeoJsonField.PROPERTIES)) {
                parseProperties(jp, values);
            }
            while (jp.nextToken() != JsonToken.END_OBJECT); //END_OBJECT } feature
        }

        return values;
    }

    /**
     * Sets the parsed geometry to the table *
     *
     * @param jp
     * @throws IOException
     * @throws SQLException
     */
    private void setGeometry(JsonParser jp, Object[] values) throws IOException, SQLException {
        if (jp.nextToken() != JsonToken.VALUE_NULL) {//START_OBJECT { in case of null geometry
            jp.nextToken(); // FIELD_NAME type     
            jp.nextToken(); //VALUE_STRING Point
            String geometryType = jp.getText();
            Geometry geom = parseGeometry(jp, geometryType);
            values[0] = ValueGeometry.getFromGeometry(geom).getBytesNoCopy();
        }
    }

    /**
     * Parses a GeoJSON geometry and returns its JTS representation.
     *
     * Syntax:
     *
     * "geometry":{"type": "Point", "coordinates": [102.0,0.5]}
     *
     * @param jp
     * @throws IOException
     * @return Geometry
     */
    private Geometry parseGeometry(JsonParser jp, String geometryType) throws IOException, SQLException {
        if (geometryType.equalsIgnoreCase(GeoJsonField.POINT)) {
            return parsePoint(jp);
        } else if (geometryType.equalsIgnoreCase(GeoJsonField.MULTIPOINT)) {
            return parseMultiPoint(jp);
        } else if (geometryType.equalsIgnoreCase(GeoJsonField.LINESTRING)) {
            return parseLinestring(jp);
        } else if (geometryType.equalsIgnoreCase(GeoJsonField.MULTILINESTRING)) {
            return parseMultiLinestring(jp);
        } else if (geometryType.equalsIgnoreCase(GeoJsonField.POLYGON)) {
            return parsePolygon(jp);
        } else if (geometryType.equalsIgnoreCase(GeoJsonField.MULTIPOLYGON)) {
            return parseMultiPolygon(jp);
        } else if (geometryType.equalsIgnoreCase(GeoJsonField.GEOMETRYCOLLECTION)) {
            return parseGeometryCollection(jp);
        } else {
            throw new SQLException("Unsupported geometry : " + geometryType);
        }
    }

    /**
     * Parses the properties of a feature
     *
     * Syntax:
     *
     * "properties": {"prop0": "value0"}
     *
     * @param jp
     */
    private void parseProperties(JsonParser jp, Object[] values) throws IOException, SQLException {
        jp.nextToken();//START_OBJECT {
        while (jp.nextToken() != JsonToken.END_OBJECT) {
            String fieldName = TableLocation.capsIdentifier(jp.getText(), isH2); //FIELD_NAME columnName
            fieldName = TableLocation.quoteIdentifier(fieldName, dbType);
            JsonToken value = jp.nextToken();
            if (null == value) {
                //ignore other value
            } else switch (value) {
                case VALUE_STRING:
                    values[cachedColumnIndex.get(fieldName)] = jp.getText();
                    break;
                case VALUE_TRUE:
                    values[cachedColumnIndex.get(fieldName)] = jp.getValueAsBoolean();
                    break;
                case VALUE_FALSE:
                    values[cachedColumnIndex.get(fieldName)] = jp.getValueAsBoolean();
                    break;
                case VALUE_NUMBER_FLOAT:
                    values[cachedColumnIndex.get(fieldName)] = jp.getValueAsDouble();
                    break;
                case VALUE_NUMBER_INT:
                    if(jp.getNumberType() == JsonParser.NumberType.INT) {
                        values[cachedColumnIndex.get(fieldName)] = jp.getIntValue();
                    } else {
                        values[cachedColumnIndex.get(fieldName)] = jp.getLongValue();
                    }   break;
                case START_ARRAY:
                    {
                        StringBuilder sb = new StringBuilder();
                        parseArray(jp, sb);
                        values[cachedColumnIndex.get(fieldName)] = sb.toString();
                        break;
                    }
                case START_OBJECT:
                    {
                        StringBuilder sb = new StringBuilder();
                        parseObject(jp, sb);
                        values[cachedColumnIndex.get(fieldName)] = sb.toString();
                        break;
                    }
                case VALUE_NULL:
                    values[cachedColumnIndex.get(fieldName)] = null;
                    break;
                default:
                    break;
            }
        }

    }

    /**
     * Parses the featureCollection
     *
     * @param jp
     * @throws IOException
     * @throws SQLException
     */
    private void parseFeatures(JsonParser jp) throws IOException, SQLException {
        jp.nextToken(); // FIELD_NAME features
        // Passes all the properties until "Feature" object is found
        while (!jp.getText().equalsIgnoreCase(GeoJsonField.FEATURES)
                && !jp.getText().equalsIgnoreCase(GeoJsonField.CRS)) {
            jp.nextToken();
            if (jp.getCurrentToken().equals(JsonToken.START_ARRAY) || jp.getCurrentToken().equals(JsonToken.START_OBJECT)) {
                jp.skipChildren();
            }
            jp.nextToken();
        }
        String firstParam = jp.getText();
        if (firstParam.equalsIgnoreCase(GeoJsonField.CRS)) {
            firstParam = skipCRS(jp);
        }
        if (firstParam.equalsIgnoreCase(GeoJsonField.FEATURES)) {
            jp.nextToken(); // START_ARRAY [
            JsonToken token = jp.nextToken(); // START_OBJECT {
            long batchSize = 0;
            while (token != JsonToken.END_ARRAY) {
                jp.nextToken(); // FIELD_NAME type
                jp.nextToken(); // VALUE_STRING Feature
                String geomType = jp.getText();
                if (geomType.equalsIgnoreCase(GeoJsonField.FEATURE)) {
                    if (progress.isCanceled()) {
                        throw new SQLException("Canceled by user");
                    }
                    Object[] values = parseFeature(jp);
                    for (int i = 0; i < values.length; i++) {
                        preparedStatement.setObject(i + 1, values[i]);
                    }
                    preparedStatement.addBatch();
                    batchSize++;
                    if (batchSize >= BATCH_MAX_SIZE) {
                        preparedStatement.executeBatch();
                        connection.commit();
                        preparedStatement.clearBatch();
                        batchSize = 0;
                    }

                    token = jp.nextToken(); //START_OBJECT new feature                    
                    featureCounter++;
                    progress.setStep((int) ((featureCounter / nbFeature) * 100));
                    if (batchSize > 0) {
                        try {
                            preparedStatement.executeBatch();
                            connection.commit();
                            preparedStatement.clearBatch();
                        }catch (SQLException ex){
                            throw new SQLException(ex.getNextException());
                        }
                    }
                } else {
                    throw new SQLException("Malformed GeoJSON file. Expected 'Feature', found '" + geomType + "'");
                }
            }
            //LOOP END_ARRAY ]
            log.info(featureCounter-1 + " geojson features have been imported.");
        } else {
            throw new SQLException("Malformed GeoJSON file. Expected 'features', found '" + firstParam + "'");
        }
    }

    /**
     * Parses one position
     *
     * Syntax:
     *
     * { "type": "Point", "coordinates": [100.0, 0.0] }
     *
     * @param jp
     * @throws IOException
     * @return Point
     */
    private Point parsePoint(JsonParser jp) throws IOException, SQLException {
        jp.nextToken(); // FIELD_NAME coordinates        
        String coordinatesField = jp.getText();
        if (coordinatesField.equalsIgnoreCase(GeoJsonField.COORDINATES)) {
            jp.nextToken(); // START_ARRAY [ to parse the coordinate
            return GF.createPoint(parseCoordinate(jp));
        } else {
            throw new SQLException("Malformed GeoJSON file. Expected 'coordinates', found '" + coordinatesField + "'");
        }
    }

    /**
     * Parses an array of positions
     *
     * Syntax:
     *
     * { "type": "MultiPoint", "coordinates": [ [100.0, 0.0], [101.0, 1.0] ] }
     *
     * @param jp
     * @throws IOException
     * @return MultiPoint
     */
    private MultiPoint parseMultiPoint(JsonParser jp) throws IOException, SQLException {
        jp.nextToken(); // FIELD_NAME coordinates        
        String coordinatesField = jp.getText();
        if (coordinatesField.equalsIgnoreCase(GeoJsonField.COORDINATES)) {
            jp.nextToken(); // START_ARRAY [ coordinates
            MultiPoint mPoint = GF.createMultiPointFromCoords(parseCoordinates(jp));
            jp.nextToken();//END_OBJECT } geometry
            return mPoint;
        } else {
            throw new SQLException("Malformed GeoJSON file. Expected 'coordinates', found '" + coordinatesField + "'");
        }
    }

    /**
     *
     * Parses the array of positions.
     *
     * Syntax:
     *
     * { "type": "LineString", "coordinates": [ [100.0, 0.0], [101.0, 1.0] ] }
     *
     * @param jp
     */
    private LineString parseLinestring(JsonParser jp) throws IOException, SQLException {
        jp.nextToken(); // FIELD_NAME coordinates        
        String coordinatesField = jp.getText();
        if (coordinatesField.equalsIgnoreCase(GeoJsonField.COORDINATES)) {
            jp.nextToken(); // START_ARRAY [ coordinates
            LineString line = GF.createLineString(parseCoordinates(jp));
            jp.nextToken();//END_OBJECT } geometry
            return line;
        } else {
            throw new SQLException("Malformed GeoJSON file. Expected 'coordinates', found '" + coordinatesField + "'");
        }
    }

    /**
     * Parses an array of positions defined as:
     *
     * { "type": "MultiLineString", "coordinates": [ [ [100.0, 0.0], [101.0,
     * 1.0] ], [ [102.0, 2.0], [103.0, 3.0] ] ] }
     *
     * @param jp
     * @return MultiLineString
     */
    private MultiLineString parseMultiLinestring(JsonParser jp) throws IOException, SQLException {
        jp.nextToken(); // FIELD_NAME coordinates        
        String coordinatesField = jp.getText();
        if (coordinatesField.equalsIgnoreCase(GeoJsonField.COORDINATES)) {
            ArrayList<LineString> lineStrings = new ArrayList<LineString>();
            jp.nextToken();//START_ARRAY [ coordinates
            jp.nextToken(); // START_ARRAY [ coordinates line
            while (jp.getCurrentToken() != JsonToken.END_ARRAY) {
                lineStrings.add(GF.createLineString(parseCoordinates(jp)));
                jp.nextToken();
            }
            MultiLineString line = GF.createMultiLineString(lineStrings.toArray(new LineString[0]));
            jp.nextToken();//END_OBJECT } geometry
            return line;
        } else {
            throw new SQLException("Malformed GeoJSON file. Expected 'coordinates', found '" + coordinatesField + "'");
        }

    }

    /**
     * Coordinates of a Polygon are an array of LinearRing coordinate arrays.
     * The first element in the array represents the exterior ring. Any
     * subsequent elements represent interior rings (or holes).
     *
     * Syntax:
     *
     * No holes:
     *
     * { "type": "Polygon", "coordinates": [ [ [100.0, 0.0], [101.0, 0.0],
     * [101.0, 1.0], [100.0, 1.0], [100.0, 0.0] ] ] }
     *
     * With holes:
     *
     * { "type": "Polygon", "coordinates": [ [ [100.0, 0.0], [101.0, 0.0],
     * [101.0, 1.0], [100.0, 1.0], [100.0, 0.0] ], [ [100.2, 0.2], [100.8, 0.2],
     * [100.8, 0.8], [100.2, 0.8], [100.2, 0.2] ] ] }
     *
     *
     *
     * @param jp
     * @return Polygon
     */
    private Polygon parsePolygon(JsonParser jp) throws IOException, SQLException {
        jp.nextToken(); // FIELD_NAME coordinates        
        String coordinatesField = jp.getText();
        if (coordinatesField.equalsIgnoreCase(GeoJsonField.COORDINATES)) {
            jp.nextToken(); // START_ARRAY [ coordinates
            jp.nextToken(); //Start the RING
            int linesIndex = 0;
            LinearRing linearRing = null;
            ArrayList<LinearRing> holes = new ArrayList<LinearRing>();
            while (jp.getCurrentToken() != JsonToken.END_ARRAY) {
                if (linesIndex == 0) {
                    linearRing = GF.createLinearRing(parseCoordinates(jp));
                } else {
                    holes.add(GF.createLinearRing(parseCoordinates(jp)));
                }
                jp.nextToken();//END RING
                linesIndex++;
            }
            if (linesIndex > 1) {
                jp.nextToken();//END_OBJECT } geometry
                return GF.createPolygon(linearRing, holes.toArray(new LinearRing[0]));
            } else {
                jp.nextToken();//END_OBJECT } geometry
                return GF.createPolygon(linearRing, null);
            }
        } else {
            throw new SQLException("Malformed GeoJSON file. Expected 'coordinates', found '" + coordinatesField + "'");
        }
    }

    /**
     * Coordinates of a MultiPolygon are an array of Polygon coordinate arrays:
     *
     * { "type": "MultiPolygon", "coordinates": [ [[[102.0, 2.0], [103.0, 2.0],
     * [103.0, 3.0], [102.0, 3.0], [102.0, 2.0]]], [[[100.0, 0.0], [101.0, 0.0],
     * [101.0, 1.0], [100.0, 1.0], [100.0, 0.0]], [[100.2, 0.2], [100.8, 0.2],
     * [100.8, 0.8], [100.2, 0.8], [100.2, 0.2]]] ] }
     *
     * @param jp
     * @throws IOException
     * @throws SQLException
     * @return MultiPolygon
     */
    private MultiPolygon parseMultiPolygon(JsonParser jp) throws IOException, SQLException {
        jp.nextToken(); // FIELD_NAME coordinates        
        String coordinatesField = jp.getText();
        if (coordinatesField.equalsIgnoreCase(GeoJsonField.COORDINATES)) {
            ArrayList<Polygon> polygons = new ArrayList<Polygon>();
            jp.nextToken(); // START_ARRAY [ coordinates             
            jp.nextToken(); //Start the polygon
            while (jp.getCurrentToken() != JsonToken.END_ARRAY) {
                //Parses the polygon
                jp.nextToken(); //Start the RING
                int linesIndex = 0;
                LinearRing linearRing = null;
                ArrayList<LinearRing> holes = new ArrayList<LinearRing>();
                while (jp.getCurrentToken() != JsonToken.END_ARRAY) {
                    if (linesIndex == 0) {
                        linearRing = GF.createLinearRing(parseCoordinates(jp));
                    } else {
                        holes.add(GF.createLinearRing(parseCoordinates(jp)));
                    }
                    jp.nextToken();//END RING
                    linesIndex++;
                }
                if (linesIndex > 1) {
                    jp.nextToken();//END_OBJECT
                    polygons.add(GF.createPolygon(linearRing, holes.toArray(new LinearRing[0])));
                } else {
                    jp.nextToken();//END_OBJECT
                    polygons.add(GF.createPolygon(linearRing, null));
                }
            }
            jp.nextToken();//END_OBJECT } geometry
            return GF.createMultiPolygon(polygons.toArray(new Polygon[0]));

        } else {
            throw new SQLException("Malformed GeoJSON file. Expected 'coordinates', found '" + coordinatesField + "'");
        }
    }

    /**
     * Each element in the geometries array of a GeometryCollection is one of
     * the geometry objects described above:
     *
     * { "type": "GeometryCollection", "geometries": [ { "type": "Point",
     * "coordinates": [100.0, 0.0] }, { "type": "LineString", "coordinates": [
     * [101.0, 0.0], [102.0, 1.0] ] } ]
     *
     * @param jp
     *
     * @throws IOException
     * @throws SQLException
     * @return GeometryCollection
     */
    private GeometryCollection parseGeometryCollection(JsonParser jp) throws IOException, SQLException {
        jp.nextToken(); // FIELD_NAME geometries        
        String coordinatesField = jp.getText();
        if (coordinatesField.equalsIgnoreCase(GeoJsonField.GEOMETRIES)) {
            jp.nextToken();//START array
            jp.nextToken();//START object
            ArrayList<Geometry> geometries = new ArrayList<Geometry>();
            while (jp.getCurrentToken() != JsonToken.END_ARRAY) {
                jp.nextToken(); // FIELD_NAME type     
                jp.nextToken(); //VALUE_STRING Point
                String geometryType = jp.getText();
                geometries.add(parseGeometry(jp, geometryType));
                jp.nextToken();
            }
            jp.nextToken();//END_OBJECT } geometry
            return GF.createGeometryCollection(geometries.toArray(new Geometry[0]));
        } else {
            throw new SQLException("Malformed GeoJSON file. Expected 'geometries', found '" + coordinatesField + "'");
        }

    }

    /**
     * Parses a sequence of coordinates array expressed as
     *
     * [ [100.0, 0.0], [101.0, 1.0] ]
     *
     * @param jp
     * @throws IOException
     * @throws SQLException
     * @return Coordinate[]
     */
    private Coordinate[] parseCoordinates(JsonParser jp) throws IOException {
        jp.nextToken(); // START_ARRAY [ to parse the each positions
        ArrayList<Coordinate> coords = new ArrayList<Coordinate>();
        while (jp.getCurrentToken() != JsonToken.END_ARRAY) {
            coords.add(parseCoordinate(jp));
        }
        return coords.toArray(new Coordinate[0]);
    }

    /**
     * Parses a GeoJSON coordinate array and returns a JTS coordinate. The first
     * token corresponds to the first X value. The last token correponds to the
     * end of the coordinate array "]".
     *
     * Parsed syntax:
     *
     * 100.0, 0.0]
     *
     * @param jp
     * @throws IOException
     * @return Coordinate
     */
    private Coordinate parseCoordinate(JsonParser jp) throws IOException {
        jp.nextToken();
        double x = jp.getDoubleValue();// VALUE_NUMBER_FLOAT
        jp.nextToken(); // second value
        double y = jp.getDoubleValue();
        Coordinate coord;
        //We look for a z value
        jp.nextToken();
        if (jp.getCurrentToken() == JsonToken.END_ARRAY) {
            if(hasZ) {
                coord = new Coordinate(x, y, 0);
            }else {
                coord = new Coordinate(x, y);
            }
        } else {
            double z = jp.getDoubleValue();
            jp.nextToken(); // exit array
            coord = new Coordinate(x, y, z);
        }
        jp.nextToken();
        return coord;
    }

    /**
     * Parses the GeoJSON data and set the values to the table.
     *
     * @throws IOException
     * @throws SQLException
     */
    private void parseData(InputStream is) throws IOException, SQLException {
        try {
            try (JsonParser jp = jsFactory.createParser(new InputStreamReader(is, jsonEncoding.getJavaName()))) {
                jp.nextToken();//START_OBJECT
                jp.nextToken(); // field_name (type)
                jp.nextToken(); // value_string (FeatureCollection)
                String geomType = jp.getText();
                if (geomType.equalsIgnoreCase(GeoJsonField.FEATURECOLLECTION)) {
                    parseFeatures(jp);
                } else {
                    throw new SQLException("Malformed GeoJSON file. Expected 'FeatureCollection', found '" + geomType + "'");
                }
            } //START_OBJECT
        } catch (FileNotFoundException ex) {
            throw new SQLException(ex);

        } finally {
            try {
                if (is != null) {
                    is.close();
                }
            } catch (IOException ex) {
                throw new SQLException(ex);
            }
        }
    }

    /**
     * Reads the CRS element and return the database SRID.
     *
     * Parsed syntax:
     *
     * "crs":{ "type":"name", "properties": {"name":"urn:ogc:def:crs:EPSG::4326"
     * } }
     *
     * @param jp
     * @return
     */
    private int readCRS(JsonParser jp) throws IOException, SQLException {
        int srid = 0;
        jp.nextToken(); //START_OBJECT {
        jp.nextToken();// crs type
        jp.nextToken(); // crs name
        String firstField = jp.getText();
        if (firstField.equalsIgnoreCase(GeoJsonField.NAME)) {
            jp.nextToken(); // crs properties
            jp.nextToken(); //START_OBJECT {
            jp.nextToken(); // crs name
            jp.nextToken(); // crs value
            String crsURI = jp.getText();
            if (crsURI.toLowerCase().startsWith(GeoJsonField.CRS_URN_EPSG)) {
                String[] split = crsURI.toLowerCase().split(GeoJsonField.CRS_URN_EPSG);
                if (split != null) {
                    srid = Integer.valueOf(split[1]);
                } else {
                    log.warn("The CRS URN " + crsURI + " is not supported.");
                }
            } else if (crsURI.equalsIgnoreCase(GeoJsonField.CRS_URN_OGC)) {
                log.warn("Specification of coordinate reference systems has been removed,\n "
                        + "i.e., the \"crs\" member of [GJ2008] is no longer used. Assuming WGS84 CRS");
                srid = 4326;
            } else {
                log.warn("The CRS URN " + crsURI + " is not supported.");
            }

            jp.nextToken(); //END_OBJECT }
            jp.nextToken(); //END_OBJECT }
            jp.nextToken(); //Go to features
        } else if (firstField.equalsIgnoreCase(GeoJsonField.LINK)) {
            log.warn("Linked CRS is not supported.");
            jp.nextToken();
            jp.nextToken();
            jp.nextToken(); //END_OBJECT }
            jp.nextToken(); //END_OBJECT }
            jp.nextToken(); //Go to features
        } else {
            throw new SQLException("Malformed GeoJSON CRS element.");
        }

        return srid;
    }

    /**
     * We skip the CRS because it has been already parsed.
     *
     *
     * @param jp
     */
    private String skipCRS(JsonParser jp) throws IOException {
        jp.nextToken(); //START_OBJECT {
        jp.skipChildren();
        jp.nextToken(); //Go to features
        return jp.getText();
    }


    /**
     * Parses Json Array. Syntax: Json Array: {"member1": value1}, value2,
     * value3, {"member4": value4}]
     *
     * @param jp the json parser
     * @return the array but written like a String
     */
    private void parseArrayMetadata(JsonParser jp) throws IOException {
        JsonToken value = jp.nextToken();
        while (value != JsonToken.END_ARRAY) {
            if (value == JsonToken.START_OBJECT) {
                parseObjectMetadata(jp);
            } else if (value == JsonToken.START_ARRAY) {
                parseArrayMetadata(jp);
            }
            value = jp.nextToken();
        }
    }

    /**
     * Parses Json Object. Syntax: Json Object: "member1": value1, "member2":
     * value2}
     *
     * @param jp the json parser
     * @return the object but written like a String
     */
    private void parseObjectMetadata(JsonParser jp) throws IOException {
        JsonToken value;
        while (jp.nextToken() != JsonToken.END_OBJECT) {
            value = jp.nextToken();
            if (value == JsonToken.START_OBJECT) {
                parseObjectMetadata(jp);
            } else if (value == JsonToken.START_ARRAY) {
                parseArrayMetadata(jp);
            }
        }
    }

    /**
     * Parses Json Array and returns an ArrayList Syntax: Json Array:
     * {"member1": value1}, value2, value3, {"member4": value4}]
     *
     * @param jp the json parser
     * @return the array
     */
    private void parseArray(JsonParser jp, StringBuilder sb) throws IOException {
        sb.append(jp.currentToken().asCharArray());
        JsonToken value = jp.nextToken();
        String sep = ",";
        while (value != JsonToken.END_ARRAY) {
            if (value == JsonToken.START_OBJECT) {
                parseObject(jp, sb);
            }else  if (value == JsonToken.END_OBJECT) {
                sb.append(jp.currentToken().asCharArray());
            } else if (value == JsonToken.START_ARRAY) {
                 parseArray(jp, sb);
            } else if (value == JsonToken.VALUE_NULL) {
                sb.append("null");
            } else if (value == JsonToken.FIELD_NAME)  {
                sb.append("\""+jp.getValueAsString()+"\"");
                sep=":";
            } else if (value == JsonToken.VALUE_STRING)  {
                sb.append("\""+jp.getValueAsString()+"\"");
                sep =",";
            } else  {
                sb.append(jp.getValueAsString());
                sep =",";
            }
            value = jp.nextToken();
            if(value!=JsonToken.END_ARRAY&& value!=JsonToken.END_OBJECT){
                sb.append(sep);
            }
        }
        sb.append(jp.currentToken().asCharArray());
    }
    /**
     * Parses Json object and append the StringBuilder
     * @param jp the json parser
     * @return the array
     */
    private void parseObject(JsonParser jp, StringBuilder sb) throws IOException {
        sb.append(jp.currentToken().asCharArray());
        JsonToken value = jp.nextToken();
        String sep = ",";
        while (value != JsonToken.END_OBJECT) {
            if (value == JsonToken.START_OBJECT) {
                parseObject(jp, sb);
                value = jp.nextToken();
                if (value != JsonToken.END_ARRAY && value != JsonToken.END_OBJECT) {
                    sb.append(",");
                }
            } else {
                if (value == JsonToken.START_ARRAY) {
                    sep = "[";
                } else if (value == JsonToken.FIELD_NAME) {
                    sb.append("\"" + jp.getValueAsString() + "\"");
                    sep = ":";
                } else if (value == JsonToken.VALUE_STRING) {
                    sb.append("\"" + jp.getValueAsString() + "\"");
                    sep = ",";
                } else {
                    sb.append(jp.getValueAsString());
                    sep = ",";
                }
                value = jp.nextToken();
                if (value != JsonToken.END_ARRAY && value != JsonToken.END_OBJECT) {
                    sb.append(sep);
                }
            }

        }
        sb.append(jp.currentToken().asCharArray());
    }



        /**
         * Parses Json Object. Since their elements could be anything and H2GIS
         * doesn't support such complicated structure, this parser will just write
         * ordinary String object "{}". Syntax: Json Object: "member1": value1,
         * "member2": value2}
         *
         * @param jp the json parser
         * @return the object but written like a String
         */
    private String parseObject(JsonParser jp) throws IOException {
        String ret = "{";
        JsonToken value;
        while (jp.nextToken() != JsonToken.END_OBJECT) {
            value = jp.nextToken();
            if (value == JsonToken.START_OBJECT) {
                parseObjectMetadata(jp);
            } else if (value == JsonToken.START_ARRAY) {
                parseArrayMetadata(jp);
            }
        }
        ret += "}";
        return ret;
    }

    /**
     * Return a SQL representation of the SQL type
     *
     * @param sqlType
     * @return
     * @throws SQLException
     */
    private static String getSQLTypeName(int sqlType) throws SQLException {
        switch (sqlType) {
            case Types.NULL:
            case Types.VARCHAR:
                return "VARCHAR";
            case Types.BOOLEAN:
                return "BOOLEAN";
            case Types.DOUBLE:
                return "DOUBLE PRECISION";
            case Types.BIGINT:
                return "BIGINT";
            case Types.ARRAY:
                return "JSON";
            default:
                throw new SQLException("Unkown data type");
        }
    }
}<|MERGE_RESOLUTION|>--- conflicted
+++ resolved
@@ -70,12 +70,7 @@
     private static final Logger log = LoggerFactory.getLogger(GeoJsonReaderDriver.class);
     private int parsedSRID = 0;
     private boolean isH2;
-<<<<<<< HEAD
     private String tableLocation;
-=======
-    private DBTypes dbType;
-    private TableLocation tableLocation;
->>>>>>> 57b118c6
     private LinkedHashMap<String, Integer> cachedColumnNames;
     private LinkedHashMap<String, Integer> cachedColumnIndex;
     private static final int BATCH_MAX_SIZE = 100;
@@ -113,12 +108,8 @@
                 throw new SQLException("The file " + tableLocation + " doesn't exist ");
             }
             this.isH2 = JDBCUtilities.isH2DataBase(connection);
-<<<<<<< HEAD
             this.tableLocation = TableLocation.parse(tableReference, isH2).toString(isH2);
-=======
-            this.dbType = DBUtils.getDBType(connection);
-            this.tableLocation = TableLocation.parse(tableReference, isH2);
->>>>>>> 57b118c6
+
             if (deleteTable) {
                 Statement stmt = connection.createStatement();
                 stmt.execute("DROP TABLE IF EXISTS " + tableLocation);
@@ -136,18 +127,11 @@
                 throw new SQLException("The file " + tableLocation + " doesn't exist ");
             }
             this.isH2 = JDBCUtilities.isH2DataBase(connection);
-<<<<<<< HEAD
             this.tableLocation = TableLocation.parse(tableReference, isH2).toString(isH2);
             if (deleteTable) {
                 Statement stmt = connection.createStatement();
                 stmt.execute("DROP TABLE IF EXISTS " + tableLocation);
-=======
-            this.dbType = DBUtils.getDBType(connection);
-            this.tableLocation = TableLocation.parse(tableReference, isH2);
-            if (deleteTable) {
-                Statement stmt = connection.createStatement();
-                stmt.execute("DROP TABLE IF EXISTS " + tableLocation.toString(dbType));
->>>>>>> 57b118c6
+
                 stmt.close();
             }
 
@@ -166,12 +150,8 @@
                     throw new SQLException("Cannot create the table " + tableLocation + " to import the GeoJSON data");
                 }
             } else {
-<<<<<<< HEAD
                 JDBCUtilities.createEmptyTable(connection, tableLocation);
                 return tableLocation;
-=======
-                JDBCUtilities.createEmptyTable(connection, tableLocation.toString(dbType));
->>>>>>> 57b118c6
             }
         } else {
             throw new SQLException("The geojson read driver supports only geojson or gz extensions");
@@ -256,11 +236,7 @@
         if (hasGeometryField) {
             StringBuilder createTable = new StringBuilder();
             createTable.append("CREATE TABLE ");
-<<<<<<< HEAD
             createTable.append(tableLocation);
-=======
-            createTable.append(tableLocation.toString(dbType));
->>>>>>> 57b118c6
             createTable.append(" (");
             //Add the geometry column
             String finalGeometryType = GeoJsonField.GEOMETRY;
@@ -273,11 +249,8 @@
             }
             cachedColumnIndex = new LinkedHashMap<>();
             StringBuilder insertTable = new StringBuilder("INSERT INTO ");
-<<<<<<< HEAD
             insertTable.append(tableLocation).append(" VALUES(ST_GeomFromWKB(?, ").append(parsedSRID).append(")");
-=======
-            insertTable.append(tableLocation.toString(dbType)).append(" VALUES(ST_GeomFromWKB(?, ").append(parsedSRID).append(")");
->>>>>>> 57b118c6
+
             int i = 1;
             for (Map.Entry<String, Integer> columns : cachedColumnNames.entrySet()) {
                 String columnName = columns.getKey();
