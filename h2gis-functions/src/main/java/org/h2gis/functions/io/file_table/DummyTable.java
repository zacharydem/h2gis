--- conflicted
+++ resolved
@@ -27,15 +27,11 @@
 import org.h2.result.Row;
 import org.h2.table.IndexColumn;
 import org.h2.table.TableBase;
-import org.h2.table.TableType;
 
 import java.util.ArrayList;
-<<<<<<< HEAD
-=======
 import org.h2.table.Column;
 import org.h2.table.TableType;
 import org.h2.value.Value;
->>>>>>> 25865fef
 
 /**
  * When linked files are not available, this table defines an empty table
