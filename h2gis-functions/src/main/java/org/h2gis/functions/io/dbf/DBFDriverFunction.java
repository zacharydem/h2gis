--- conflicted
+++ resolved
@@ -121,14 +121,9 @@
 
         } else {
                 final DBTypes dbType = DBUtils.getDBType(connection);
-<<<<<<< HEAD
-                String tableName = TableLocation.parse(tableReference, dbType).toString(dbType);
+                String outputTable = TableLocation.parse(tableReference, dbType).toString(dbType);
                 int recordCount = JDBCUtilities.getRowCount(connection, tableName);                
-=======
-                final boolean isH2 = JDBCUtilities.isH2DataBase(connection);
-                String outputTable = TableLocation.parse(tableReference, isH2).toString(dbType);
-                int recordCount = JDBCUtilities.getRowCount(connection, outputTable);
->>>>>>> 41fff390
+
                 // Read table content
                 Statement st = connection.createStatement();
                 JDBCUtilities.attachCancelResultSet(st, progress);
@@ -227,12 +222,9 @@
         if (FileUtilities.isFileImportable(fileName, "dbf")) {
             final boolean isH2 = JDBCUtilities.isH2DataBase(connection);
             final DBTypes dbType = DBUtils.getDBType(connection);
-<<<<<<< HEAD
             TableLocation requestedTable = TableLocation.parse(tableReference, dbType);
-=======
-            TableLocation requestedTable = TableLocation.parse(tableReference, isH2);
             String outputTable = requestedTable.toString(dbType);
->>>>>>> 41fff390
+
             if (deleteTables) {
                 Statement stmt = connection.createStatement();
                 stmt.execute("DROP TABLE IF EXISTS " + outputTable);
