/**
 * H2GIS is a library that brings spatial support to the H2 Database Engine
 * <http://www.h2database.com>. H2GIS is developed by CNRS
 * <http://www.cnrs.fr/>.
 *
 * This code is part of the H2GIS project. H2GIS is free software; 
 * you can redistribute it and/or modify it under the terms of the GNU
 * Lesser General Public License as published by the Free Software Foundation;
 * version 3.0 of the License.
 *
 * H2GIS is distributed in the hope that it will be useful, but
 * WITHOUT ANY WARRANTY; without even the implied warranty of MERCHANTABILITY or
 * FITNESS FOR A PARTICULAR PURPOSE. See the GNU Lesser General Public License
 * for more details <http://www.gnu.org/licenses/>.
 *
 *
 * For more information, please consult: <http://www.h2gis.org/>
 * or contact directly: info_at_h2gis.org
 */

package org.h2gis.functions.io.dbf;

import org.h2.table.Column;
import org.h2gis.api.DriverFunction;
import org.h2gis.api.EmptyProgressVisitor;
import org.h2gis.api.ProgressVisitor;
import org.h2gis.functions.io.dbf.internal.DBFDriver;
import org.h2gis.functions.io.dbf.internal.DbaseFileException;
import org.h2gis.functions.io.dbf.internal.DbaseFileHeader;
import org.h2gis.functions.io.file_table.FileEngine;
import org.h2gis.functions.io.file_table.H2TableIndex;
import org.h2gis.functions.io.utility.FileUtil;
import org.h2gis.utilities.JDBCUtilities;
import org.h2gis.utilities.TableLocation;

import java.io.File;
import java.io.IOException;
import java.sql.*;
import java.util.ArrayList;
import java.util.List;
import java.util.regex.Matcher;
import java.util.regex.Pattern;

/**
 * @author Nicolas Fortin
 * @author Sylvain PALOMINOS (UBS 2019)
 */
public class DBFDriverFunction implements DriverFunction {

    public static String DESCRIPTION = "dBase III format";
    private static final int BATCH_MAX_SIZE = 100;

    @Override
    public void exportTable(Connection connection, String tableReference, File fileName, ProgressVisitor progress) throws SQLException, IOException {
        exportTable(connection, tableReference, fileName, progress, null);
    }

<<<<<<< HEAD
    @Override
=======
    /**
     * Export a table or a query to a DBF format
     * @param connection
     * @param tableReference
     * @param fileName
     * @param progress
     * @param encoding
     * @throws SQLException
     * @throws IOException 
     */
>>>>>>> 7f78c44a
    public void exportTable(Connection connection, String tableReference, File fileName, ProgressVisitor progress,String encoding) throws SQLException, IOException {
        String regex = ".*(?i)\\b(select|from)\\b.*";
        Pattern pattern = Pattern.compile(regex);
        Matcher matcher = pattern.matcher(tableReference);
        if (matcher.find()) {
            if (tableReference.startsWith("(") && tableReference.endsWith(")")) {
                if (FileUtil.isExtensionWellFormated(fileName, "dbf")) {
                    PreparedStatement ps = connection.prepareStatement(tableReference, ResultSet.TYPE_SCROLL_INSENSITIVE, ResultSet.CONCUR_READ_ONLY);
                    ResultSet rs = ps.executeQuery();
                    int recordCount = 0;
                    rs.last();
                    recordCount = rs.getRow();
                    rs.beforeFirst();
                    ProgressVisitor copyProgress = progress.subProcess(recordCount);
                    ResultSetMetaData resultSetMetaData = rs.getMetaData();
                    ArrayList<Integer> columnIndexes = new ArrayList<Integer>();
                    DbaseFileHeader header = dBaseHeaderFromMetaData(resultSetMetaData, columnIndexes);
                    if (encoding != null) {
                        header.setEncoding(encoding);
                    }
                    header.setNumRecords(recordCount);
                    DBFDriver dbfDriver = new DBFDriver();
                    dbfDriver.initDriver(fileName, header);
                    Object[] row = new Object[header.getNumFields()];
                    while (rs.next()) {
                        int i = 0;
                        for (Integer index : columnIndexes) {
                            row[i++] = rs.getObject(index);
                        }
                        dbfDriver.insertRow(row);
                        if (copyProgress != null) {
                            copyProgress.endStep();
                        }
                    }
                    dbfDriver.close();
                }

            } else {
                throw new SQLException("The select query must be enclosed in parenthesis: '(SELECT * FROM ORDERS)'.");
            }

        } else {
            if (FileUtil.isExtensionWellFormated(fileName, "dbf")) {
                int recordCount = JDBCUtilities.getRowCount(connection, tableReference);
                final boolean isH2 = JDBCUtilities.isH2DataBase(connection.getMetaData());
                String tableName = TableLocation.parse(tableReference, isH2).toString(isH2);
                // Read table content
                Statement st = connection.createStatement();
                ProgressVisitor lineProgress = null;
                if (!(progress instanceof EmptyProgressVisitor)) {
                    try (ResultSet rs = st.executeQuery(String.format("select count(*) from %s", tableName))) {
                        if (rs.next()) {
                            lineProgress = progress.subProcess(rs.getInt(1));
                        }
                    }
                }
                try {
                    try (ResultSet rs = st.executeQuery(String.format("select * from %s", tableName))) {
                        ResultSetMetaData resultSetMetaData = rs.getMetaData();
                        ArrayList<Integer> columnIndexes = new ArrayList<Integer>();
                        DbaseFileHeader header = dBaseHeaderFromMetaData(resultSetMetaData, columnIndexes);
                        if (encoding != null) {
                            header.setEncoding(encoding);
                        }
                        header.setNumRecords(recordCount);
                        DBFDriver dbfDriver = new DBFDriver();
                        dbfDriver.initDriver(fileName, header);
                        Object[] row = new Object[header.getNumFields()];
                        while (rs.next()) {
                            int i = 0;
                            for (Integer index : columnIndexes) {
                                row[i++] = rs.getObject(index);
                            }
                            dbfDriver.insertRow(row);
                            if (lineProgress != null) {
                                lineProgress.endStep();
                            }
                        }
                        dbfDriver.close();
                    }
                } finally {
                    st.close();
                }
            } else {
                throw new SQLException("Only .dbf extension is supported");
            }
        }

    }

    @Override
    public String getFormatDescription(String format) {
        if(format.equalsIgnoreCase("dbf")) {
            return DESCRIPTION;
        } else {
            return "";
        }
    }

    @Override
    public IMPORT_DRIVER_TYPE getImportDriverType() {
        return IMPORT_DRIVER_TYPE.COPY;
    }

    @Override
    public String[] getImportFormats() {
        return new String[] {"dbf"};
    }

    @Override
    public String[] getExportFormats() {
        return new String[] {"dbf"};
    }

    @Override
    public boolean isSpatialFormat(String extension) {
        return false;
    }

    @Override
    public void importFile(Connection connection, String tableReference, File fileName, ProgressVisitor progress) throws SQLException, IOException {
        importFile(connection, tableReference, fileName, progress, null);
    }

    /**
     * @param connection Active connection, do not close this connection.
     * @param tableReference [[catalog.]schema.]table reference
     * @param fileName File path to read
     * @param progress monitor
     * @param forceFileEncoding File encoding to use, null will use the provided file encoding in file header.
     * @throws SQLException Table write error
     * @throws IOException File read error
     */
    @Override
    public void importFile(Connection connection, String tableReference, File fileName, ProgressVisitor progress,String forceFileEncoding) throws SQLException, IOException {
        if (FileUtil.isFileImportable(fileName, "dbf")) {
            DBFDriver dbfDriver = new DBFDriver();
            dbfDriver.initDriverFromFile(fileName, forceFileEncoding);
            final boolean isH2 = JDBCUtilities.isH2DataBase(connection.getMetaData());
            String parsedTable = TableLocation.parse(tableReference, isH2).toString(isH2);
            DbaseFileHeader dbfHeader = dbfDriver.getDbaseFileHeader();
            ProgressVisitor copyProgress = progress.subProcess((int) (dbfDriver.getRowCount() / BATCH_MAX_SIZE));
            if (dbfHeader.getNumFields() == 0) {
                JDBCUtilities.createEmptyTable(connection, parsedTable);
            } else {
                try {
                    try ( // Build CREATE TABLE sql request
                            Statement st = connection.createStatement()) {
                        List<Column> otherCols = new ArrayList<Column>(dbfHeader.getNumFields() + 1);
                        for (int idColumn = 0; idColumn < dbfHeader.getNumFields(); idColumn++) {
                            otherCols.add(new Column(dbfHeader.getFieldName(idColumn), 0));
                        }
                        String pkColName = FileEngine.getUniqueColumnName(H2TableIndex.PK_COLUMN_NAME, otherCols);
                        st.execute(String.format("CREATE TABLE %s (" + pkColName + " SERIAL PRIMARY KEY, %s)", parsedTable,
                                getSQLColumnTypes(dbfHeader, isH2)));
                    }
                    try {
                        try (PreparedStatement preparedStatement = connection.prepareStatement(
                                String.format("INSERT INTO %s VALUES ( %s )", parsedTable,
                                        getQuestionMark(dbfHeader.getNumFields() + 1)))) {
                            long batchSize = 0;
                            for (int rowId = 0; rowId < dbfDriver.getRowCount(); rowId++) {
                                preparedStatement.setObject(1, rowId + 1);
                                Object[] values = dbfDriver.getRow(rowId);
                                for (int columnId = 0; columnId < values.length; columnId++) {
                                    preparedStatement.setObject(columnId + 2, values[columnId]);
                                }
                                preparedStatement.addBatch();
                                batchSize++;
                                if (batchSize >= BATCH_MAX_SIZE) {
                                    preparedStatement.executeBatch();
                                    preparedStatement.clearBatch();
                                    batchSize = 0;
                                    copyProgress.endStep();
                                }
                            }
                            if (batchSize > 0) {
                                preparedStatement.executeBatch();
                            }
                        }
                    } catch (Exception ex) {
                        connection.createStatement().execute("DROP TABLE IF EXISTS " + parsedTable);
                        throw new SQLException(ex.getLocalizedMessage(), ex);
                    }
                } finally {
                    dbfDriver.close();
                    copyProgress.endOfProgress();
                }
            }
        }
    }

    @Override
    public void importFile(Connection connection, String tableReference, File fileName, ProgressVisitor progress,
                           boolean deleteTables) throws SQLException, IOException {

        if(deleteTables) {
            final boolean isH2 = JDBCUtilities.isH2DataBase(connection.getMetaData());
            TableLocation requestedTable = TableLocation.parse(tableReference, isH2);
            String table = requestedTable.getTable();
            Statement stmt = connection.createStatement();
            stmt.execute("DROP TABLE IF EXISTS " + table);
            stmt.close();
        }

        importFile(connection, tableReference, fileName, progress);
    }

    private static class DBFType {

        char type;
        int fieldLength;
        int decimalCount;

        DBFType(char type, int fieldLength, int decimalCount) {
            super();
            this.type = type;
            this.fieldLength = fieldLength;
            this.decimalCount = decimalCount;
        }
    }

    /**
     * Generate the concatenation of ? characters. Used by PreparedStatement.
     * @param count Number of ? character to generation
     * @return Value ex: "?, ?, ?"
     */
    public static String getQuestionMark(int count) {
        StringBuilder qMark = new StringBuilder();
        for (int i = 0; i < count; i++) {
            if(i > 0) {
                qMark.append(", ");
            }
            qMark.append("?");
        }
        return qMark.toString();
    }

    /**
     * Return SQL Columns declaration
     * @param header DBAse file header
     * @param isH2Database true if H2 database
     * @return Array of columns ex: ["id INTEGER", "len DOUBLE"]
     * @throws IOException
     */
    public static String getSQLColumnTypes(DbaseFileHeader header, boolean isH2Database) throws IOException {
        StringBuilder stringBuilder = new StringBuilder();
        for(int idColumn = 0; idColumn < header.getNumFields(); idColumn++) {
            if(idColumn > 0) {
                stringBuilder.append(", ");
            }
            String fieldName = TableLocation.capsIdentifier(header.getFieldName(idColumn), isH2Database);
            stringBuilder.append(TableLocation.quoteIdentifier(fieldName,isH2Database));
            stringBuilder.append(" ");
            switch (header.getFieldType(idColumn)) {
                // (L)logical (T,t,F,f,Y,y,N,n)
                case 'l':
                case 'L':
                    stringBuilder.append("BOOLEAN");
                    break;
                // (C)character (String)
                case 'c':
                case 'C':
                    stringBuilder.append("VARCHAR(");
                    // Append size
                    int length = header.getFieldLength(idColumn);
                    stringBuilder.append(String.valueOf(length));
                    stringBuilder.append(")");
                    break;
                // (D)date (Date)
                case 'd':
                case 'D':
                    stringBuilder.append("DATE");
                    break;
                // (F)floating (Double)
                case 'n':
                case 'N':
                    if ((header.getFieldDecimalCount(idColumn) == 0)) {
                        if ((header.getFieldLength(idColumn) >= 0)
                                && (header.getFieldLength(idColumn) < 10)) {
                            stringBuilder.append("INT4");
                        } else {
                            stringBuilder.append("INT8");
                        }
                    } else {
                        stringBuilder.append("FLOAT8");
                    }
                    break;
                case 'f':
                case 'F': // floating point number
                case 'o':
                case 'O': // floating point number
                    stringBuilder.append("FLOAT8");
                    break;
                default:
                    throw new IOException("Unknown DBF field type " + header.getFieldType(idColumn));
            }
        }
        return stringBuilder.toString();
    }

    /**
     * Create a DBF header from the columns specified in parameter.
     * @param metaData SQL ResultSetMetadata
     * @param retainedColumns list of column indexes
     * @return DbfaseFileHeader instance.
     * @throws SQLException If one or more type are not supported by DBF
     */
    public static DbaseFileHeader dBaseHeaderFromMetaData(ResultSetMetaData metaData, List<Integer> retainedColumns) throws SQLException {
        DbaseFileHeader dbaseFileHeader = new DbaseFileHeader();
        for(int fieldId= 1; fieldId <= metaData.getColumnCount(); fieldId++) {
            final String fieldTypeName = metaData.getColumnTypeName(fieldId);
            // TODO postgis check field type
            if(!fieldTypeName.equalsIgnoreCase("geometry")) {
                DBFType dbfType = getDBFType(metaData.getColumnType(fieldId), fieldTypeName, metaData.getColumnDisplaySize(fieldId), metaData.getPrecision(fieldId));
                try {
                    dbaseFileHeader.addColumn(metaData.getColumnName(fieldId),dbfType.type, dbfType.fieldLength, dbfType.decimalCount);
                    retainedColumns.add(fieldId);
                } catch (DbaseFileException ex) {
                    throw new SQLException(ex.getLocalizedMessage(), ex);
                }
            }
        }
        return dbaseFileHeader;
    }


    private static DBFType getDBFType(int sqlTypeId, String sqlTypeName,int length, int precision) throws SQLException {
        switch (sqlTypeId) {
            case Types.BOOLEAN:
                return new DBFType('l', 1, 0);
            case Types.BIT:
                return new DBFType('n', Math.min(3, length), 0);
            case Types.DATE:
                return new DBFType('d', 8, 0);
            case Types.DOUBLE:
            case Types.FLOAT:
            case Types.NUMERIC:
            case Types.DECIMAL:
            case Types.REAL:
                // +1 because Field length is including the decimal separator
                return new DBFType('f', Math.min(20, length + 1), Math.min(18,
                        precision));
            case Types.INTEGER:
                return new DBFType('n', Math.min(10, length), 0);
            case Types.BIGINT:
                return new DBFType('n', Math.min(18, length), 0);
            case Types.SMALLINT:
                return new DBFType('n', Math.min(5, length), 0);
            case Types.VARCHAR:
            case Types.NCHAR:
            case Types.CHAR:
                return new DBFType('c', Math.min(254, length), 0);
            default:
                throw new SQLException("Field type not supported by DBF : " + sqlTypeName);
        }
    }
}<|MERGE_RESOLUTION|>--- conflicted
+++ resolved
@@ -55,20 +55,7 @@
         exportTable(connection, tableReference, fileName, progress, null);
     }
 
-<<<<<<< HEAD
-    @Override
-=======
-    /**
-     * Export a table or a query to a DBF format
-     * @param connection
-     * @param tableReference
-     * @param fileName
-     * @param progress
-     * @param encoding
-     * @throws SQLException
-     * @throws IOException 
-     */
->>>>>>> 7f78c44a
+    @Override
     public void exportTable(Connection connection, String tableReference, File fileName, ProgressVisitor progress,String encoding) throws SQLException, IOException {
         String regex = ".*(?i)\\b(select|from)\\b.*";
         Pattern pattern = Pattern.compile(regex);
