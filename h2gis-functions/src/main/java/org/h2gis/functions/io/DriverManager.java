/**
 * H2GIS is a library that brings spatial support to the H2 Database Engine
 * <http://www.h2database.com>. H2GIS is developed by CNRS
 * <http://www.cnrs.fr/>.
 *
 * This code is part of the H2GIS project. H2GIS is free software; 
 * you can redistribute it and/or modify it under the terms of the GNU
 * Lesser General Public License as published by the Free Software Foundation;
 * version 3.0 of the License.
 *
 * H2GIS is distributed in the hope that it will be useful, but
 * WITHOUT ANY WARRANTY; without even the implied warranty of MERCHANTABILITY or
 * FITNESS FOR A PARTICULAR PURPOSE. See the GNU Lesser General Public License
 * for more details <http://www.gnu.org/licenses/>.
 *
 *
 * For more information, please consult: <http://www.h2gis.org/>
 * or contact directly: info_at_h2gis.org
 */

package org.h2gis.functions.io;

import org.h2.util.StringUtils;
import org.h2gis.api.*;
import org.h2gis.functions.io.dbf.DBFDriverFunction;
import org.h2gis.functions.io.dbf.DBFEngine;
import org.h2gis.functions.io.shp.SHPDriverFunction;
import org.h2gis.functions.io.shp.SHPEngine;
import org.h2gis.utilities.JDBCUtilities;
import org.h2gis.utilities.TableLocation;
import org.h2gis.utilities.dbtypes.DBTypes;
import org.h2gis.utilities.dbtypes.DBUtils;

import java.io.File;
import java.io.IOException;
import java.sql.Connection;
import java.sql.SQLException;
import java.sql.SQLFeatureNotSupportedException;
import java.sql.Statement;

/**
 * Manage additional table engines in H2.
 * Use the appropriate driver to open a specified file path.
 * @author Nicolas Fortin
 * @author Sylvain PALOMINOS (UBS 2019)
 */
public class DriverManager extends AbstractFunction implements ScalarFunction, DriverFunction {

    private static final DriverDef[] DRIVERS = new DriverDef[] {
            new DriverDef(DBFEngine.class.getName(),"dbf"),
            new DriverDef(SHPEngine.class.getName(),"shp")};
    private static final int FORMAT = 0;
    private static final int DESCRIPTION = 1;
    private static final String[][] formatDescription = new String[][] {{"dbf", DBFDriverFunction.DESCRIPTION},
                                                                        {"shp", SHPDriverFunction.DESCRIPTION}};

    public DriverManager() {
        addProperty(PROP_NAME, "FILE_TABLE");
        addProperty(PROP_REMARKS, "Use the appropriate driver to open a specified file path.");
    }

    @Override
    public String getJavaStaticMethod() {
        return "openFile";
    }

    @Override
    public String getFormatDescription(String format) {
        for(String[] descr : formatDescription) {
            if(descr[FORMAT].equalsIgnoreCase(format)) {
                return descr[DESCRIPTION];
            }
        }
        return "";
    }

    @Override
    public boolean isSpatialFormat(String extension) {
        return extension.equalsIgnoreCase("shp");
    }

    /**
     * Create a new table
     * @param connection Active connection, do not close this connection.
     * @param fileName File path to write, if exists it may be replaced
     * @param tableName [[catalog.]schema.]table reference
     * @return The name of table formatted according the database rules
     */
<<<<<<< HEAD
    public static void openFile(Connection connection, String fileName, String tableName) throws SQLException {
        String ext = fileName.substring(fileName.lastIndexOf('.') + 1);
=======
    public static String[] openFile(Connection connection, String fileName, String tableName) throws SQLException {
        String ext = fileName.substring(fileName.lastIndexOf('.') + 1,fileName.length());
        final boolean isH2 = JDBCUtilities.isH2DataBase(connection);
>>>>>>> 41fff390
        final DBTypes dbType = DBUtils.getDBType(connection);
        for(DriverDef driverDef : DRIVERS) {
            if(driverDef.getFileExt().equalsIgnoreCase(ext)) {
                try (Statement st = connection.createStatement()) {
                    String tableName_ = TableLocation.parse(tableName, isH2).toString(dbType);
                    st.execute(String.format("CREATE TABLE %s COMMENT %s ENGINE %s WITH %s",
<<<<<<< HEAD
                            TableLocation.parse(tableName, dbType).toString(dbType),StringUtils.quoteStringSQL(fileName),
=======
                            tableName_,StringUtils.quoteStringSQL(fileName),
>>>>>>> 41fff390
                            StringUtils.quoteJavaString(driverDef.getClassName()),StringUtils.quoteJavaString(fileName)));
                    return new String[]{tableName_};
                }
            }
        }
        throw new SQLException("No driver is available to open the "+ext+" file format");
    }

    /**
     * Driver declaration
     */
    private static class DriverDef {
        private String className;
        private String fileExt;

        private DriverDef(String className, String fileExt) {
            this.className = className;
            this.fileExt = fileExt;
        }

        /**
         * @return Class package and name
         */
        public String getClassName() {
            return className;
        }

        /**
         * @return File extension, case insensitive
         */
        public String getFileExt() {
            return fileExt;
        }
    }

    @Override
    public String[] exportTable(Connection connection, String tableReference, File fileName, ProgressVisitor progress)
            throws SQLException, IOException {
        throw new SQLFeatureNotSupportedException("Work in progress..");
    }

    @Override
    public String[] exportTable(Connection connection, String tableReference, File fileName, boolean deleteFiles, ProgressVisitor progress) throws SQLException, IOException {

        throw new SQLFeatureNotSupportedException("Work in progress..");
    }

    @Override
    public String[] exportTable(Connection connection, String tableReference, File fileName, String options, boolean deleteFiles, ProgressVisitor progress) throws SQLException, IOException {

        throw new SQLFeatureNotSupportedException("Work in progress..");
    }

    @Override
    public String[] exportTable(Connection connection, String tableReference, File fileName, String options, ProgressVisitor progress
                            ) throws SQLException, IOException {
        throw new SQLFeatureNotSupportedException("Work in progress..");
    }

    @Override
    public IMPORT_DRIVER_TYPE getImportDriverType() {
        return IMPORT_DRIVER_TYPE.LINK;
    }

    @Override
    public String[] getImportFormats() {
        String[] formats = new String[DRIVERS.length];
        for(int idDriver = 0; idDriver < DRIVERS.length; idDriver++) {
            formats[idDriver] = DRIVERS[idDriver].getFileExt();
        }
        return formats;
    }

    @Override
    public String[] getExportFormats() {
        return new String[0];
    }

    @Override
    public String[]  importFile(Connection connection, String tableReference, File fileName, ProgressVisitor progress)
            throws SQLException, IOException {
        return openFile(connection, fileName.getAbsolutePath(), tableReference);
    }

    @Override
    public String[]  importFile(Connection connection, String tableReference, File fileName,  String options, ProgressVisitor progress
                          ) throws SQLException, IOException {
        return openFile(connection, fileName.getAbsolutePath(), tableReference);
    }

    @Override
    public String[]  importFile(Connection connection, String tableReference, File fileName,boolean deleteTables, ProgressVisitor progress
                           ) throws SQLException, IOException {
        return openFile(connection, fileName.getAbsolutePath(), tableReference);
    }

    @Override
    public String[]  importFile(Connection connection, String tableReference, File fileName, String options, boolean deleteTables, ProgressVisitor progress) throws SQLException, IOException {
        return openFile(connection, fileName.getAbsolutePath(), tableReference);
    }



    /**
     * Method to check the import and export arguments
     * @param connection
     * @param tableReference
     * @param fileName
     * @param progress
     * @return
     * @throws SQLException
     */
    public static ProgressVisitor check(Connection connection, String tableReference, File fileName, ProgressVisitor progress) throws SQLException {
        if (connection == null) {
            throw new SQLException("The connection cannot be null.\n");
        }
        if (tableReference == null || tableReference.isEmpty()) {
            throw new SQLException("The table cannot be null or empty");
        }
        if (fileName == null) {
            throw new SQLException("The file name cannot be null.\n");
        }
        if (progress == null) {
            progress = new EmptyProgressVisitor();
        }
        return progress;
    }
}<|MERGE_RESOLUTION|>--- conflicted
+++ resolved
@@ -86,25 +86,15 @@
      * @param tableName [[catalog.]schema.]table reference
      * @return The name of table formatted according the database rules
      */
-<<<<<<< HEAD
     public static void openFile(Connection connection, String fileName, String tableName) throws SQLException {
         String ext = fileName.substring(fileName.lastIndexOf('.') + 1);
-=======
-    public static String[] openFile(Connection connection, String fileName, String tableName) throws SQLException {
-        String ext = fileName.substring(fileName.lastIndexOf('.') + 1,fileName.length());
-        final boolean isH2 = JDBCUtilities.isH2DataBase(connection);
->>>>>>> 41fff390
         final DBTypes dbType = DBUtils.getDBType(connection);
         for(DriverDef driverDef : DRIVERS) {
             if(driverDef.getFileExt().equalsIgnoreCase(ext)) {
                 try (Statement st = connection.createStatement()) {
                     String tableName_ = TableLocation.parse(tableName, isH2).toString(dbType);
                     st.execute(String.format("CREATE TABLE %s COMMENT %s ENGINE %s WITH %s",
-<<<<<<< HEAD
                             TableLocation.parse(tableName, dbType).toString(dbType),StringUtils.quoteStringSQL(fileName),
-=======
-                            tableName_,StringUtils.quoteStringSQL(fileName),
->>>>>>> 41fff390
                             StringUtils.quoteJavaString(driverDef.getClassName()),StringUtils.quoteJavaString(fileName)));
                     return new String[]{tableName_};
                 }
