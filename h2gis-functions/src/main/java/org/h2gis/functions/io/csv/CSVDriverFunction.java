/**
 * H2GIS is a library that brings spatial support to the H2 Database Engine
 * <http://www.h2database.com>. H2GIS is developed by CNRS
 * <http://www.cnrs.fr/>.
 *
 * This code is part of the H2GIS project. H2GIS is free software; 
 * you can redistribute it and/or modify it under the terms of the GNU
 * Lesser General Public License as published by the Free Software Foundation;
 * version 3.0 of the License.
 *
 * H2GIS is distributed in the hope that it will be useful, but
 * WITHOUT ANY WARRANTY; without even the implied warranty of MERCHANTABILITY or
 * FITNESS FOR A PARTICULAR PURPOSE. See the GNU Lesser General Public License
 * for more details <http://www.gnu.org/licenses/>.
 *
 *
 * For more information, please consult: <http://www.h2gis.org/>
 * or contact directly: info_at_h2gis.org
 */

package org.h2gis.functions.io.csv;

import org.h2.tools.Csv;
import org.h2gis.api.DriverFunction;
import org.h2gis.api.ProgressVisitor;
import org.h2gis.functions.io.utility.FileUtil;
import org.h2gis.utilities.JDBCUtilities;
import org.h2gis.utilities.TableLocation;

import java.io.*;
import java.nio.channels.FileChannel;
import java.sql.*;
import java.util.regex.Matcher;
import java.util.regex.Pattern;

/**
 * Basic CSV importer and exporter
 * 
 * @author Erwan Bocher
 * @author Sylvain PALOMINOS (UBS 2019)
 */
public class CSVDriverFunction implements DriverFunction{

    public static String DESCRIPTION = "CSV file (Comma Separated Values)";
    private static final int BATCH_MAX_SIZE = 100;
    private static final int AVERAGE_NODE_SIZE = 500;
    
    @Override
    public IMPORT_DRIVER_TYPE getImportDriverType() {
        return IMPORT_DRIVER_TYPE.COPY;
    }

    @Override
    public String[] getImportFormats() {
        return new String[]{"csv"};
    }

    @Override
    public String[] getExportFormats() {
      return new String[]{"csv"};
    }

    @Override
    public String getFormatDescription(String format) {
        if (format.equalsIgnoreCase("csv")) {
            return DESCRIPTION;
        } else {
            return "";
        }
    }

    @Override
    public boolean isSpatialFormat(String extension) {
        return false;
    }
    
     @Override
    public void exportTable(Connection connection, String tableReference, File fileName, ProgressVisitor progress)
             throws SQLException {
         exportTable(connection, tableReference, fileName, progress, null);
    }

    /**
     * Export a table or a query to a CSV file
     * 
     * @param connection Active connection, do not close this connection.
     * @param tableReference [[catalog.]schema.]table reference
     * @param fileName File path to read
     * @param progress
     * @param csvOptions  the CSV options ie "charset=UTF-8 fieldSeparator=| fieldDelimiter=,"
     * @throws SQLException
     * @throws IOException 
     */
<<<<<<< HEAD
    @Override
    public void exportTable(Connection connection, String tableReference, File fileName, ProgressVisitor progress,
                            String csvOptions) throws SQLException {
        if(FileUtil.isExtensionWellFormated(fileName, "csv")){
        final boolean isH2 = JDBCUtilities.isH2DataBase(connection.getMetaData());
        TableLocation location = TableLocation.parse(tableReference, isH2);
        Statement st = null;
        try {
            st = connection.createStatement();
            JDBCUtilities.attachCancelResultSet(st, progress);
            Csv csv = new Csv();
            if (csvOptions != null && csvOptions.indexOf('=') >= 0) {
                csv.setOptions(csvOptions);
            }  
            csv.write(fileName.getPath(), st.executeQuery("SELECT * FROM " + location.toString()), null);
        } finally {
            if (st != null) {
                st.close();
=======
    public void exportTable(Connection connection, String tableReference, File fileName, ProgressVisitor progress, String csvOptions) throws SQLException, IOException {
        String regex = ".*(?i)\\b(select|from)\\b.*";
        Pattern pattern = Pattern.compile(regex);
        Matcher matcher = pattern.matcher(tableReference);
        if (matcher.find()) {
            if (tableReference.startsWith("(") && tableReference.endsWith(")")) {
                try (Statement st = connection.createStatement()) {
                    JDBCUtilities.attachCancelResultSet(st, progress);
                    Csv csv = new Csv();
                    if (csvOptions != null && csvOptions.indexOf('=') >= 0) {
                        csv.setOptions(csvOptions);
                    }
                    csv.write(fileName.getPath(), st.executeQuery(tableReference), null);
                }
            } else {
                throw new SQLException("The select query must be enclosed in parenthesis: '(SELECT * FROM ORDERS)'.");
            }

        } else {
            if (FileUtil.isExtensionWellFormated(fileName, "csv")) {
                final boolean isH2 = JDBCUtilities.isH2DataBase(connection.getMetaData());
                TableLocation location = TableLocation.parse(tableReference, isH2);
                try (Statement st = connection.createStatement()) {
                    JDBCUtilities.attachCancelResultSet(st, progress);
                    Csv csv = new Csv();
                    if (csvOptions != null && csvOptions.indexOf('=') >= 0) {
                        csv.setOptions(csvOptions);
                    }
                    csv.write(fileName.getPath(), st.executeQuery("SELECT * FROM " + location.toString()), null);
                }
            } else {
                throw new SQLException("Only .csv extension is supported");
>>>>>>> 7f78c44a
            }
        }
    }
    
    @Override
    public void importFile(Connection connection, String tableReference, File fileName, ProgressVisitor progress)
            throws SQLException, IOException {
        importFile(connection, tableReference, fileName, progress, null);
    }

    /**
     * 
     * @param connection Active connection, do not close this connection.
     * @param tableReference [[catalog.]schema.]table reference
     * @param fileName File path to read
     * @param progress
     * @param csvOptions  the CSV options ie "charset=UTF-8 fieldSeparator=| fieldDelimiter=,"
     * @throws SQLException
     * @throws IOException 
     */
    @Override
    public void importFile(Connection connection, String tableReference, File fileName, ProgressVisitor progress,
                           String csvOptions) throws SQLException, IOException {
        if (FileUtil.isFileImportable(fileName, "csv")) {
            final boolean isH2 = JDBCUtilities.isH2DataBase(connection.getMetaData());
            TableLocation requestedTable = TableLocation.parse(tableReference, isH2);
            String table = requestedTable.getTable();
            FileInputStream fis = new FileInputStream(fileName);
            FileChannel fc = fis.getChannel();
            long fileSize = fc.size();
            // Given the file size and an average node file size.
            // Skip how many nodes in order to update progression at a step of 1%
            long readFileSizeEachNode = Math.max(1, (fileSize / AVERAGE_NODE_SIZE) / 100);            
            int average_row_size = 0;
            Csv csv = new Csv();
            if (csvOptions != null && csvOptions.indexOf('=') >= 0) {
                csv.setOptions(csvOptions);
            }            
            ResultSet reader = csv.read(new BufferedReader(new InputStreamReader(fis)), null);
            ResultSetMetaData metadata = reader.getMetaData();
            int columnCount = metadata.getColumnCount();

            StringBuilder createTable = new StringBuilder("CREATE TABLE ");
            createTable.append(table).append("(");

            StringBuilder insertTable = new StringBuilder("INSERT INTO ");
            insertTable.append(table).append(" VALUES(");

            for (int i = 0; i < columnCount; i++) {
                if(i>0){
                    createTable.append(",");
                    insertTable.append(",");
                }
                createTable.append(metadata.getColumnName(i + 1)).append(" VARCHAR");
                insertTable.append("?");
            }
            createTable.append(")");
            insertTable.append(")");

            try (Statement stmt = connection.createStatement()) {
                stmt.execute(createTable.toString());
            }

            PreparedStatement pst = connection.prepareStatement(insertTable.toString());
            long batchSize = 0;
            try {
                while (reader.next()) {
                    if (progress.isCanceled()) {
                        throw new SQLException("Canceled by user");
                    }

                    for (int i = 0; i < columnCount; i++) {
                        pst.setString(i + 1, reader.getString(i + 1));
                    }
                    pst.addBatch();
                    batchSize++;
                    if (batchSize >= BATCH_MAX_SIZE) {
                        pst.executeBatch();
                        pst.clearBatch();
                        batchSize = 0;
                    }
                    if (average_row_size++ % readFileSizeEachNode == 0) {
                        // Update Progress
                        try {
                            progress.setStep((int) (((double) fc.position() / fileSize) * 100));
                        } catch (IOException ex) {
                            // Ignore
                        }
                    }
                }
                if (batchSize > 0) {
                    pst.executeBatch();
                }

            } finally {
                pst.close();
            }
        }
    }

    @Override
    public void importFile(Connection connection, String tableReference, File fileName, ProgressVisitor progress,
                           boolean deleteTables) throws SQLException, IOException {
        if(deleteTables) {
            final boolean isH2 = JDBCUtilities.isH2DataBase(connection.getMetaData());
            TableLocation requestedTable = TableLocation.parse(tableReference, isH2);
            String table = requestedTable.getTable();
            Statement stmt = connection.createStatement();
            stmt.execute("DROP TABLE IF EXISTS " + table);
            stmt.close();
        }

        importFile(connection, tableReference, fileName, progress);
    }
}<|MERGE_RESOLUTION|>--- conflicted
+++ resolved
@@ -76,7 +76,7 @@
     
      @Override
     public void exportTable(Connection connection, String tableReference, File fileName, ProgressVisitor progress)
-             throws SQLException {
+             throws SQLException, IOException {
          exportTable(connection, tableReference, fileName, progress, null);
     }
 
@@ -91,26 +91,6 @@
      * @throws SQLException
      * @throws IOException 
      */
-<<<<<<< HEAD
-    @Override
-    public void exportTable(Connection connection, String tableReference, File fileName, ProgressVisitor progress,
-                            String csvOptions) throws SQLException {
-        if(FileUtil.isExtensionWellFormated(fileName, "csv")){
-        final boolean isH2 = JDBCUtilities.isH2DataBase(connection.getMetaData());
-        TableLocation location = TableLocation.parse(tableReference, isH2);
-        Statement st = null;
-        try {
-            st = connection.createStatement();
-            JDBCUtilities.attachCancelResultSet(st, progress);
-            Csv csv = new Csv();
-            if (csvOptions != null && csvOptions.indexOf('=') >= 0) {
-                csv.setOptions(csvOptions);
-            }  
-            csv.write(fileName.getPath(), st.executeQuery("SELECT * FROM " + location.toString()), null);
-        } finally {
-            if (st != null) {
-                st.close();
-=======
     public void exportTable(Connection connection, String tableReference, File fileName, ProgressVisitor progress, String csvOptions) throws SQLException, IOException {
         String regex = ".*(?i)\\b(select|from)\\b.*";
         Pattern pattern = Pattern.compile(regex);
@@ -143,7 +123,6 @@
                 }
             } else {
                 throw new SQLException("Only .csv extension is supported");
->>>>>>> 7f78c44a
             }
         }
     }
