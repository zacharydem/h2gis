--- conflicted
+++ resolved
@@ -368,10 +368,6 @@
             Statement inputStat = sourceConnection.createStatement();
             ResultSet inputRes = inputStat.executeQuery(query);
             ResultSetMetaData inputMetadata = inputRes.getMetaData();
-<<<<<<< HEAD
-=======
-            boolean isTargetAutoCommit = targetConnection.getAutoCommit();
->>>>>>> 8b8e146a
             targetConnection.setAutoCommit(false);
 
             if (mode == -1) {
@@ -519,12 +515,7 @@
                 if (preparedStatement != null) {
                     preparedStatement.close();
                 }
-<<<<<<< HEAD
                 targetConnection.setAutoCommit(true);
-=======
-                targetConnection.setAutoCommit(isTargetAutoCommit);
->>>>>>> 8b8e146a
-
             }
         } catch (SQLException e) {
             throw new SQLException("Cannot save the table " + sourceTable + " to the " + targetTable + "\n", e);
