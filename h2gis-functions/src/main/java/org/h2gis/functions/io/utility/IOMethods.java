/**
 * H2GIS is a library that brings spatial support to the H2 Database Engine
 * <http://www.h2database.com>. H2GIS is developed by CNRS
 * <http://www.cnrs.fr/>.
 *
 * This code is part of the H2GIS project. H2GIS is free software; you can
 * redistribute it and/or modify it under the terms of the GNU Lesser General
 * Public License as published by the Free Software Foundation; version 3.0 of
 * the License.
 *
 * H2GIS is distributed in the hope that it will be useful, but WITHOUT ANY
 * WARRANTY; without even the implied warranty of MERCHANTABILITY or FITNESS FOR
 * A PARTICULAR PURPOSE. See the GNU Lesser General Public License for more
 * details <http://www.gnu.org/licenses/>.
 *
 *
 * For more information, please consult: <http://www.h2gis.org/>
 * or contact directly: info_at_h2gis.org
 */
package org.h2gis.functions.io.utility;

import java.io.File;
import java.io.IOException;
import java.sql.*;
import java.util.*;
import java.util.regex.Matcher;
import java.util.regex.Pattern;
import org.h2gis.api.DriverFunction;
import org.h2gis.api.EmptyProgressVisitor;
import org.h2gis.functions.io.asc.AscDriverFunction;
import org.h2gis.functions.io.csv.CSVDriverFunction;
import org.h2gis.functions.io.dbf.DBFDriverFunction;
import org.h2gis.functions.io.geojson.GeoJsonDriverFunction;
import org.h2gis.functions.io.gpx.GPXDriverFunction;
import org.h2gis.functions.io.json.JsonDriverFunction;
import org.h2gis.functions.io.kml.KMLDriverFunction;
import org.h2gis.functions.io.osm.OSMDriverFunction;
import org.h2gis.functions.io.shp.SHPDriverFunction;
import org.h2gis.functions.io.tsv.TSVDriverFunction;
import org.h2gis.utilities.FileUtilities;
import org.h2gis.utilities.JDBCUtilities;
import org.h2gis.utilities.TableLocation;
import org.h2gis.utilities.URIUtilities;
import org.h2gis.utilities.dbtypes.DBTypes;
import org.h2gis.utilities.dbtypes.DBUtils;
import org.locationtech.jts.geom.Geometry;
import org.osgi.service.jdbc.DataSourceFactory;
import org.slf4j.Logger;
import org.slf4j.LoggerFactory;

/**
 * Utility methods to :
 *
 *
 * - import, export a file in a database (H2GIS, POSTGIS) - export a table from
 * another database (H2GIS, POSTGIS) - link a file or table (H2GIS only)
 *
 *
 * @author Erwan Bocher, CNRS, 2020
 * @author Sylvain PALOMINOS (UBS 2019)
 * @author Nicolas Fortin (Univ. Gustave Eiffel 2020)
 */
public class IOMethods {

    private static final Logger LOGGER = LoggerFactory.getLogger(IOMethods.class);
    private List<DriverFunction> driverFunctionList = new ArrayList<>();

    private static final String ENCODING_OPTION = "charset=";
    private static final String UTF_ENCODING = "UTF-8";

    /**
     * Create a new instance of IOMethods in order to be able to use custom file
     * drivers Add built-in supported drivers
     */
    public IOMethods() {
        driverFunctionList.add(new CSVDriverFunction());
        driverFunctionList.add(new DBFDriverFunction());
        driverFunctionList.add(new GeoJsonDriverFunction());
        driverFunctionList.add(new GPXDriverFunction());
        driverFunctionList.add(new JsonDriverFunction());
        driverFunctionList.add(new KMLDriverFunction());
        driverFunctionList.add(new OSMDriverFunction());
        driverFunctionList.add(new SHPDriverFunction());
        driverFunctionList.add(new TSVDriverFunction());
        driverFunctionList.add(new AscDriverFunction());
    }

    /**
     * @return Current list of supported drivers
     */
    public List<DriverFunction> getDriverFunctionList() {
        return Collections.unmodifiableList(driverFunctionList);
    }

    /**
     * @param driver Driver to add to supported file drivers
     */
    public void addDriver(DriverFunction driver) {
        driverFunctionList.add(driver);
    }

    /**
     * @param driver Driver to remove from the list of supported drivers
     */
    public void removeDriver(DriverFunction driver) {
        driverFunctionList.remove(driver);
    }

    /**
     * @return Collect all supported file extensions
     */
    public List<String> getAllExportDriverSupportedExtensions() {
        List<String> extensions = new ArrayList<>();
        for (DriverFunction f : driverFunctionList) {
            extensions.addAll(Arrays.asList(f.getExportFormats()));
        }
        return extensions;
    }

    /**
     * @return Collect all supported file extensions
     */
    public List<String> getAllImportDriverSupportedExtensions() {
        List<String> extensions = new ArrayList<>();
        for (DriverFunction f : driverFunctionList) {
            extensions.addAll(Arrays.asList(f.getImportFormats()));
        }
        return extensions;
    }

    /**
     * @param file File path
     * @return First compatible driver
     */
    public DriverFunction getExportDriverFromFile(File file) {
        String path = file.getAbsolutePath();
        for (DriverFunction f : driverFunctionList) {
            for (String ext : f.getExportFormats()) {
                if (path.endsWith("." + ext)) {
                    return f;
                }
            }
        }
        LOGGER.error("Unsupported file format.\n"
                + "Supported formats are : [" + String.join(",", getAllExportDriverSupportedExtensions()) + "].");
        return null;
    }

    /**
     * @param file File path
     * @return First compatible driver
     */
    public DriverFunction getImportDriverFromFile(File file) {
        String path = file.getAbsolutePath();
        for (DriverFunction f : driverFunctionList) {
            for (String ext : f.getImportFormats()) {
                if (path.endsWith(ext)) {
                    return f;
                }
            }
        }
        LOGGER.error("Unsupported file format.\n"
                + "Supported formats are : [" + String.join(",", getAllImportDriverSupportedExtensions()) + "].");
        return null;
    }

    /**
     * Export a table to a file
     *
     * @param connection The connection to database
     * @param tableName Name of the table to save.
     * @param filePath Path of the destination file.
     * @param encoding Encoding of the file. Can be null
     * @param deleteFile true to delete the file if exists
     * @throws java.sql.SQLException
     * @return The absolute path of the exported files
     */
    public String[] exportToFile(Connection connection, String tableName,
            String filePath, String encoding, boolean deleteFile) throws SQLException {
        String enc = encoding;
        File fileToSave = URIUtilities.fileFromString(filePath);
        DriverFunction driverFunction = getExportDriverFromFile(fileToSave);
        if (driverFunction == null) {
            throw new SQLException("Cannot find any file driver for the file." + filePath);
        }
        try {
            if (FileUtilities.isExtensionWellFormated(fileToSave, "csv")) {
                if (enc == null) {
                    enc = ENCODING_OPTION + UTF_ENCODING;
                }
            }
            return driverFunction.exportTable(connection, tableName.toUpperCase(), fileToSave,
                    enc, deleteFile, new EmptyProgressVisitor());

        } catch (SQLException | IOException e) {
            throw new SQLException("Cannot save the table.\n", e);
        }
    }

    /**
     * Import a file to a database
     *
     * @param connection The connection to database
     * @param filePath The path of the file
     * @param tableName The name of the table created to store the file
     * @param encoding An encoding value to read the file. Can be null
     * @param deleteTable True to delete the table if exists
     * @throws java.sql.SQLException
     * @return the name of table imported and formated according the database rules
     *
     */
    public String[] importFile(Connection connection, String filePath, String tableName, String encoding,
            boolean deleteTable) throws SQLException {
        File fileToImport = URIUtilities.fileFromString(filePath);
        DriverFunction driverFunction = getImportDriverFromFile(fileToImport);
        if (driverFunction == null) {
            throw new SQLException("Cannot find any file driver for the file." + filePath);
        }
        try {
            return driverFunction.importFile(connection, tableName, fileToImport, encoding, deleteTable,
                    new EmptyProgressVisitor());
        } catch (SQLException | IOException e) {
            try {
                connection.rollback();
            } catch (SQLException e1) {
                throw new SQLException("Unable to rollback.", e1);
            }
            throw new SQLException("Cannot import the file.", e);
        }
    }

    /**
     * Link a table from another database to an H2GIS database
     *
     * @param targetConnection The targetConnection to the database that will
     * received the table
     * @param databaseProperties External database databaseProperties to set up
     * a connection to the target database
     * @param sourceTable The name of the table in the external database
     * @param targetTable The name of the table in the H2GIS database
     * @param delete True to delete the table if exists
     * @throws java.sql.SQLException
     * @return  the name of the linked table
     */
    public static String linkedTable(Connection targetConnection, Map<String, String> databaseProperties, String sourceTable, String targetTable,
            boolean delete) throws SQLException {
        if (targetConnection == null) {
            throw new SQLException("The connection to the output database cannot be null.\n");
        }
        if (sourceTable == null || sourceTable.isEmpty()) {
            throw new SQLException("The source table cannot be null or empty.\n");
        }
        if (targetTable == null || targetTable.isEmpty()) {
            throw new SQLException("The target table cannot be null or empty.\n");
        }
        if (databaseProperties == null || databaseProperties.isEmpty()) {
            throw new SQLException("The external database connection properties cannot be null or empty.\n");
        }
        final DBTypes targetDBType = DBUtils.getDBType(targetConnection);
        if (targetDBType != DBTypes.H2 && targetDBType != DBTypes.H2GIS) {
            throw new SQLException("Link file is only supported with an H2GIS database");
        }

        String user = databaseProperties.getOrDefault(DataSourceFactory.JDBC_USER, "sa");
        String password = databaseProperties.getOrDefault(DataSourceFactory.JDBC_PASSWORD, "");
        String driverName = "";
        String jdbc_url = databaseProperties.get("url");
        if (jdbc_url != null) {
            if (jdbc_url.startsWith("jdbc:")) {
                String url = jdbc_url.substring("jdbc:".length());
                if (url.startsWith("h2")) {
                    driverName = "org.h2.Driver";
                } else if (url.startsWith("postgresql_h2")) {
                    driverName = "org.h2gis.postgis_jts.Driver";
                } else if (url.startsWith("postgresql")) {
                    driverName = "org.h2gis.postgis_jts.Driver";
                    jdbc_url = "jdbc:postgresql_h2" + jdbc_url.substring("jdbc:postgresql".length());
                }
                DBTypes sourceDBType = DBUtils.getDBType(jdbc_url);
                if (!driverName.isEmpty()) {
                    TableLocation targetTableLocation = TableLocation.parse(targetTable, targetDBType);
                    String ouputTableName = targetTableLocation.toString(targetDBType);
                    TableLocation sourceTableLocation = TableLocation.parse(sourceTable, sourceDBType);
                    String inputTableName = sourceTableLocation.toString(sourceDBType);
                    if (delete) {
                        try ( //Drop table if exists
                                Statement stmt = targetConnection.createStatement()) {
                            stmt.execute("DROP TABLE IF EXISTS " + ouputTableName);
                            if (!targetConnection.getAutoCommit()) {
                                targetConnection.commit();
                            }
                        } catch (SQLException e) {
                            try {
                                targetConnection.rollback();
                            } catch (SQLException e1) {
                                throw new SQLException("Unable to rollback.", e1);
                            }
                            throw new SQLException("Cannot drop the table", e);
                        }
                    }

                    try (Statement statement = targetConnection.createStatement()) {
                        statement.execute(String.format("CREATE LINKED TABLE %s('%s', '%s', '%s', '%s', '%s')",
                                ouputTableName, driverName, jdbc_url, user, password, inputTableName));
                        if (!targetConnection.getAutoCommit()) {
                            targetConnection.commit();
                        }
                    } catch (SQLException e) {
                        try {
                            targetConnection.rollback();
                        } catch (SQLException e1) {
                            throw new SQLException("Unable to rollback.", e1);
                        }
                        throw new SQLException("Cannot linked the table", e);
                    }
                    return ouputTableName;
                } else {
                    throw new SQLException("This database is not yet supported");
                }
            } else {
                throw new SQLException("JDBC URL must start with jdbc:");
            }
        } else {
            throw new SQLException("The URL of the external database cannot be null");
        }
    }

    /**
     * Create a dynamic link from a file to a H2GIS database
     *
     * @param connection The connection to database
     * @param filePath The path of the file
     * @param tableName The name of the table created to store the file
     * @param delete True to delete the table if exists
     * @throws java.sql.SQLException
     */
<<<<<<< HEAD
    public static void linkedFile(Connection connection, String filePath, String tableName, boolean delete) throws SQLException {
        final DBTypes dbType = DBUtils.getDBType(connection);
        if (dbType != DBTypes.H2 && dbType != DBTypes.H2GIS) {
=======
    public static String linkedFile(Connection connection, String filePath, String tableName, boolean delete) throws SQLException {
        if (!JDBCUtilities.isH2DataBase(connection)) {
>>>>>>> 41fff390
            throw new SQLException("Link file is only supported with an H2GIS database");
        }
        if (delete) {
            try {
                try (Statement statement = connection.createStatement()) {
                    statement.execute("DROP TABLE IF EXISTS " + tableName);
                    if (!connection.getAutoCommit()) {
                        connection.commit();
                    }
                }
            } catch (SQLException e) {
                try {
                    connection.rollback();
                } catch (SQLException e1) {
                    throw new SQLException("Unable to rollback.", e1);
                }
                throw new SQLException("Cannot drop the table", e);
            }
        }

        try {
            try (Statement statement = connection.createStatement()) {
                statement.execute(String.format("CALL FILE_TABLE('%s','%s')", filePath, tableName));
                if (!connection.getAutoCommit()) {
                    connection.commit();
                }
            }
        } catch (SQLException e) {
            try {
                connection.rollback();
            } catch (SQLException e1) {
                throw new SQLException("Unable to rollback.", e1);
            }
            throw new SQLException("Cannot link the file", e);
        }
        return tableName;
    }

    /**
     * Method to export a table into another database
     *
     * @param sourceConnection source database connection
     * @param sourceTable the name of the table to export or a select query
     * @param targetConnection target database connection
     * @param targetTable target table name
     * @param mode -1 delete the target table if exists and create a new table,
     * 0 create a new table, 1 update the target table if exists
     * @param batch_size batch size value before sending the data
     *
     * @throws java.sql.SQLException
     * @return name of the export table formatted according the database target
     */
    public static String exportToDataBase(Connection sourceConnection, String sourceTable,
            Connection targetConnection, String targetTable, int mode, int batch_size) throws SQLException {
        if (sourceConnection == null) {
            throw new SQLException("The connection to the source database cannot be null.\n");
        }
        if (targetConnection == null) {
            throw new SQLException("The connection to the output database cannot be null.\n");
        }

        if (-2 > mode && mode > 2) {
            throw new SQLException("Supported mode to export the table is : \n"
                    + "-1 delete the target table if exists and create a new table, \n"
                    + "0 create a new table\n"
                    + "1 update the target table if exists");
        }

        if (batch_size <= 0) {
            throw new SQLException("The batch size must be greater than 0.\n");
        }

        if (sourceTable == null || sourceTable.isEmpty()) {
            throw new SQLException("The source table cannot be null or empty.\n");
        }

        if (targetTable == null || targetTable.isEmpty()) {
            throw new SQLException("The target table cannot be null or empty.\n");
        }

        final DBTypes sourceDBType = DBUtils.getDBType(sourceConnection);
        final DBTypes targetDBType = DBUtils.getDBType(targetConnection);

        TableLocation targetTableLocation = TableLocation.parse(targetTable, targetDBType);
        String ouputTableName = targetTableLocation.toString(targetDBType);

        String query;
        //Check if the source table is a query
        String regex = ".*(?i)\\b(select|from)\\b.*";
        Pattern pattern = Pattern.compile(regex);
        Matcher matcher = pattern.matcher(sourceTable);
        if (matcher.find()) {
            if (sourceTable.startsWith("(") && sourceTable.endsWith(")")) {
                query = sourceTable;
            } else {
                throw new SQLException("The select query must be enclosed in parenthesis: '(SELECT * FROM MYTATBLE)'.");
            }
        } else {
            TableLocation sourceTableLocation = TableLocation.parse(sourceTable, sourceDBType);
            if (!JDBCUtilities.tableExists(sourceConnection, sourceTableLocation)) {
                throw new SQLException("The source table doesn't exist.\n");
            }
            query = "SELECT * FROM " + sourceTableLocation.toString(sourceDBType);
        }

        try {
            Statement inputStat = sourceConnection.createStatement();
            ResultSet inputRes = inputStat.executeQuery(query);
            ResultSetMetaData inputMetadata = inputRes.getMetaData();

            boolean isTargetAutoCommit = targetConnection.getAutoCommit();
            targetConnection.setAutoCommit(false);
            if (mode == -1) {
                try ( //Drop table if exists
                        Statement stmt = targetConnection.createStatement()) {
                    stmt.execute("DROP TABLE IF EXISTS " + ouputTableName);
                    targetConnection.commit();

                } catch (SQLException e) {
                    try {
                        targetConnection.rollback();
                    } catch (SQLException e1) {
                        throw new SQLException("Unable to rollback.", e1);
                    }
                    throw new SQLException("Cannot drop the table", e);
                }
                //Re-create the table
                String ddlCommand = JDBCUtilities.createTableDDL(inputMetadata, ouputTableName);
                if (!ddlCommand.isEmpty()) {
                    try (Statement outputST = targetConnection.createStatement()) {
                        outputST.execute(ddlCommand);
                        targetConnection.commit();
                    } catch (SQLException e) {
                        try {
                            targetConnection.rollback();
                        } catch (SQLException e1) {
                            throw new SQLException("Unable to rollback.", e1);
                        }
                        throw new SQLException("Cannot create the output table", e);
                    }
                }
            } else if (mode == 0) {
                //Check if target table exists
                if (JDBCUtilities.tableExists(targetConnection, targetTableLocation)) {
                    throw new SQLException("The target table already exists.\n" + ""
                            + "Please use a -1 (delete) or 2 (insert) mode to export the table");
                }
                String ddlCommand = JDBCUtilities.createTableDDL(inputMetadata, ouputTableName);
                if (!ddlCommand.isEmpty()) {
                    try (Statement outputST = targetConnection.createStatement()) {
                        targetConnection.rollback();
                        outputST.execute(ddlCommand);
                        targetConnection.commit();

                    } catch (SQLException e) {
                        try {
                            targetConnection.rollback();
                        } catch (SQLException e1) {
                            LOGGER.error("Unable to rollback.", e1);
                        }
                        throw new SQLException("Cannot create the output table", e);
                    }
                } else if (mode == 1) {
                    //Check if target table exists
                    //and do insert
                    //Check if target table exists
                    if (!JDBCUtilities.tableExists(targetConnection, targetTableLocation)) {
                        throw new SQLException("The target table doesn't exist.\n" + ""
                                + "Please use a 0 mode to create a new table and populate it");
                    }
                }
            }
            PreparedStatement preparedStatement = null;
            try {
                int columnsCount = inputMetadata.getColumnCount();
                HashMap<String, Integer> geomColumnAndSRID = new HashMap<>();
                StringBuilder insertTable = new StringBuilder("INSERT INTO ");
                insertTable.append(ouputTableName).append(" VALUES(?");
                for (int i = 1; i < columnsCount; i++) {
                    insertTable.append(",").append("?");
                }
                insertTable.append(")");

                preparedStatement = targetConnection.prepareStatement(insertTable.toString());
                //Check the first row in order to limit the batch size if the query doesn't work
                inputRes.next();
                for (int i = 0; i < columnsCount; i++) {
                    int index = i + 1;
                    Object value = inputRes.getObject(index);
                    if(inputMetadata.getColumnTypeName(index).equalsIgnoreCase("GEOMETRY")) {
                        geomColumnAndSRID.put(inputMetadata.getColumnName(index), ((Geometry) value).getSRID());
                    }
                    preparedStatement.setObject(index, value);
                }
                preparedStatement.execute();
                long batchSize = 0;
                while (inputRes.next()) {
                    for (int i = 0; i < columnsCount; i++) {
                        int index = i + 1;
                        Object value = inputRes.getObject(index);
                        String columnName = inputMetadata.getColumnName(index);
                         if(geomColumnAndSRID.containsKey(columnName)) {
                             Geometry geometry = (Geometry) value;
                             int currentSRID = geometry.getSRID();
                             Integer tmpSRID = geomColumnAndSRID.get(columnName);
                             if (tmpSRID != currentSRID) {
                                 geomColumnAndSRID.remove(inputMetadata.getColumnName(index));
                             }
                         }
                       preparedStatement.setObject(index, value);
                    }
                    preparedStatement.addBatch();
                    batchSize++;
                    if (batchSize >= batch_size) {
                        preparedStatement.executeBatch();
                        preparedStatement.clearBatch();
                        batchSize = 0;
                    }
                }
                if (batchSize > 0) {
                    preparedStatement.executeBatch();
                }
                //Alter SRID
                if(!geomColumnAndSRID.isEmpty()){
                    StringBuilder querySRID = new StringBuilder();
                    for (Map.Entry<String, Integer> entry : geomColumnAndSRID.entrySet()) {
                        String fieldName = TableLocation.capsIdentifier(entry.getKey(), targetDBType);
                        Integer srid = entry.getValue();
                        querySRID.append("ALTER TABLE ").append(ouputTableName).append(" ALTER COLUMN ").append(fieldName);
                        querySRID.append(" TYPE GEOMETRY(GEOMETRY, ").append(srid).append(") USING ST_SetSRID(").append(fieldName).append(",").append(srid).append(");\n");
                    }

                    try (Statement outputST = targetConnection.createStatement()) {
                        outputST.execute(querySRID.toString());
                        targetConnection.commit();
                    } catch (SQLException e) {
                        try {
                            targetConnection.rollback();
                        } catch (SQLException e1) {
                            LOGGER.error("Unable to rollback.", e1);
                        }
                        throw new SQLException("Cannot alter the table with the SRID", e);
                    }

                }
            } catch (SQLException e) {
                try {
                    targetConnection.rollback();
                } catch (SQLException e1) {
                    throw new SQLException("Unable to rollback.", e1);
                }
                throw new SQLException("Cannot insert the data in the table", e);
            } finally {
                if (preparedStatement != null) {
                    preparedStatement.close();
                }
                targetConnection.setAutoCommit(isTargetAutoCommit);

            }
        } catch (SQLException e) {
            throw new SQLException("Cannot save the table " + sourceTable + " to the " + targetTable + "\n", e);

        }
        return ouputTableName;
    }
}<|MERGE_RESOLUTION|>--- conflicted
+++ resolved
@@ -334,14 +334,10 @@
      * @param delete True to delete the table if exists
      * @throws java.sql.SQLException
      */
-<<<<<<< HEAD
     public static void linkedFile(Connection connection, String filePath, String tableName, boolean delete) throws SQLException {
         final DBTypes dbType = DBUtils.getDBType(connection);
         if (dbType != DBTypes.H2 && dbType != DBTypes.H2GIS) {
-=======
-    public static String linkedFile(Connection connection, String filePath, String tableName, boolean delete) throws SQLException {
-        if (!JDBCUtilities.isH2DataBase(connection)) {
->>>>>>> 41fff390
+
             throw new SQLException("Link file is only supported with an H2GIS database");
         }
         if (delete) {
