--- conflicted
+++ resolved
@@ -41,12 +41,9 @@
 import org.h2gis.utilities.JDBCUtilities;
 import org.h2gis.utilities.TableLocation;
 import org.h2gis.utilities.URIUtilities;
-<<<<<<< HEAD
 import org.h2gis.utilities.dbtypes.DBTypes;
 import org.h2gis.utilities.dbtypes.DBUtils;
-=======
 import org.locationtech.jts.geom.Geometry;
->>>>>>> 7474ad0d
 import org.osgi.service.jdbc.DataSourceFactory;
 import org.slf4j.Logger;
 import org.slf4j.LoggerFactory;
@@ -423,14 +420,11 @@
         boolean targetDBTypeIsH2 = JDBCUtilities.isH2DataBase(targetConnection);
         final DBTypes targetDBType = DBUtils.getDBType(targetConnection);
 
-<<<<<<< HEAD
         TableLocation sourceTableLocation = TableLocation.parse(sourceTable, sourceDBTypeIsH2);
         String inputTableName = sourceTableLocation.toString(sourceDBType);
         if (!JDBCUtilities.tableExists(sourceConnection, sourceTableLocation)) {
             throw new SQLException("The source table doesn't exist.\n");
         }
-=======
->>>>>>> 7474ad0d
         TableLocation targetTableLocation = TableLocation.parse(targetTable, targetDBTypeIsH2);
         String ouputTableName = targetTableLocation.toString(targetDBType);
 
