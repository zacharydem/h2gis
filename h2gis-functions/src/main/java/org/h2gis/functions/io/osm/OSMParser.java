--- conflicted
+++ resolved
@@ -128,29 +128,16 @@
         }
         this.progress = progress.subProcess(100);
         // Initialisation
-<<<<<<< HEAD
-        boolean success = false;
+        final DBTypes dbType = DBUtils.getDBType(connection);
         connection.setAutoCommit(false);
-        final DBTypes dbType = DBUtils.getDBType(connection);
         TableLocation requestedTable = TableLocation.parse(tableName, dbType);
+        String osmTableName = requestedTable.toString(dbType);
         if(deleteTable){
             OSMTablesFactory.dropOSMTables(connection, requestedTable.toString());
         }
-        String osmTableName = requestedTable.getTable();
         checkOSMTables(connection, dbType, requestedTable, osmTableName);
-        createOSMDatabaseModel(connection, dbType, requestedTable, osmTableName);
-=======
-        final DBTypes dbType = DBUtils.getDBType(connection);
-        final boolean isH2 = JDBCUtilities.isH2DataBase(connection);
-        connection.setAutoCommit(false);
-        TableLocation requestedTable = TableLocation.parse(tableName, isH2);
-        String osmTableName = requestedTable.toString(dbType);
-        if(deleteTable){
-            OSMTablesFactory.dropOSMTables(connection, isH2, osmTableName);
-        }
-        checkOSMTables(connection, isH2, requestedTable, osmTableName);
-        String[] outputOSMTableNames = createOSMDatabaseModel(connection, isH2, requestedTable, osmTableName);
->>>>>>> 41fff390
+        String[] outputOSMTableNames = createOSMDatabaseModel(connection, dbType, requestedTable, osmTableName);
+
 
         FileInputStream fs = null;
         try {
@@ -270,17 +257,10 @@
      * @param osmTableName
      * @throws SQLException
      */
-<<<<<<< HEAD
     private void createOSMDatabaseModel(Connection connection, DBTypes dbType, TableLocation requestedTable, String osmTableName) throws SQLException {
         String nodeTableName = TableUtilities.caseIdentifier(requestedTable, osmTableName + OSMTablesFactory.NODE, dbType);
         nodePreparedStmt = OSMTablesFactory.createNodeTable(connection, nodeTableName);
         String nodeTagTableName = TableUtilities.caseIdentifier(requestedTable, osmTableName + OSMTablesFactory.NODE_TAG, dbType);
-=======
-    private String[] createOSMDatabaseModel(Connection connection, boolean isH2, TableLocation requestedTable, String osmTableName) throws SQLException {
-        String nodeTableName = TableUtilities.caseIdentifier(requestedTable, osmTableName + OSMTablesFactory.NODE, isH2);
-        nodePreparedStmt = OSMTablesFactory.createNodeTable(connection, nodeTableName, isH2);
-        String nodeTagTableName = TableUtilities.caseIdentifier(requestedTable, osmTableName + OSMTablesFactory.NODE_TAG, isH2);
->>>>>>> 41fff390
         nodeTagPreparedStmt = OSMTablesFactory.createNodeTagTable(connection, nodeTagTableName);
         String wayTableName = TableUtilities.caseIdentifier(requestedTable, osmTableName + OSMTablesFactory.WAY, dbType);
         wayPreparedStmt = OSMTablesFactory.createWayTable(connection, wayTableName);
