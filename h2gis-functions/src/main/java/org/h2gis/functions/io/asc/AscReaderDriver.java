/**
 * H2GIS is a library that brings spatial support to the H2 Database Engine
 * <http://www.h2database.com>. H2GIS is developed by CNRS
 * <http://www.cnrs.fr/>.
 *
 * This code is part of the H2GIS project. H2GIS is free software; you can
 * redistribute it and/or modify it under the terms of the GNU Lesser General
 * Public License as published by the Free Software Foundation; version 3.0 of
 * the License.
 *
 * H2GIS is distributed in the hope that it will be useful, but WITHOUT ANY
 * WARRANTY; without even the implied warranty of MERCHANTABILITY or FITNESS FOR
 * A PARTICULAR PURPOSE. See the GNU Lesser General Public License for more
 * details <http://www.gnu.org/licenses/>.
 *
 *
 * For more information, please consult: <http://www.h2gis.org/>
 * or contact directly: info_at_h2gis.org
 */
package org.h2gis.functions.io.asc;

import org.h2gis.api.EmptyProgressVisitor;
import org.h2gis.api.ProgressVisitor;
import org.h2gis.utilities.JDBCUtilities;
import org.h2gis.utilities.TableLocation;
import org.locationtech.jts.geom.Coordinate;
import org.locationtech.jts.geom.Envelope;
import org.locationtech.jts.geom.GeometryFactory;
import org.locationtech.jts.geom.Point;
import org.locationtech.jts.geom.Polygon;

import java.io.*;
import java.sql.Connection;
import java.sql.PreparedStatement;
import java.sql.SQLException;
import java.sql.Statement;
import java.util.NoSuchElementException;
import java.util.Scanner;
import java.util.zip.GZIPInputStream;

/**
 * Driver to import ESRI ASCII Raster file as polygons
 *
 * This class is written to directly access the ESRI ascii grid format.
 *
 * The ASCII grid data file format comprises a few lines of header data followed
 * by lists of cell values. The header data includes the following keywords and
 * values:
 *
 * ncols : number of columns in the data set.
 *
 * nrows : number of rows in the data set.
 *
 * xllcorner : x-coordinate of the west border of the LowerLeft corner.
 *
 * yllcorner : y-coordinate of the south border of the LowerLeft corner.
 *
 * cellsize : size of the square cell of the data set.
 *
 * NODATA_value : arbitrary value assigned to unknown cells.
 *
 * @author Nicolas Fortin (Université Gustave Eiffel 2020)
 * @author Erwan Bocher, CNRS, 2020
 */
public class AscReaderDriver {

    private static final int BATCH_MAX_SIZE = 100;
    private static final int BUFFER_SIZE = 16384;
    private boolean as3DPoint = true;
    private Envelope extractEnvelope = null;
    private int downScale = 1;
    private String lastWord = "";

    private int nrows;
    private int ncols;
    private double cellSize;
    private double yValue;
    private double xValue;
    private boolean readFirst;
    private double noData;
    private int zType = 1;
    private boolean deleteTable = false;
    private String encoding = "UTF-8";
    private boolean importNodata = false;

    /**
     * @return If true ASC is imported as 3D points cloud, Raster is imported in
     * pixel polygons otherwise.
     */
    public boolean isAs3DPoint() {
        return as3DPoint;
    }

    /**
     * @param as3DPoint If true ASC is imported as 3D points cloud, Raster is
     * imported in pixel polygons otherwise.
     */
    public void setAs3DPoint(boolean as3DPoint) {
        this.as3DPoint = as3DPoint;
    }

    /**
     * @return Imported geometries are filtered using this optional envelope
     */
    public Envelope getExtractEnvelope() {
        return extractEnvelope;
    }

    /**
     * @param extractEnvelope Imported geometries are filtered using this
     * optional envelope. Set Null object for no filtering.
     */
    public void setExtractEnvelope(Envelope extractEnvelope) {
        this.extractEnvelope = extractEnvelope;
    }

    /**
     * @return Coefficient used for exporting less cells (1 all cells, 2 for
     * size / 2)
     */
    public int getDownScale() {
        return downScale;
    }

    /**
     * @param downScale Coefficient used for exporting less cells (1 all cells,
     * 2 for size / 2)
     */
    public void setDownScale(int downScale) {
        this.downScale = downScale;
    }

    private void readHeader(Scanner scanner) throws IOException {
        // NCOLS
        lastWord = scanner.next();
        if (!lastWord.equalsIgnoreCase("NCOLS")) {
            throw new IOException("Unexpected word " + lastWord);
        }
        // XXX
        lastWord = scanner.next();
        ncols = Integer.parseInt(lastWord);
        if (ncols <= 0) {
            throw new IOException("NCOLS <= 0");
        }
        // NROWS
        lastWord = scanner.next();
        if (!lastWord.equalsIgnoreCase("NROWS")) {
            throw new IOException("Unexpected word " + lastWord);
        }
        // XXX
        lastWord = scanner.next();
        nrows = Integer.parseInt(lastWord);
        if (nrows <= 0) {
            throw new IOException("NROWS <= 0");
        }
        // XLLCENTER or XLLCORNER
        lastWord = scanner.next();
        if (!(lastWord.equalsIgnoreCase("XLLCENTER") || lastWord.equalsIgnoreCase("XLLCORNER"))) {
            throw new IOException("Unexpected word " + lastWord);
        }
        boolean isXCenter = lastWord.equalsIgnoreCase("XLLCENTER");
        // XXX
        lastWord = scanner.next();
        xValue = Double.parseDouble(lastWord);

        // YLLCENTER or YLLCORNER
        lastWord = scanner.next();
        if (!(lastWord.equalsIgnoreCase("YLLCENTER") || lastWord.equalsIgnoreCase("YLLCORNER"))) {
            throw new IOException("Unexpected word " + lastWord);
        }
        boolean isYCenter = lastWord.equalsIgnoreCase("YLLCENTER");
        // XXX
        lastWord = scanner.next();
        yValue = Double.parseDouble(lastWord);

        // CELLSIZE
        lastWord = scanner.next();
        if (!lastWord.equalsIgnoreCase("CELLSIZE")) {
            throw new IOException("Unexpected word " + lastWord);
        }
        // XXX
        lastWord = scanner.next();
        cellSize = Double.parseDouble(lastWord);
        // Compute offsets
        if (isXCenter) {
            xValue = xValue - cellSize / 2;
        }
        if (isYCenter) {
            yValue = yValue + cellSize * nrows - cellSize / 2;
        } else {
            yValue = yValue + cellSize * nrows;
        }
        // Optional NODATA_VALUE
        lastWord = scanner.next();
        readFirst = false;
        noData = -9999;
        if (lastWord.equalsIgnoreCase("NODATA_VALUE")) {
            readFirst = true;
            // XXX
            lastWord = scanner.next();
            noData = Double.parseDouble(lastWord);

        }
    }

    /**
     * Read asc file
     *
     * @param connection
     * @param fileName
     * @param progress
     * @param tableReference
     * @param srid the espg code of the input file
     * @throws SQLException
     * @throws IOException
     */
    public void read(Connection connection, File fileName, ProgressVisitor progress, String tableReference,
            int srid) throws SQLException, IOException {
        if (fileName != null && fileName.getName().toLowerCase().endsWith(".asc")) {
            if (!fileName.exists()) {
                throw new SQLException("The file " + tableReference + " doesn't exist ");
            }
            boolean isH2 = JDBCUtilities.isH2DataBase(connection);
            TableLocation requestedTable = TableLocation.parse(tableReference, isH2);
            if (deleteTable) {
                Statement stmt = connection.createStatement();
                stmt.execute("DROP TABLE IF EXISTS " + requestedTable.toString(isH2));
                stmt.close();
            }
            try (FileInputStream inputStream = new FileInputStream(fileName)) {
                readAsc(connection, inputStream, progress, requestedTable, isH2, srid);
            }
        } else if (fileName != null && fileName.getName().toLowerCase().endsWith(".gz")) {
            if (!fileName.exists()) {
                throw new SQLException("The file " + tableReference + " doesn't exist ");
            }
            boolean isH2 = JDBCUtilities.isH2DataBase(connection);
            TableLocation requestedTable = TableLocation.parse(tableReference, isH2);
            if (deleteTable) {
                Statement stmt = connection.createStatement();
                stmt.execute("DROP TABLE IF EXISTS " + requestedTable.toString(isH2));
                stmt.close();
            }
            FileInputStream fis = new FileInputStream(fileName);
            readAsc(connection, new GZIPInputStream(fis), progress, requestedTable, isH2, srid);
        } else {
            throw new SQLException("The asc read driver supports only asc or gz extensions");
        }
    }

    /**
     * Read the ascii file from inpustream
     *
     * @param connection
     * @param inputStream
     * @param progress
     * @param requestedTable
     * @param isH2
     * @param srid
     * @throws UnsupportedEncodingException
     * @throws SQLException
     */
    private void readAsc(Connection connection, InputStream inputStream, ProgressVisitor progress, TableLocation requestedTable, boolean isH2,
            int srid) throws UnsupportedEncodingException, SQLException {
        BufferedReader reader = new BufferedReader(new InputStreamReader(new BufferedInputStream(inputStream, BUFFER_SIZE), encoding));
        try {
            Scanner scanner = new Scanner(reader);
            // Read HEADER
            readHeader(scanner);
            // Read values
            Statement st = connection.createStatement();
            PreparedStatement preparedStatement;
            if (as3DPoint) {
                if (zType == 1) {
<<<<<<< HEAD
                    st.execute("CREATE TABLE " + requestedTable.toString(isH2) + "(PK SERIAL NOT NULL, THE_GEOM GEOMETRY(POINTZ, " + srid + "), Z integer)");
                } else {
                    st.execute("CREATE TABLE " + requestedTable.toString(isH2) + "(PK SERIAL NOT NULL, THE_GEOM GEOMETRY(POINTZ, " + srid + "), Z double precision)");
=======
                    st.execute("CREATE TABLE " + requestedTable.toString(isH2) + "(PK SERIAL PRIMARY KEY, THE_GEOM GEOMETRY(POINTZ, " + srid + "), Z integer)");
                } else {
                    st.execute("CREATE TABLE " + requestedTable.toString(isH2) + "(PK SERIAL PRIMARY KEY, THE_GEOM GEOMETRY(POINTZ, " + srid + "), Z double precision)");
>>>>>>> 08f2e7c8
                }
                preparedStatement = connection.prepareStatement("INSERT INTO " + requestedTable.toString(isH2)
                        + "(the_geom, Z) VALUES (?, ?)");
            } else {
                if (zType == 1) {
<<<<<<< HEAD
                    st.execute("CREATE TABLE " + requestedTable.toString(isH2) + "(PK SERIAL NOT NULL, THE_GEOM GEOMETRY(POLYGONZ, " + srid + "),Z integer)");
=======
                    st.execute("CREATE TABLE " + requestedTable.toString(isH2) + "(PK SERIAL PRIMARY KEY, THE_GEOM GEOMETRY(POLYGONZ, " + srid + "),Z integer)");
>>>>>>> 08f2e7c8

                } else {
                    st.execute("CREATE TABLE " + requestedTable.toString(isH2) + "(PK SERIAL PRIMARY KEY, THE_GEOM GEOMETRY(POLYGONZ, " + srid + "),Z double precision)");
                }
                preparedStatement = connection.prepareStatement("INSERT INTO " + requestedTable.toString(isH2)
                        + "(the_geom, Z) VALUES (?, ?)");
            }
            // Read data
            GeometryFactory factory = new GeometryFactory();
            int batchSize = 0;
            int firstRow = 0;
            int firstCol = 0;
            int lastRow = nrows;
            int lastCol = ncols;
            // Compute envelope
            if (extractEnvelope != null) {
                firstCol = (int) Math.floor((extractEnvelope.getMinX() - xValue) / cellSize);
                lastCol = (int) Math.ceil((extractEnvelope.getMaxX() - xValue) / cellSize);
                firstRow = nrows - (int) Math.ceil((extractEnvelope.getMaxY() - (yValue - cellSize * nrows)) / cellSize);
                lastRow = nrows - (int) Math.ceil((extractEnvelope.getMinY() - (yValue - cellSize * nrows)) / cellSize);
            }
            ProgressVisitor cellProgress = new EmptyProgressVisitor();
            if (progress != null) {
                cellProgress = progress.subProcess(lastRow);
            }
            for (int i = 0; i < nrows; i++) {
                for (int j = 0; j < ncols; j++) {
                    if (readFirst) {
                        lastWord = scanner.next();
                    } else {
                        readFirst = true;
                    }

                    if ((downScale == 1 || (i % downScale == 0 && j % downScale == 0)) && (extractEnvelope == null || (i >= firstRow && i <= lastRow && j >= firstCol && j <= lastCol))) {
                        double z = Double.parseDouble(lastWord);
                        double x = xValue + j * cellSize;
                        double y = yValue - i * cellSize;
                        if (as3DPoint) {
                            Point cell = factory.createPoint(new Coordinate(x + cellSize / 2, y - cellSize / 2, z));
                            cell.setSRID(srid);
                            if (Math.abs(noData - z) != 0) {
                                preparedStatement.setObject(1, cell);
                                preparedStatement.setObject(2, z);
                                preparedStatement.addBatch();
                                batchSize++;
                            } else if (importNodata) {
                                preparedStatement.setObject(1, cell);
                                preparedStatement.setObject(2, noData);
                                preparedStatement.addBatch();
                                batchSize++;
                            }
                        } else {
                            Polygon cell = factory.createPolygon(new Coordinate[]{new Coordinate(x, y, z), new Coordinate(x, y - cellSize * downScale, z), new Coordinate(x + cellSize * downScale, y - cellSize * downScale, z), new Coordinate(x + cellSize * downScale, y, z), new Coordinate(x, y, z)});
                            cell.setSRID(srid);
                            if (Math.abs(noData - z) != 0) {
                                preparedStatement.setObject(1, cell);
                                preparedStatement.setObject(2, z);
                                preparedStatement.addBatch();
                                batchSize++;
                            } else if (importNodata) {
                                preparedStatement.setObject(1, cell);
                                preparedStatement.setObject(2, noData);
                                preparedStatement.addBatch();
                                batchSize++;
                            }
                        }
                        if (batchSize >= BATCH_MAX_SIZE) {
                            preparedStatement.executeBatch();
                            preparedStatement.clearBatch();
                            batchSize = 0;
                        }
                    }
                }
                cellProgress.endStep();
                if (i > lastRow) {
                    break;
                }
            }
            if (batchSize > 0) {
                preparedStatement.executeBatch();
            }
        } catch (NoSuchElementException | NumberFormatException | IOException | SQLException ex) {
            throw new SQLException("Unexpected word " + lastWord, ex);
        }
    }

    /**
     * Use to set the z conversion type 1 = integer 2 = double
     *
     * @param zType
     */
    public void setZType(int zType) {
        this.zType = zType;
    }

    /**
     * Set true to delete the input table if exists
     *
     * @param deleteTable
     */
    public void setDeleteTable(boolean deleteTable) {
        this.deleteTable = deleteTable;
    }

    /**
     * Set encoding
     *
     * @param encoding
     */
    public void setEncoding(String encoding) {
        this.encoding = encoding;
    }

    /**
     * Set to true if nodata must be imported. Default is false
     *
     * @param importNodata
     */
    public void setImportNodata(boolean importNodata) {
        this.importNodata = importNodata;
    }
}<|MERGE_RESOLUTION|>--- conflicted
+++ resolved
@@ -272,26 +272,15 @@
             PreparedStatement preparedStatement;
             if (as3DPoint) {
                 if (zType == 1) {
-<<<<<<< HEAD
-                    st.execute("CREATE TABLE " + requestedTable.toString(isH2) + "(PK SERIAL NOT NULL, THE_GEOM GEOMETRY(POINTZ, " + srid + "), Z integer)");
-                } else {
-                    st.execute("CREATE TABLE " + requestedTable.toString(isH2) + "(PK SERIAL NOT NULL, THE_GEOM GEOMETRY(POINTZ, " + srid + "), Z double precision)");
-=======
                     st.execute("CREATE TABLE " + requestedTable.toString(isH2) + "(PK SERIAL PRIMARY KEY, THE_GEOM GEOMETRY(POINTZ, " + srid + "), Z integer)");
                 } else {
                     st.execute("CREATE TABLE " + requestedTable.toString(isH2) + "(PK SERIAL PRIMARY KEY, THE_GEOM GEOMETRY(POINTZ, " + srid + "), Z double precision)");
->>>>>>> 08f2e7c8
                 }
                 preparedStatement = connection.prepareStatement("INSERT INTO " + requestedTable.toString(isH2)
                         + "(the_geom, Z) VALUES (?, ?)");
             } else {
                 if (zType == 1) {
-<<<<<<< HEAD
-                    st.execute("CREATE TABLE " + requestedTable.toString(isH2) + "(PK SERIAL NOT NULL, THE_GEOM GEOMETRY(POLYGONZ, " + srid + "),Z integer)");
-=======
                     st.execute("CREATE TABLE " + requestedTable.toString(isH2) + "(PK SERIAL PRIMARY KEY, THE_GEOM GEOMETRY(POLYGONZ, " + srid + "),Z integer)");
->>>>>>> 08f2e7c8
-
                 } else {
                     st.execute("CREATE TABLE " + requestedTable.toString(isH2) + "(PK SERIAL PRIMARY KEY, THE_GEOM GEOMETRY(POLYGONZ, " + srid + "),Z double precision)");
                 }
