--- conflicted
+++ resolved
@@ -223,23 +223,15 @@
                 throw new SQLException("The file " + tableReference + " doesn't exist ");
             }
             final DBTypes dbType = DBUtils.getDBType(connection);
-<<<<<<< HEAD
             TableLocation requestedTable = TableLocation.parse(tableReference, dbType);
-=======
-            TableLocation requestedTable = TableLocation.parse(tableReference, isH2);
-            String outputTableName = requestedTable.toString(dbType);
->>>>>>> 41fff390
+
             if (deleteTable) {
                 Statement stmt = connection.createStatement();
                 stmt.execute("DROP TABLE IF EXISTS " + outputTableName);
                 stmt.close();
             }
             try (FileInputStream inputStream = new FileInputStream(fileName)) {
-<<<<<<< HEAD
-                readAsc(connection, inputStream, progress, requestedTable, srid);
-=======
                 outputTableName = readAsc(connection, inputStream, progress, outputTableName, srid);
->>>>>>> 41fff390
             }
             return new String[]{outputTableName};
         } else if (fileName != null && fileName.getName().toLowerCase().endsWith(".gz")) {
@@ -247,24 +239,16 @@
                 throw new SQLException("The file " + tableReference + " doesn't exist ");
             }
             final DBTypes dbType = DBUtils.getDBType(connection);
-<<<<<<< HEAD
             TableLocation requestedTable = TableLocation.parse(tableReference, dbType);
-=======
-            TableLocation requestedTable = TableLocation.parse(tableReference, isH2);
             String outputTableName = requestedTable.toString(dbType);
->>>>>>> 41fff390
             if (deleteTable) {
                 Statement stmt = connection.createStatement();
                 stmt.execute("DROP TABLE IF EXISTS " + outputTableName);
                 stmt.close();
             }
             FileInputStream fis = new FileInputStream(fileName);
-<<<<<<< HEAD
-            readAsc(connection, new GZIPInputStream(fis), progress, requestedTable, srid);
-=======
             outputTableName = readAsc(connection, new GZIPInputStream(fis), progress, outputTableName, srid);
             return new String[]{outputTableName};
->>>>>>> 41fff390
         } else {
             throw new SQLException("The asc read driver supports only asc or gz extensions");
         }
@@ -276,21 +260,14 @@
      * @param connection
      * @param inputStream
      * @param progress
-<<<<<<< HEAD
-     * @param requestedTable
-=======
      * @param outputTable
->>>>>>> 41fff390
      * @param srid
      * @throws UnsupportedEncodingException
      * @throws SQLException
      * @return output table name
      */
-<<<<<<< HEAD
-    private void readAsc(Connection connection, InputStream inputStream, ProgressVisitor progress, TableLocation requestedTable,
-=======
+
     private String readAsc(Connection connection, InputStream inputStream, ProgressVisitor progress, String outputTable,
->>>>>>> 41fff390
             int srid) throws UnsupportedEncodingException, SQLException {
         final DBTypes dbType = DBUtils.getDBType(connection);
         BufferedReader reader = new BufferedReader(new InputStreamReader(new BufferedInputStream(inputStream, BUFFER_SIZE), encoding));
