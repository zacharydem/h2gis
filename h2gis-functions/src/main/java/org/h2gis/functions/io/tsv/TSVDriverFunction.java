/**
 * H2GIS is a library that brings spatial support to the H2 Database Engine
 * <http://www.h2database.com>. H2GIS is developed by CNRS
 * <http://www.cnrs.fr/>.
 *
 * This code is part of the H2GIS project. H2GIS is free software; you can
 * redistribute it and/or modify it under the terms of the GNU Lesser General
 * Public License as published by the Free Software Foundation; version 3.0 of
 * the License.
 *
 * H2GIS is distributed in the hope that it will be useful, but WITHOUT ANY
 * WARRANTY; without even the implied warranty of MERCHANTABILITY or FITNESS FOR
 * A PARTICULAR PURPOSE. See the GNU Lesser General Public License for more
 * details <http://www.gnu.org/licenses/>.
 *
 *
 * For more information, please consult: <http://www.h2gis.org/>
 * or contact directly: info_at_h2gis.org
 */
package org.h2gis.functions.io.tsv;

import org.h2.tools.Csv;
import org.h2gis.api.DriverFunction;
import org.h2gis.api.EmptyProgressVisitor;
import org.h2gis.api.ProgressVisitor;
import org.h2gis.functions.io.DriverManager;
import org.h2gis.utilities.JDBCUtilities;
import org.h2gis.utilities.TableLocation;

import java.io.*;
import java.nio.channels.FileChannel;
import java.nio.file.Files;
import java.sql.*;
import java.util.regex.Matcher;
import java.util.regex.Pattern;
import java.util.zip.GZIPInputStream;
import java.util.zip.GZIPOutputStream;
import java.util.zip.ZipOutputStream;
import org.h2gis.utilities.FileUtilities;
import org.h2gis.utilities.dbtypes.DBTypes;
import org.h2gis.utilities.dbtypes.DBUtils;

/**
 * This driver allow to import and export the Tab Separated Values (TSV): a
 * format for tabular data exchange
 *
 * A file in TSV format consists of lines. Each line contain fields separated
 * from each other by TAB characters (horizontal tab, HT, Ascii control code 9).
 *
 * "Field" means here just any string of characters, excluding TABs. The point
 * is simply that TABs divide a line into pieces, components.
 *
 * Each line must contain the same number of fields.
 *
 * The first line contains the names for the fields (on all lines), i.e. column
 * headers.
 *
 * Please read : http://www.cs.tut.fi/~jkorpela/TSV.html
 *
 * @author Erwan Bocher
 * @author Sylvain PALOMINOS (UBS 2019)
 */
public class TSVDriverFunction implements DriverFunction {

    public static String DESCRIPTION = "TSV file (Tab Separated Values)";
    private static final int BATCH_MAX_SIZE = 200;

    @Override
    public IMPORT_DRIVER_TYPE getImportDriverType() {
        return IMPORT_DRIVER_TYPE.COPY;
    }

    @Override
    public String[] getImportFormats() {
        return new String[]{"tsv","tsv.gz"};
    }

    @Override
    public String[] getExportFormats() {
        return new String[]{"tsv","tsv.gz"};
    }

    @Override
    public String getFormatDescription(String format) {
        if (format.equalsIgnoreCase("tsv")) {
            return DESCRIPTION;
        } else {
            return "";
        }
    }

    @Override
    public boolean isSpatialFormat(String extension) {
        return false;
    }

    @Override
    public String[] exportTable(Connection connection, String tableReference, File fileName, ProgressVisitor progress) throws SQLException, IOException {
        return exportTable(connection, tableReference, fileName, null, false, progress);
    }

    @Override
    public String[] exportTable(Connection connection, String tableReference, File fileName, boolean deleteFiles, ProgressVisitor progress) throws SQLException, IOException {
        return exportTable(connection, tableReference, fileName, null, deleteFiles, progress);
    }

    @Override
    public String[] exportTable(Connection connection, String tableReference, File fileName, String encoding, boolean deleteFiles, ProgressVisitor progress) throws SQLException, IOException {
        progress =DriverManager.check(connection,tableReference, fileName, progress);
        String regex = ".*(?i)\\b(select|from)\\b.*";
        Pattern pattern = Pattern.compile(regex);
        Matcher matcher = pattern.matcher(tableReference);
        if (matcher.find()) {
            if (tableReference.startsWith("(") && tableReference.endsWith(")")) {
                if (FileUtilities.isExtensionWellFormated(fileName, "tsv")) {
                    if (deleteFiles) {
                        Files.deleteIfExists(fileName.toPath());
                    } else if (fileName.exists()) {
                        throw new IOException("The tsv file already exist.");
                    }
                    try (BufferedWriter bw = new BufferedWriter(new OutputStreamWriter(new FileOutputStream(fileName)))) {
                        try (Statement st = connection.createStatement()) {
                            JDBCUtilities.attachCancelResultSet(st, progress);
                            exportFromResultSet(connection, st.executeQuery(tableReference), bw, encoding, progress);
                            return new String[]{fileName.getAbsolutePath()};
                        }
                    }
                } else if (FileUtilities.isExtensionWellFormated(fileName, "gz")) {
                    if (deleteFiles) {
                        Files.deleteIfExists(fileName.toPath());
                    } else if (fileName.exists()) {
                        throw new IOException("The gz file already exist.");
                    }
                    final DBTypes dbType = DBUtils.getDBType(connection);
                    TableLocation location = TableLocation.parse(tableReference, dbType);
                    try (BufferedWriter bw = new BufferedWriter(new OutputStreamWriter(
                            new GZIPOutputStream(new FileOutputStream(fileName))))) {
                        try (Statement st = connection.createStatement()) {
                            JDBCUtilities.attachCancelResultSet(st, progress);
                            exportFromResultSet(connection, st.executeQuery(location.toString(dbType)), bw, encoding, progress);
                            return new String[]{fileName.getAbsolutePath()};

                        }
                    }
                } else if (FileUtilities.isExtensionWellFormated(fileName, "zip")) {
                    if (deleteFiles) {
                        Files.deleteIfExists(fileName.toPath());
                    }
                    else if (fileName.exists()) {
                        throw new IOException("The zip file already exist.");
                    }
                    final boolean isH2 = JDBCUtilities.isH2DataBase(connection);
                    final DBTypes dbType = DBUtils.getDBType(connection);
                    TableLocation location = TableLocation.parse(tableReference, dbType);
                    try (BufferedWriter bw = new BufferedWriter(new OutputStreamWriter(
                            new ZipOutputStream(new FileOutputStream(fileName))))) {
                        try (Statement st = connection.createStatement()) {
                            JDBCUtilities.attachCancelResultSet(st, progress);
                            exportFromResultSet(connection, st.executeQuery(location.toString(dbType)), bw, encoding, progress);
                            return new String[]{fileName.getAbsolutePath()};

                        }
                    }
                } else {
                    throw new SQLException("Only .tsv, .gz or .zip extensions are supported");
                }

            } else {
                throw new SQLException("The select query must be enclosed in parenthesis: '(SELECT * FROM ORDERS)'.");
            }
        } else {
            if (FileUtilities.isExtensionWellFormated(fileName, "tsv")) {
                if (deleteFiles) {
                    Files.deleteIfExists(fileName.toPath());
                } else if (fileName.exists()) {
                    throw new IOException("The tsv file already exist.");
                }
                final DBTypes dbType = DBUtils.getDBType(connection);
                TableLocation location = TableLocation.parse(tableReference, dbType);
                try (BufferedWriter bw = new BufferedWriter(new OutputStreamWriter(new FileOutputStream(fileName)))) {
                    try (Statement st = connection.createStatement()) {
                        JDBCUtilities.attachCancelResultSet(st, progress);
                        exportFromResultSet(connection, st.executeQuery("SELECT * FROM " + location.toString(dbType)), bw, encoding, progress);
                        return new String[]{fileName.getAbsolutePath()};

                    }
                }
            } else if (FileUtilities.isExtensionWellFormated(fileName, "gz")) {
                if (deleteFiles) {
                    Files.deleteIfExists(fileName.toPath());
                }else if (fileName.exists()) {
                    throw new IOException("The gz file already exist.");
                }
                final DBTypes dbType = DBUtils.getDBType(connection);
                TableLocation location = TableLocation.parse(tableReference, dbType);
                try (BufferedWriter bw = new BufferedWriter(new OutputStreamWriter(
                        new GZIPOutputStream(new FileOutputStream(fileName))))) {
                    try (Statement st = connection.createStatement()) {
                        JDBCUtilities.attachCancelResultSet(st, progress);
                        exportFromResultSet(connection, st.executeQuery("SELECT * FROM " + location.toString(dbType)), bw, encoding, progress);
                        return new String[]{fileName.getAbsolutePath()};
                    }
                }
            } else if (FileUtilities.isExtensionWellFormated(fileName, "zip")) {
                if (deleteFiles) {
                    Files.deleteIfExists(fileName.toPath());
                }else if (fileName.exists()) {
                    throw new IOException("The zip file already exist.");
                }
                final DBTypes dbType = DBUtils.getDBType(connection);
                TableLocation location = TableLocation.parse(tableReference, dbType);
                try (BufferedWriter bw = new BufferedWriter(new OutputStreamWriter(
                        new ZipOutputStream(new FileOutputStream(fileName))))) {
                    try (Statement st = connection.createStatement()) {
                        JDBCUtilities.attachCancelResultSet(st, progress);
                        exportFromResultSet(connection, st.executeQuery("SELECT * FROM " + location.toString(dbType)), bw, encoding, progress);
                        return new String[]{fileName.getAbsolutePath()};
                    }
                }
            } else {
                throw new SQLException("Only .tsv, .gz or .zip extensions are supported");
            }
        }
    }

    /**
     * Export a table or a query to as TSV file
     *
     * @param connection Active connection, do not close this connection.
     * @param tableReference [[catalog.]schema.]table reference
     * @param fileName File path to read
     * @param progress
     * @param encoding
     * @throws SQLException
     * @throws IOException
     */
    @Override
    public String[] exportTable(Connection connection, String tableReference, File fileName, String encoding, ProgressVisitor progress) throws SQLException, IOException {
        return exportTable(connection, tableReference, fileName, encoding, false, progress);
    }

    /**
     * Export a resultset to a TSV file
     *
     * @param connection
     * @param res
     * @param writer
     * @param progress
     * @param encoding
     * @throws java.sql.SQLException
     */
    public void exportFromResultSet(Connection connection, ResultSet res, Writer writer, String encoding, ProgressVisitor progress) throws SQLException {
        Csv csv = new Csv();
        String csvOptions = "charset=UTF-8 fieldSeparator=\t fieldDelimiter=\t";
        if (encoding != null) {
            csvOptions = String.format("charset=%s fieldSeparator=\t fieldDelimiter=\t", encoding);
        }
        csv.setOptions(csvOptions);
        csv.write(writer, res);
    }

    @Override
    public String[] importFile(Connection connection, String tableReference, File fileName, ProgressVisitor progress) throws SQLException, IOException {
        return importFile(connection, tableReference, fileName, null, false, progress);
    }

    @Override
    public String[] importFile(Connection connection, String tableReference, File fileName,
            String options, ProgressVisitor progress) throws SQLException, IOException {
        return importFile(connection, tableReference, fileName, options, false, progress);
    }

    @Override
    public String[] importFile(Connection connection, String tableReference, File fileName,
            boolean deleteTables, ProgressVisitor progress) throws SQLException, IOException {
        return importFile(connection, tableReference, fileName, null, deleteTables, progress);
    }

    @Override
<<<<<<< HEAD
    public void importFile(Connection connection, String tableReference, File fileName, String options, boolean deleteTables, ProgressVisitor progress) throws SQLException, IOException {
        if (connection == null) {
            throw new SQLException("The connection cannot be null.\n");
        }
        if (tableReference == null || tableReference.isEmpty()) {
            throw new SQLException("The table name cannot be null or empty");
        }
        if (progress == null) {
            progress = new EmptyProgressVisitor();
        }
=======
    public String[] importFile(Connection connection, String tableReference, File fileName, String options, boolean deleteTables, ProgressVisitor progress) throws SQLException, IOException {
        progress = DriverManager.check(connection,tableReference, fileName,progress);
        final boolean isH2 = JDBCUtilities.isH2DataBase(connection);
>>>>>>> 41fff390
        final DBTypes dbType = DBUtils.getDBType(connection);
        TableLocation requestedTable = TableLocation.parse(tableReference, dbType);
        if (fileName != null && fileName.getName().toLowerCase().endsWith(".tsv")) {
            if (!fileName.exists()) {
                throw new SQLException("The file " + requestedTable + " doesn't exist ");
            }
            if (deleteTables) {
                Statement stmt = connection.createStatement();
                stmt.execute("DROP TABLE IF EXISTS " + requestedTable);
                stmt.close();
            }
            String table = requestedTable.toString(dbType);

            int AVERAGE_NODE_SIZE = 500;
            FileInputStream fis = new FileInputStream(fileName);
            FileChannel fc = fis.getChannel();
            long fileSize = fc.size();
            // Given the file size and an average node file size.
            // Skip how many nodes in order to update progression at a step of 1%
            long readFileSizeEachNode = Math.max(1, (fileSize / AVERAGE_NODE_SIZE) / 100);
            int average_row_size = 0;

            Csv csv = new Csv();
            csv.setFieldDelimiter('\t');
            csv.setFieldSeparatorRead('\t');
            ResultSet reader = csv.read(new BufferedReader(new InputStreamReader(fis)), null);
            ResultSetMetaData metadata = reader.getMetaData();
            int columnCount = metadata.getColumnCount();

            StringBuilder createTable = new StringBuilder("CREATE TABLE ");
            createTable.append(table).append("(");

            StringBuilder insertTable = new StringBuilder("INSERT INTO ");
            insertTable.append(table).append(" VALUES(");
            for (int i = 0; i < columnCount; i++) {
                if (i > 0) {
                    createTable.append(",");
                    insertTable.append(",");
                }
                createTable.append(metadata.getColumnName(i + 1)).append(" VARCHAR");
                insertTable.append("?");
            }
            createTable.append(")");
            insertTable.append(")");

            try (Statement stmt = connection.createStatement()) {
                stmt.execute(createTable.toString());
            }

            PreparedStatement pst = connection.prepareStatement(insertTable.toString());
            long batchSize = 0;
            try {
                while (reader.next()) {
                    if (progress.isCanceled()) {
                        throw new SQLException("Canceled by user");
                    }

                    for (int i = 0; i < columnCount; i++) {
                        pst.setString(i + 1, reader.getString(i + 1));
                    }
                    pst.addBatch();
                    batchSize++;
                    if (batchSize >= BATCH_MAX_SIZE) {
                        pst.executeBatch();
                        pst.clearBatch();
                        batchSize = 0;
                    }

                    if (average_row_size++ % readFileSizeEachNode == 0) {
                        // Update Progress
                        try {
                            progress.setStep((int) (((double) fc.position() / fileSize) * 100));
                        } catch (IOException ex) {
                            // Ignore
                        }
                    }
                }
                if (batchSize > 0) {
                    pst.executeBatch();
                }
                return new String[]{table};
            } finally {
                pst.close();
            }
        } else if (fileName != null && fileName.getName().toLowerCase().endsWith(".gz")) {
            if (!fileName.exists()) {
                throw new SQLException("The file " + requestedTable + " doesn't exist ");
            }
            if (deleteTables) {
                Statement stmt = connection.createStatement();
                stmt.execute("DROP TABLE IF EXISTS " + requestedTable);
                stmt.close();
            }
            try (BufferedReader br = new BufferedReader(new InputStreamReader(
                    new GZIPInputStream(new FileInputStream(fileName))))) {
                String table = requestedTable.toString(dbType);
                Csv csv = new Csv();
                csv.setFieldDelimiter('\t');
                csv.setFieldSeparatorRead('\t');
                ResultSet reader = csv.read(br, null);
                ResultSetMetaData metadata = reader.getMetaData();
                int columnCount = metadata.getColumnCount();
                StringBuilder createTable = new StringBuilder("CREATE TABLE ");
                createTable.append(table).append("(");

                StringBuilder insertTable = new StringBuilder("INSERT INTO ");
                insertTable.append(table).append(" VALUES(");
                for (int i = 0; i < columnCount; i++) {
                    if (i > 0) {
                        createTable.append(",");
                        insertTable.append(",");
                    }
                    createTable.append(metadata.getColumnName(i + 1)).append(" VARCHAR");
                    insertTable.append("?");
                }
                createTable.append(")");
                insertTable.append(")");

                try (Statement stmt = connection.createStatement()) {
                    stmt.execute(createTable.toString());
                }

                PreparedStatement pst = connection.prepareStatement(insertTable.toString());
                long batchSize = 0;
                try {
                    while (reader.next()) {
                        if (progress.isCanceled()) {
                            throw new SQLException("Canceled by user");
                        }

                        for (int i = 0; i < columnCount; i++) {
                            pst.setString(i + 1, reader.getString(i + 1));
                        }
                        pst.addBatch();
                        batchSize++;
                        if (batchSize >= BATCH_MAX_SIZE) {
                            pst.executeBatch();
                            pst.clearBatch();
                            batchSize = 0;
                        }
                    }
                    if (batchSize > 0) {
                        pst.executeBatch();
                    }
                    return new String[]{table};
                } finally {
                    pst.close();
                }
            }
        } else {
            throw new SQLException("The TSV read driver supports only tsv or gz extensions");
        }
    }
}<|MERGE_RESOLUTION|>--- conflicted
+++ resolved
@@ -277,22 +277,8 @@
     }
 
     @Override
-<<<<<<< HEAD
-    public void importFile(Connection connection, String tableReference, File fileName, String options, boolean deleteTables, ProgressVisitor progress) throws SQLException, IOException {
-        if (connection == null) {
-            throw new SQLException("The connection cannot be null.\n");
-        }
-        if (tableReference == null || tableReference.isEmpty()) {
-            throw new SQLException("The table name cannot be null or empty");
-        }
-        if (progress == null) {
-            progress = new EmptyProgressVisitor();
-        }
-=======
     public String[] importFile(Connection connection, String tableReference, File fileName, String options, boolean deleteTables, ProgressVisitor progress) throws SQLException, IOException {
-        progress = DriverManager.check(connection,tableReference, fileName,progress);
-        final boolean isH2 = JDBCUtilities.isH2DataBase(connection);
->>>>>>> 41fff390
+        progress = DriverManager.check(connection,tableReference, fileName,progress);    
         final DBTypes dbType = DBUtils.getDBType(connection);
         TableLocation requestedTable = TableLocation.parse(tableReference, dbType);
         if (fileName != null && fileName.getName().toLowerCase().endsWith(".tsv")) {
