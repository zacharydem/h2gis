--- conflicted
+++ resolved
@@ -276,11 +276,7 @@
 
     @Override
     public String[] importFile(Connection connection, String tableReference, File fileName, String options, boolean deleteTables, ProgressVisitor progress) throws SQLException, IOException {
-<<<<<<< HEAD
-        progress = DriverManager.check(connection,tableReference, fileName,progress);    
-=======
         progress = DriverManager.check(connection,tableReference, fileName,progress);
->>>>>>> f17753e8
         final DBTypes dbType = DBUtils.getDBType(connection);
         TableLocation requestedTable = TableLocation.parse(tableReference, dbType);
         if (fileName != null && fileName.getName().toLowerCase().endsWith(".tsv")) {
