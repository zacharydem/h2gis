--- conflicted
+++ resolved
@@ -278,36 +278,14 @@
     }
 
     @Override
-<<<<<<< HEAD
-    public void importFile(Connection connection, String tableReference, File fileName, String options, boolean deleteTables, ProgressVisitor progress) throws SQLException, IOException {
-        if (connection == null) {
-            throw new SQLException("The connection cannot be null.\n");
-        }
-        if (tableReference == null || tableReference.isEmpty()) {
-            throw new SQLException("The table name cannot be null or empty");
-        }        
-        if (fileName == null) {
-            throw new SQLException("The file name cannot be null.\n");
-        }
-        if(progress==null){
-            progress= new EmptyProgressVisitor();
-        }        
-        final DBTypes dbType = DBUtils.getDBType(connection);
-=======
     public String[] importFile(Connection connection, String tableReference, File fileName, String options, boolean deleteTables, ProgressVisitor progress) throws SQLException, IOException {
         progress = DriverManager.check(connection,tableReference,fileName, progress);
-        final boolean isH2 = JDBCUtilities.isH2DataBase(connection);
->>>>>>> 41fff390
+        final DBTypes dbType = DBUtils.getDBType(connection);
         if (FileUtilities.isFileImportable(fileName, "shp")) {
             final DBTypes dbType = DBUtils.getDBType(connection);
-            TableLocation requestedTable = TableLocation.parse(tableReference, isH2);
+            TableLocation requestedTable = TableLocation.parse(tableReference, dbType);
             String outputTableName = requestedTable.toString(dbType);
             if (deleteTables) {
-<<<<<<< HEAD
-                TableLocation requestedTable = TableLocation.parse(tableReference, dbType);
-                String table = requestedTable.getTable();
-=======
->>>>>>> 41fff390
                 Statement stmt = connection.createStatement();
                 stmt.execute("DROP TABLE IF EXISTS " + outputTableName);
                 stmt.close();
@@ -331,10 +309,6 @@
                     if (!types.isEmpty()) {
                         types = ", " + types;
                     }
-<<<<<<< HEAD
-                    parse = TableLocation.parse(tableReference, dbType);
-=======
->>>>>>> 41fff390
                     String pkColName = FileEngine.getUniqueColumnName(H2TableIndex.PK_COLUMN_NAME, otherCols);
                     srid = PRJUtil.getSRID(shpDriver.prjFile);
                     shpDriver.setSRID(srid);
