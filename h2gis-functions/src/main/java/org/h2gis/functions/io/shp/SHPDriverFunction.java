--- conflicted
+++ resolved
@@ -122,11 +122,7 @@
             }
         } else {
             TableLocation tableLocation = TableLocation.parse(tableReference, dbType);
-<<<<<<< HEAD
-            String location = tableLocation.toString();
-=======
             String location = tableLocation.toString(dbType);
->>>>>>> f17753e8
             int recordCount = JDBCUtilities.getRowCount(connection, location);
             ProgressVisitor copyProgress = progress.subProcess(recordCount);
             // Read Geometry Index and type
@@ -313,28 +309,12 @@
                     String pkColName = FileEngine.getUniqueColumnName(H2TableIndex.PK_COLUMN_NAME, otherCols);
                     srid = PRJUtil.getSRID(shpDriver.prjFile);
                     shpDriver.setSRID(srid);
-<<<<<<< HEAD
-                    if (dbType == DBTypes.H2 || dbType == DBTypes.H2GIS) {
-                        //H2 Syntax
-                        st.execute(String.format("CREATE TABLE %s (" + pkColName + " SERIAL , the_geom GEOMETRY(%s, %d) %s)", outputTableName,
-                                getSFSGeometryType(shpHeader), srid, types));
-                    } else {
-                        // PostgreSQL Syntax
-                        lastSql = String.format("CREATE TABLE %s (" + pkColName + " SERIAL PRIMARY KEY, the_geom GEOMETRY(%s, %d) %s)", outputTableName,
-                                getPostGISSFSGeometryType(shpHeader), srid, types);
-                        st.execute(lastSql);
-                    }
-                }
-                try {
-                    lastSql = String.format("INSERT INTO %s VALUES (DEFAULT, %s )", outputTableName,
-=======
                     st.execute(String.format("CREATE TABLE %s (" + pkColName + " INT PRIMARY KEY , the_geom GEOMETRY(%s, %d) %s)", requestedTable,
                                 getSFSGeometryType(shpHeader), srid, types));
 
                 }
                 try {
                     lastSql = String.format("INSERT INTO %s VALUES (?, %s )", outputTableName,
->>>>>>> f17753e8
                             DBFDriverFunction.getQuestionMark(dbfHeader.getNumFields() + 1));
                     connection.setAutoCommit(false);
                     final int columnCount = shpDriver.getFieldCount();
