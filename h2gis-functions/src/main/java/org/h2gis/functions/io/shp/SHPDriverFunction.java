--- conflicted
+++ resolved
@@ -72,12 +72,8 @@
      * @throws SQLException
      * @throws IOException
      */
-<<<<<<< HEAD
-    @Override
-    public void exportTable(Connection connection, String tableReference, File fileName, ProgressVisitor progress,String encoding) throws SQLException, IOException {
-=======
+    @Override
     public void exportTable(Connection connection, String tableReference, File fileName, ProgressVisitor progress, String encoding) throws SQLException, IOException {
->>>>>>> 7f78c44a
         final boolean isH2 = JDBCUtilities.isH2DataBase(connection.getMetaData());
         String regex = ".*(?i)\\b(select|from)\\b.*";
         Pattern pattern = Pattern.compile(regex);
