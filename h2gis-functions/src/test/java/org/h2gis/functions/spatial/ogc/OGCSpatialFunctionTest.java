/**
 * H2GIS is a library that brings spatial support to the H2 Database Engine
 * <http://www.h2database.com>. H2GIS is developed by CNRS
 * <http://www.cnrs.fr/>.
 *
 * This code is part of the H2GIS project. H2GIS is free software; 
 * you can redistribute it and/or modify it under the terms of the GNU
 * Lesser General Public License as published by the Free Software Foundation;
 * version 3.0 of the License.
 *
 * H2GIS is distributed in the hope that it will be useful, but
 * WITHOUT ANY WARRANTY; without even the implied warranty of MERCHANTABILITY or
 * FITNESS FOR A PARTICULAR PURPOSE. See the GNU Lesser General Public License
 * for more details <http://www.gnu.org/licenses/>.
 *
 *
 * For more information, please consult: <http://www.h2gis.org/>
 * or contact directly: info_at_h2gis.org
 */

package org.h2gis.functions.spatial.ogc;

import org.h2.jdbc.JdbcSQLException;
import org.h2.value.ValueGeometry;
import org.h2gis.functions.DummyFunction;
import org.h2gis.functions.factory.H2GISDBFactory;
import org.h2gis.functions.factory.H2GISFunctions;
import org.h2gis.functions.spatial.convert.ST_GeomFromText;
import org.h2gis.functions.spatial.convert.ST_PointFromText;
import org.h2gis.utilities.GeometryTypeCodes;
import org.junit.AfterClass;
import org.junit.BeforeClass;
import org.junit.Test;

import java.sql.Connection;
import java.sql.ResultSet;
import java.sql.SQLException;
import java.sql.Statement;
import org.h2.jdbc.JdbcSQLNonTransientException;

import static org.h2gis.unitTest.GeometryAsserts.assertGeometryEquals;
import static org.junit.Assert.*;

/**
 *
 * @author Nicolas Fortin
 * @author Adam Gouge
 * @author Erwan Bocher
 */
public class OGCSpatialFunctionTest {

    private static Connection connection;

    @BeforeClass
    public static void tearUp() throws Exception {
        // Keep a connection alive to not close the DataBase on each unit test
        connection = H2GISDBFactory.createSpatialDataBase(OGCSpatialFunctionTest.class.getSimpleName());
        // Set up test data
        OGCConformance1Test.executeScript(connection, "ogc_conformance_test3.sql");
        OGCConformance1Test.executeScript(connection, "spatial_index_test_data.sql");
    }

    @AfterClass
    public static void tearDown() throws Exception {
        connection.close();
    }

    @Test
    public void test_ST_EnvelopeIntersects() throws Exception {
        Statement st = connection.createStatement();
        try (ResultSet rs = st.executeQuery("SELECT ST_EnvelopesIntersect(road_segments.centerline, divided_routes.centerlines) "
                + "FROM road_segments, divided_routes WHERE road_segments.fid = 102 AND divided_routes.name = 'Route 75'")) {
            assertTrue(rs.next());
            assertTrue(rs.getBoolean(1));
        }
    }

    @Test
    public void test_ST_UnionAggregate() throws Exception {
        Statement st = connection.createStatement();
        try (ResultSet rs = st.executeQuery("SELECT ST_Area(ST_Union(ST_Accum(footprint))) FROM buildings GROUP BY SUBSTRING(address,4)")) {
            assertTrue(rs.next());
            assertEquals(16, rs.getDouble(1), 1e-8);
        }
    }

    @Test
    public void test_ST_UnionSimple() throws Exception {
        Statement st = connection.createStatement();
        ResultSet rs = st.executeQuery("SELECT ST_Area(ST_Union('POLYGON((0 0,10 0,10 10,0 10,0 0))'))");
        assertTrue(rs.next());
        assertEquals(100, rs.getDouble(1), 0);
        rs.close();
        rs = st.executeQuery("SELECT ST_Area(ST_Union('MULTIPOLYGON(((0 0,5 0,5 5,0 5,0 0)),((5 5,10 5,10 10,5 10,5 5)))'))");
        assertTrue(rs.next());
        assertEquals(50, rs.getDouble(1), 0);
        rs.close();
    }

    @Test
    public void test_ST_UnionAggregateAlone() throws Exception {
        Statement st = connection.createStatement();
        try (ResultSet rs = st.executeQuery("SELECT ST_Union('MULTIPOLYGON (((1 4, 1 8, 5 5, 1 4)), ((3 8, 2 5, 5 5, 3 8)))')")) {
            assertTrue(rs.next());
            assertEquals("POLYGON ((1 4, 1 8, 2.6 6.8, 3 8, 5 5, 1 4))", rs.getString(1));
        }
    }

    @Test
    public void test_ST_AccumArea() throws Exception {
        Statement st = connection.createStatement();
        try (ResultSet rs = st.executeQuery("SELECT ST_Area(ST_Accum(footprint)) FROM buildings GROUP BY SUBSTRING(address,4)")) {
            assertTrue(rs.next());
            assertEquals(16, rs.getDouble(1), 1e-8);
        }
    }

    @Test
    public void test_ST_Accum() throws Exception {
        Statement st = connection.createStatement();
        try (ResultSet rs = st.executeQuery("SELECT ST_Accum(footprint) FROM buildings GROUP BY SUBSTRING(address,4)")) {
            assertTrue(rs.next());
            assertEquals("MULTIPOLYGON (((50 31, 54 31, 54 29, 50 29, 50 31)), ((66 34, 62 34, 62 32, 66 32, 66 34)))", rs.getString(1));
        }
    }

    @Test
    public void test_ST_AccumPoint() throws Exception {
        Statement st = connection.createStatement();
        try (ResultSet rs = st.executeQuery("SELECT ST_Accum('MULTIPOINT((0 0), (1 1))'::geometry)")) {
            assertTrue(rs.next());
            assertEquals("MULTIPOINT ((0 0), (1 1))", rs.getString(1));
        }
    }

    @Test
    public void test_ST_AccumLine() throws Exception {
        Statement st = connection.createStatement();
        try (ResultSet rs = st.executeQuery("SELECT ST_Accum('GEOMETRYCOLLECTION(LINESTRING(0 0, 1 1),LINESTRING(5 5, 8 8))'::geometry)")) {
            assertTrue(rs.next());
            assertEquals("MULTILINESTRING ((0 0, 1 1), (5 5, 8 8))", rs.getString(1));
        }
    }

    @Test
    public void test_ST_AccumCollection() throws Exception {
        Statement st = connection.createStatement();
        st.execute("DROP TABLE IF EXISTS TESTACCUMCOLLECT;" +
                "CREATE TABLE TESTACCUMCOLLECT AS SELECT 'MULTIPOLYGON (((50 31, 54 31, 54 29, 50 29, 50 31))," +
                " ((66 34, 62 34, 62 32, 66 32, 66 34)))'::geometry the_geom");
        try (ResultSet rs = st.executeQuery("SELECT ST_Accum(the_geom) FROM TESTACCUMCOLLECT")) {
            assertTrue(rs.next());
            assertEquals("MULTIPOLYGON (((50 31, 54 31, 54 29, 50 29, 50 31)), ((66 34, 62 34, 62 32, 66 32, 66 34)))", rs.getString(1));
        }
    }

    @Test
    public void test_ST_Accum_LeftJoin() throws Exception {
        Statement st = connection.createStatement();
        st.execute("DROP TABLE IF EXISTS LEFT_TEST, RIGHT_TEST");
        st.execute("CREATE TABLE LEFT_TEST(GID serial, the_geom POINT)");
        st.execute("CREATE TABLE RIGHT_TEST(GID serial, the_geom POINT)");
        st.execute("INSERT INTO LEFT_TEST(the_geom) VALUES ('POINT(1 1)')");
        try (ResultSet rs = st.executeQuery("SELECT ST_Accum(r.the_geom) FROM LEFT_TEST L LEFT JOIN RIGHT_TEST R ON (L.GID = R.GID) group by l.gid")) {
            assertTrue(rs.next());
            assertGeometryEquals("GEOMETRYCOLLECTION EMPTY", rs.getObject(1));
        }
    }
    
    @Test
    public void test_ST_Collect() throws Exception {
        Statement st = connection.createStatement();
        try (ResultSet rs = st.executeQuery("SELECT ST_Collect(footprint) FROM buildings GROUP BY SUBSTRING(address,4)")) {
            assertTrue(rs.next());
            assertEquals("MULTIPOLYGON (((50 31, 54 31, 54 29, 50 29, 50 31)), ((66 34, 62 34, 62 32, 66 32, 66 34)))", rs.getString(1));
        }
    }

    @Test
    public void testFunctionRemarks() throws SQLException {
        H2GISFunctions.registerFunction(connection.createStatement(), new DummyFunction(), "");
        try (ResultSet procedures = connection.getMetaData().getProcedures(null, null, "DUMMYFUNCTION")) {
            assertTrue(procedures.next());
            assertEquals(DummyFunction.REMARKS, procedures.getString("REMARKS"));
        }
        H2GISFunctions.unRegisterFunction(connection.createStatement(), new DummyFunction());
    }

    @Test
    public void testSetSRID() throws SQLException {
        Statement st = connection.createStatement();
        st.execute("drop table if exists testSrid");
        st.execute("create table testSrid(the_geom geometry)");
        st.execute("insert into testSrid values (ST_GeomFromText('POINT( 15 25 )',27572))");
        ResultSet rs = st.executeQuery("SELECT ST_SRID(ST_SETSRID(the_geom,5321)) trans,ST_SRID(the_geom) original  FROM testSrid");
        assertTrue(rs.next());
        assertEquals(27572, rs.getInt("original"));
        assertEquals(5321, rs.getInt("trans"));
    }
    
    @Test
    public void testSetSRIDNullGeom() throws SQLException {
        Statement st = connection.createStatement();
        try (ResultSet rs = st.executeQuery("SELECT ST_SETSRID(null,5321)")) {
            assertTrue(rs.next());
            assertNull(rs.getObject(1));
        }
    }
    
    @Test(expected = JdbcSQLNonTransientException.class)
    public void testSetSRIDNullSRID() throws Throwable {
        try {
            Statement st = connection.createStatement();
            st.execute("SELECT ST_SETSRID('POINT(12 13)',null)");
        } catch (JdbcSQLException e) {
            throw e.getCause();
        }
    }

    @Test
    public void test_ST_CoordDim() throws Exception {
        Statement st = connection.createStatement();
        st.execute("DROP TABLE IF EXISTS input_table;"
                + "CREATE TABLE input_table(geom Geometry);"
                + "INSERT INTO input_table VALUES ('POINT(1 2)'),('LINESTRING Z(0 0 1, 1 1 2)'),"
                + "('LINESTRING Z(1 1 1, 2 1 2, 2 2 3, 1 2 4, 1 1 5)'),('MULTIPOLYGON Z(((0 0 0, 1 1 0, 0 1 0, 0 0 0)))');");
        ResultSet rs = st.executeQuery(
                "SELECT ST_CoordDim(geom) FROM input_table;");
        assertTrue(rs.next());
        assertEquals(2, rs.getInt(1));
        assertTrue(rs.next());
        assertEquals(3, rs.getInt(1));
        assertTrue(rs.next());
        assertEquals(3, rs.getInt(1));
        assertTrue(rs.next());
        assertEquals(3, rs.getInt(1));
        st.execute("DROP TABLE input_table;");
    }
    
    @Test
    public void test_ST_Is3D() throws Exception {
        Statement st = connection.createStatement();
        st.execute("DROP TABLE IF EXISTS input_table;"
                + "CREATE TABLE input_table(geom Geometry);"
                + "INSERT INTO input_table VALUES ('POINT(1 2)'),('LINESTRING Z(0 0 2, 1 1 2)'),"
                + "('LINESTRING Z(1 1 1, 2 1 2, 2 2 3, 1 2 4, 1 1 5)'),('MULTIPOLYGON Z(((0 0 0, 1 1 0, 0 1 0, 0 0 1)))');");
        ResultSet rs = st.executeQuery(
                "SELECT ST_Is3D(geom) FROM input_table;");
        assertTrue(rs.next());
        assertEquals(0, rs.getInt(1));
        assertTrue(rs.next());
        assertEquals(1, rs.getInt(1));
        assertTrue(rs.next());
        assertEquals(1, rs.getInt(1));
        assertTrue(rs.next());
        assertEquals(1, rs.getInt(1));
        st.execute("DROP TABLE input_table;");
    }

    @Test
    public void test_ST_GeometryN() throws Exception {
        Statement st = connection.createStatement();
        ResultSet rs = st.executeQuery("SELECT ST_GeometryN('MULTIPOLYGON(((0 0, 3 -1, 1.5 2, 0 0)), "
                + "((1 2, 4 2, 4 6, 1 6, 1 2)))', 1);");
        assertTrue(rs.next());
        assertGeometryEquals("POLYGON((0 0, 3 -1, 1.5 2, 0 0))", rs.getBytes(1));
        assertFalse(rs.next());
        rs = st.executeQuery("SELECT ST_GeometryN('MULTILINESTRING((1 1, 1 6, 2 2, -1 2), "
                + "(1 2, 4 2, 4 6))', 2);");
        assertTrue(rs.next());
        assertGeometryEquals("LINESTRING(1 2, 4 2, 4 6)", rs.getBytes(1));
        assertFalse(rs.next());
        rs = st.executeQuery("SELECT ST_GeometryN('MULTIPOINT((0 0), (1 6), (2 2), (1 2))', 2);");
        assertTrue(rs.next());
        assertGeometryEquals("POINT(1 6)", rs.getBytes(1));
        assertFalse(rs.next());
        rs = st.executeQuery("SELECT ST_GeometryN('GEOMETRYCOLLECTION("
                + "MULTIPOINT((4 4), (1 1), (1 0), (0 3)), "
                + "LINESTRING(2 6, 6 2), "
                + "POINT(4 4), "
                + "POLYGON((1 2, 4 2, 4 6, 1 6, 1 2)))', 3);");
        assertTrue(rs.next());
        assertGeometryEquals("POINT(4 4)", rs.getBytes(1));
        assertFalse(rs.next());
        rs = st.executeQuery("SELECT ST_GeometryN("
                + "ST_GeometryN('GEOMETRYCOLLECTION("
                + "MULTIPOINT((4 4), (1 1), (1 0), (0 3)),"
                + "LINESTRING(2 6, 6 2))', 1), 4);");
        assertTrue(rs.next());
        assertGeometryEquals("POINT(0 3)", rs.getBytes(1));
        assertFalse(rs.next());
        rs = st.executeQuery("SELECT ST_GeometryN('LINESTRING(1 1, 1 6, 2 2, -1 2)', 1);");
        assertTrue(rs.next());
        assertGeometryEquals("LINESTRING(1 1, 1 6, 2 2, -1 2)", rs.getBytes(1));
        assertFalse(rs.next());
    }

    @Test(expected = SQLException.class)
    public void test_ST_GeometryNIndexOutOfRange() throws Exception {
        Statement st = connection.createStatement();
        st.executeQuery("SELECT ST_GeometryN('LINESTRING(1 1, 1 6, 2 2, -1 2)', 0);");
    }

    @Test
    public void test_ST_GeometryTypeCode() throws Exception {
        Statement st = connection.createStatement();
        ResultSet rs = st.executeQuery(
                "SELECT ST_GeometryTypeCode('POINT(1 1)'::geometry)");
        assertTrue(rs.next());
        assertEquals(GeometryTypeCodes.POINT, rs.getInt(1));
        rs = st.executeQuery(
                "SELECT ST_GeometryTypeCode('LINESTRING(1 1, 2 2)'::geometry)");
        assertTrue(rs.next());
        assertEquals(GeometryTypeCodes.LINESTRING, rs.getInt(1));
        rs = st.executeQuery(
                "SELECT ST_GeometryTypeCode('POLYGON((1 1, 2 2, 5 3, 1 1))'::geometry)");
        assertTrue(rs.next());
        assertEquals(GeometryTypeCodes.POLYGON, rs.getInt(1));
        rs = st.executeQuery(
                "SELECT ST_GeometryTypeCode('MULTIPOINT(1 1,2 2)'::geometry)");
        assertTrue(rs.next());
        assertEquals(GeometryTypeCodes.MULTIPOINT, rs.getInt(1));
        rs = st.executeQuery(
                "SELECT ST_GeometryTypeCode('MULTILINESTRING((1 1, 2 2),(3 3, 5 4))'::geometry)");
        assertTrue(rs.next());
        assertEquals(GeometryTypeCodes.MULTILINESTRING, rs.getInt(1));
        rs = st.executeQuery(
                "SELECT ST_GeometryTypeCode('MULTIPOLYGON(((1 1, 2 2, 5 3, 1 1)),((0 0, 2 2, 5 3, 0 0)))'::geometry)");
        assertTrue(rs.next());
        assertEquals(GeometryTypeCodes.MULTIPOLYGON, rs.getInt(1));
        rs = st.executeQuery(
                "SELECT ST_GeometryTypeCode('GEOMETRYCOLLECTION(POINT(4 6),LINESTRING(4 6,7 10))'::geometry)");
        assertTrue(rs.next());
        assertEquals(GeometryTypeCodes.GEOMCOLLECTION, rs.getInt(1));
    }

    @Test
    public void test_ST_ASWkt() throws SQLException {
        Statement st = connection.createStatement();
        try (ResultSet rs = st.executeQuery("SELECT ST_ASWKT('POINT(1 1 1)')")) {
            assertTrue(rs.next());
            assertEquals("POINT (1 1)", rs.getString(1));
        }

    }

    @Test
    public void test_ST_Envelope() throws SQLException {
        Statement st = connection.createStatement();
        ResultSet rs = st.executeQuery("SELECT ST_Envelope(ST_GeomFromText('LINESTRING(1 1,5 5)', 27572))");
        try {
            assertTrue(rs.next());
            assertEquals(ValueGeometry.getFromGeometry(ST_GeomFromText.toGeometry("POLYGON ((1 1, 1 5, 5 5, 5 1, 1 1))", 27572)),
                    ValueGeometry.getFromGeometry(rs.getObject(1)));
        } finally {
            rs.close();
        }
        rs = st.executeQuery("SELECT ST_SRID(ST_Envelope(ST_GeomFromText('LINESTRING(1 1,5 5)', 27572)))");
        try {
            assertTrue(rs.next());
            assertEquals(27572, rs.getInt(1));
        } finally {
            rs.close();
        }
    }

    @Test
    public void test_ST_Buffer1() throws SQLException {
        Statement st = connection.createStatement();
        try (ResultSet rs = st.executeQuery("SELECT ST_Buffer("
                + " ST_GeomFromText('POINT(100 90)'),"
                + " 50, 2);")) {
            assertTrue(rs.next());
            assertEquals("POLYGON ((150 90, 135.35533905932738 54.64466094067263, 100 40, 64.64466094067262 54.64466094067262,"
                    + " 50 90, 64.64466094067262 125.35533905932738, 99.99999999999999 140,"
                    + " 135.35533905932738 125.35533905932738, 150 90))", rs.getString(1));
        }
    }

    @Test
    public void test_ST_Buffer2() throws SQLException {
        Statement st = connection.createStatement();
        try (ResultSet rs = st.executeQuery("SELECT ST_Buffer("
                + " ST_GeomFromText("
                + "  'LINESTRING(50 50,150 150,150 50)'"
                + " ), 10, 'endcap=round join=round');")) {
            assertTrue(rs.next());
            assertEquals("POLYGON ((142.92893218813452 157.07106781186548, 144.44429766980397 158.31469612302544,"
                    + " 146.1731656763491 159.23879532511287, 148.04909677983872 159.8078528040323, 150 160,"
                    + " 151.95090322016128 159.8078528040323, 153.8268343236509 159.23879532511287,"
                    + " 155.55570233019603 158.31469612302544, 157.07106781186548 157.07106781186548,"
                    + " 158.31469612302544 155.55570233019603, 159.23879532511287 153.8268343236509,"
                    + " 159.8078528040323 151.95090322016128, 160 150, 160 50, 159.8078528040323 48.04909677983872,"
                    + " 159.23879532511287 46.1731656763491, 158.31469612302544 44.44429766980398, 157.07106781186548"
                    + " 42.928932188134524, 155.55570233019603 41.685303876974544, 153.8268343236509 40.76120467488713,"
                    + " 151.95090322016128 40.19214719596769, 150 40, 148.04909677983872 40.19214719596769, 146.1731656763491"
                    + " 40.76120467488713, 144.44429766980397 41.685303876974544, 142.92893218813452 42.928932188134524,"
                    + " 141.68530387697456 44.44429766980398, 140.76120467488713 46.17316567634911, 140.1921471959677"
                    + " 48.04909677983872, 140 50, 140 125.85786437626905, 57.071067811865476 42.928932188134524, 55.55570233019602"
                    + " 41.685303876974544, 53.8268343236509 40.76120467488713, 51.95090322016128 40.19214719596769, 50 40,"
                    + " 48.04909677983872 40.19214719596769, 46.1731656763491 40.76120467488713, 44.44429766980398 41.685303876974544,"
                    + " 42.928932188134524 42.928932188134524, 41.685303876974544 44.44429766980398, 40.76120467488713 46.1731656763491,"
                    + " 40.19214719596769 48.04909677983871, 40 50, 40.19214719596769 51.95090322016129, 40.76120467488713 53.8268343236509,"
                    + " 41.68530387697455 55.55570233019603, 42.928932188134524 57.071067811865476, 142.92893218813452 157.07106781186548))", rs.getString(1));
        }
    }

    @Test
    public void test_ST_Buffer3() throws SQLException {
        Statement st = connection.createStatement();
        try (ResultSet rs = st.executeQuery("SELECT ST_Buffer("
                + " ST_GeomFromText('POINT(100 90)'),"
                + " 50, 2);")) {
            assertTrue(rs.next());
            assertEquals("POLYGON ((150 90, 135.35533905932738 54.64466094067263, 100 40, 64.64466094067262 54.64466094067262,"
                    + " 50 90, 64.64466094067262 125.35533905932738, 99.99999999999999 140,"
                    + " 135.35533905932738 125.35533905932738, 150 90))", rs.getString(1));
        }
    }

    @Test
    public void test_ST_Buffer4() throws SQLException {
        Statement st = connection.createStatement();
        try (ResultSet rs = st.executeQuery("SELECT ST_Buffer("
                + " ST_GeomFromText('LINESTRING (100 250, 200 250, 150 350)'),"
                + " 10, 'quad_segs=2 endcap=round join=mitre');")) {
            assertTrue(rs.next());
            assertEquals("POLYGON ((183.81966011250108 260, 141.05572809000085 345.5278640450004, "
                    + "140.51316701949486 353.1622776601684, 145.52786404500043 358.94427190999915, "
                    + "153.16227766016837 359.48683298050514, 158.94427190999915 354.4721359549996, "
                    + "216.18033988749883 239.99999999999997, 100 240, 92.92893218813452 242.92893218813452, "
                    + "90 250, 92.92893218813452 257.0710678118655, 100 260, 183.81966011250108 260))", rs.getString(1));
        }
    }

    @Test
    public void test_ST_Buffer5() throws SQLException {
        Statement st = connection.createStatement();
        try (ResultSet rs = st.executeQuery("SELECT ST_Buffer("
                + " ST_GeomFromText('LINESTRING (100 250, 200 250, 150 350)'),"
                + " 10, 'quad_segs=2 endcap=square join=bevel');")) {
            assertTrue(rs.next());
            assertEquals("POLYGON ((183.81966011250108 260, 141.05572809000085 345.5278640450004,"
                    + " 136.58359213500128 354.47213595499954, 154.47213595499957 363.41640786499875, "
                    + "208.94427190999915 254.47213595499957, 200 240, 100 240, 90 240, 90 260, "
                    + "183.81966011250108 260))", rs.getString(1));
        }
    }

    @Test
    public void test_ST_Buffer6() throws SQLException {
        Statement st = connection.createStatement();
        try (ResultSet rs = st.executeQuery("SELECT ST_Buffer(ST_GeomFromText('LINESTRING (100 250, 200 250, 150 350)'),"
                + " 10, 'quad_segs=2 endcap=flat join=bevel');")) {
            assertTrue(rs.next());
            assertEquals("POLYGON ((183.81966011250108 260, 141.05572809000085 345.5278640450004, "
                    + "158.94427190999915 354.4721359549996, "
                    + "208.94427190999915 254.47213595499957, "
                    + "200 240, 100 240, 100 260, 183.81966011250108 260))", rs.getString(1));
        }
    }

    @Test(expected = JdbcSQLNonTransientException.class)
    public void test_ST_Buffer7() throws Throwable {
        Statement st = connection.createStatement();
        try {
        st.execute("SELECT ST_Buffer("
                + " ST_GeomFromText('LINESTRING (100 250, 200 250, 150 350)'),"
                + " 10, 'quad_segs=2 endcap=flated');");
        }catch (JdbcSQLException e) {
            throw e.getCause();
        }
    }

    @Test(expected = JdbcSQLNonTransientException.class)
    public void test_ST_Buffer8() throws Throwable {
        Statement st = connection.createStatement();
        try {
            st.execute("SELECT ST_Buffer("
                    + " ST_GeomFromText('LINESTRING (100 250, 200 250, 150 350)'),"
                    + " 10, 'quad_segments=2 endcap=flated');");
        } catch (JdbcSQLException e) {
            throw e.getCause();
        }
    }
    
    @Test
    public void test_ST_OrderingEquals1() throws SQLException {
        Statement st = connection.createStatement();
        try (ResultSet rs = st.executeQuery("SELECT ST_OrderingEquals('LINESTRING(0 0, 10 10)'::GEOMETRY,"
                + "'LINESTRING(0 0, 5 5, 10 10)'::GEOMETRY);")) {
            rs.next();
            assertTrue(!rs.getBoolean(1));
        }
    }
    
    @Test
    public void test_ST_OrderingEquals2() throws SQLException {
        Statement st = connection.createStatement();
        try (ResultSet rs = st.executeQuery("SELECT ST_OrderingEquals('LINESTRING(0 0, 10 10)'::GEOMETRY,"
                + "'LINESTRING(0 0, 0 0, 10 10)'::GEOMETRY);")) {
            rs.next();
            assertTrue(!rs.getBoolean(1));
        }
    }
    
    @Test
    public void test_ST_OrderingEquals3() throws SQLException {
        Statement st = connection.createStatement();
        try (ResultSet rs = st.executeQuery("SELECT ST_OrderingEquals('LINESTRING(0 0, 0 0, 10 10)'::GEOMETRY,"
                + "'LINESTRING(0 0, 0 0, 10 10)'::GEOMETRY);")) {
            rs.next();
            assertTrue(rs.getBoolean(1));
        }
    }
    
     @Test
    public void test_ST_OrderingEquals4() throws SQLException {
        Statement st = connection.createStatement();
<<<<<<< HEAD
        try (ResultSet rs = st.executeQuery("SELECT ST_OrderingEquals('LINESTRING(0 0 1, 0 0, 10 10)'::GEOMETRY,"
                + "'LINESTRING(0 0, 0 0, 10 10)'::GEOMETRY);")) {
            rs.next();
            assertTrue(!rs.getBoolean(1));
        }
=======
        ResultSet rs = st.executeQuery("SELECT ST_OrderingEquals('LINESTRING(0 0, 10 10)'::GEOMETRY,"
                + "'LINESTRING(0 0, 0 0, 10 10)'::GEOMETRY);");
        rs.next();
        assertTrue(!rs.getBoolean(1));
        rs.close();
>>>>>>> 25865fef
    }
 
    @Test
    public void test_ST_OrderingEquals5() throws SQLException {
        Statement st = connection.createStatement();
<<<<<<< HEAD
        try (ResultSet rs = st.executeQuery("SELECT ST_OrderingEquals('LINESTRING(0 0 1, 0 0, 10 10 3)'::GEOMETRY,"
                + "'LINESTRING(0 0 1, 0 0, 10 10 3)'::GEOMETRY);")) {
            rs.next();
            assertTrue(rs.getBoolean(1));
        }
=======
        ResultSet rs = st.executeQuery("SELECT ST_OrderingEquals('LINESTRING Z(0 0 1, 0 0 2, 10 10 3)'::GEOMETRY,"
                + "'LINESTRING Z(0 0 1, 0 0 2, 10 10 3)'::GEOMETRY);");
        rs.next();
        assertTrue(rs.getBoolean(1));
        rs.close();
>>>>>>> 25865fef
    }

    @Test
    public void test_ST_PointFromTextNullWKT() throws SQLException {
        Statement st = connection.createStatement();
        try (ResultSet rs = st.executeQuery("SELECT ST_PointFromText(NULL, 2154);")) {
            rs.next();
            assertEquals(null, rs.getObject(1));
            assertFalse(rs.next());
        }
    }

    @Test(expected = SQLException.class)
    public void test_ST_PointFromTextWrongType() throws Throwable {
        Statement st = connection.createStatement();
        try {
            st.executeQuery("SELECT ST_PointFromText('LINESTRING(0 0, 1 0)', 2154);");
        } catch (JdbcSQLException e) {
            final Throwable originalCause = e.getCause();
            assertTrue(e.getMessage().contains(ST_PointFromText.TYPE_ERROR + "LineString"));
            throw originalCause;
        }
    }
    
    @Test
    public void test_ST_PointFromWKB1() throws SQLException {
        Statement st = connection.createStatement();
        try (ResultSet rs = st.executeQuery("SELECT ST_PointFromWKB(ST_AsBinary('POINT(0 10)'::GEOMETRY))")) {
            rs.next();
            assertEquals("POINT (0 10)", rs.getString(1));
            assertFalse(rs.next());
        }
    }
    
    @Test(expected = SQLException.class)
    public void test_ST_PointFromWKB2() throws Throwable {
        Statement st = connection.createStatement();
        st.executeQuery("SELECT ST_PointFromWKB(ST_AsBinary('LINESTRING(0 10, 10 10)'::GEOMETRY));");
    }
    
    @Test
    public void test_ST_GeomFromWKB1() throws SQLException {
        Statement st = connection.createStatement();
        try (ResultSet rs = st.executeQuery("SELECT ST_GeomFromWKB(ST_AsBinary('POINT(0 10)'::GEOMETRY))")) {
            rs.next();
            assertEquals("POINT (0 10)", rs.getString(1));
            assertFalse(rs.next());
        }
    }
    
    @Test
    public void test_ST_GeomFromWKB2() throws SQLException {
        Statement st = connection.createStatement();
        try (ResultSet rs = st.executeQuery("SELECT ST_SRID(ST_GeomFromWKB(ST_AsBinary('POINT(0 10)'::GEOMETRY), 4326))")) {
            rs.next();
            assertEquals(4326, rs.getInt(1));
            assertFalse(rs.next());
        }
    }
    
    @Test
    public void test_ST_GeomFromWKB3() throws SQLException {
        Statement st = connection.createStatement();
        try (ResultSet rs = st.executeQuery("SELECT ST_GeomFromWKB(ST_AsBinary('LINESTRING(0 10, 10 10)'::GEOMETRY))")) {
            rs.next();
            assertEquals("LINESTRING (0 10, 10 10)", rs.getString(1));
            assertFalse(rs.next());
        }
    }
    
    @Test
    public void test_ST_LengthOnPolygon() throws SQLException {
        Statement st = connection.createStatement();
        try (ResultSet rs = st.executeQuery("SELECT ST_LENGTH('POLYGON ((0 0, 1 0, 1 1, 0 1, 0 0))'::GEOMETRY)")) {
            rs.next();
            assertEquals(0, rs.getDouble(1), 0);
            assertFalse(rs.next());
        }
    }
}<|MERGE_RESOLUTION|>--- conflicted
+++ resolved
@@ -20,6 +20,12 @@
 
 package org.h2gis.functions.spatial.ogc;
 
+import static org.h2gis.unitTest.GeometryAsserts.assertGeometryEquals;
+import static org.junit.Assert.assertEquals;
+import static org.junit.Assert.assertFalse;
+import static org.junit.Assert.assertNull;
+import static org.junit.Assert.assertTrue;
+
 import org.h2.jdbc.JdbcSQLException;
 import org.h2.value.ValueGeometry;
 import org.h2gis.functions.DummyFunction;
@@ -38,9 +44,6 @@
 import java.sql.Statement;
 import org.h2.jdbc.JdbcSQLNonTransientException;
 
-import static org.h2gis.unitTest.GeometryAsserts.assertGeometryEquals;
-import static org.junit.Assert.*;
-
 /**
  *
  * @author Nicolas Fortin
@@ -68,20 +71,20 @@
     @Test
     public void test_ST_EnvelopeIntersects() throws Exception {
         Statement st = connection.createStatement();
-        try (ResultSet rs = st.executeQuery("SELECT ST_EnvelopesIntersect(road_segments.centerline, divided_routes.centerlines) "
-                + "FROM road_segments, divided_routes WHERE road_segments.fid = 102 AND divided_routes.name = 'Route 75'")) {
-            assertTrue(rs.next());
-            assertTrue(rs.getBoolean(1));
-        }
+        ResultSet rs = st.executeQuery("SELECT ST_EnvelopesIntersect(road_segments.centerline, divided_routes.centerlines) "
+                + "FROM road_segments, divided_routes WHERE road_segments.fid = 102 AND divided_routes.name = 'Route 75'");
+        assertTrue(rs.next());
+        assertTrue(rs.getBoolean(1));
+        rs.close();
     }
 
     @Test
     public void test_ST_UnionAggregate() throws Exception {
         Statement st = connection.createStatement();
-        try (ResultSet rs = st.executeQuery("SELECT ST_Area(ST_Union(ST_Accum(footprint))) FROM buildings GROUP BY SUBSTRING(address,4)")) {
-            assertTrue(rs.next());
-            assertEquals(16, rs.getDouble(1), 1e-8);
-        }
+        ResultSet rs = st.executeQuery("SELECT ST_Area(ST_Union(ST_Accum(footprint))) FROM buildings GROUP BY SUBSTRING(address,4)");
+        assertTrue(rs.next());
+        assertEquals(16, rs.getDouble(1), 1e-8);
+        rs.close();
     }
 
     @Test
@@ -100,46 +103,46 @@
     @Test
     public void test_ST_UnionAggregateAlone() throws Exception {
         Statement st = connection.createStatement();
-        try (ResultSet rs = st.executeQuery("SELECT ST_Union('MULTIPOLYGON (((1 4, 1 8, 5 5, 1 4)), ((3 8, 2 5, 5 5, 3 8)))')")) {
-            assertTrue(rs.next());
-            assertEquals("POLYGON ((1 4, 1 8, 2.6 6.8, 3 8, 5 5, 1 4))", rs.getString(1));
-        }
+        ResultSet rs = st.executeQuery("SELECT ST_Union('MULTIPOLYGON (((1 4, 1 8, 5 5, 1 4)), ((3 8, 2 5, 5 5, 3 8)))')");
+        assertTrue(rs.next());
+        assertEquals("POLYGON ((1 4, 1 8, 2.6 6.8, 3 8, 5 5, 1 4))", rs.getString(1));
+        rs.close();
     }
 
     @Test
     public void test_ST_AccumArea() throws Exception {
         Statement st = connection.createStatement();
-        try (ResultSet rs = st.executeQuery("SELECT ST_Area(ST_Accum(footprint)) FROM buildings GROUP BY SUBSTRING(address,4)")) {
-            assertTrue(rs.next());
-            assertEquals(16, rs.getDouble(1), 1e-8);
-        }
+        ResultSet rs = st.executeQuery("SELECT ST_Area(ST_Accum(footprint)) FROM buildings GROUP BY SUBSTRING(address,4)");
+        assertTrue(rs.next());
+        assertEquals(16, rs.getDouble(1), 1e-8);
+        rs.close();
     }
 
     @Test
     public void test_ST_Accum() throws Exception {
         Statement st = connection.createStatement();
-        try (ResultSet rs = st.executeQuery("SELECT ST_Accum(footprint) FROM buildings GROUP BY SUBSTRING(address,4)")) {
-            assertTrue(rs.next());
-            assertEquals("MULTIPOLYGON (((50 31, 54 31, 54 29, 50 29, 50 31)), ((66 34, 62 34, 62 32, 66 32, 66 34)))", rs.getString(1));
-        }
+        ResultSet rs = st.executeQuery("SELECT ST_Accum(footprint) FROM buildings GROUP BY SUBSTRING(address,4)");
+        assertTrue(rs.next());
+        assertEquals("MULTIPOLYGON (((50 31, 54 31, 54 29, 50 29, 50 31)), ((66 34, 62 34, 62 32, 66 32, 66 34)))", rs.getString(1));
+        rs.close();
     }
 
     @Test
     public void test_ST_AccumPoint() throws Exception {
         Statement st = connection.createStatement();
-        try (ResultSet rs = st.executeQuery("SELECT ST_Accum('MULTIPOINT((0 0), (1 1))'::geometry)")) {
-            assertTrue(rs.next());
-            assertEquals("MULTIPOINT ((0 0), (1 1))", rs.getString(1));
-        }
+        ResultSet rs = st.executeQuery("SELECT ST_Accum('MULTIPOINT((0 0), (1 1))'::geometry)");
+        assertTrue(rs.next());
+        assertEquals("MULTIPOINT ((0 0), (1 1))", rs.getString(1));
+        rs.close();
     }
 
     @Test
     public void test_ST_AccumLine() throws Exception {
         Statement st = connection.createStatement();
-        try (ResultSet rs = st.executeQuery("SELECT ST_Accum('GEOMETRYCOLLECTION(LINESTRING(0 0, 1 1),LINESTRING(5 5, 8 8))'::geometry)")) {
-            assertTrue(rs.next());
-            assertEquals("MULTILINESTRING ((0 0, 1 1), (5 5, 8 8))", rs.getString(1));
-        }
+        ResultSet rs = st.executeQuery("SELECT ST_Accum('GEOMETRYCOLLECTION(LINESTRING(0 0, 1 1),LINESTRING(5 5, 8 8))'::geometry)");
+        assertTrue(rs.next());
+        assertEquals("MULTILINESTRING ((0 0, 1 1), (5 5, 8 8))", rs.getString(1));
+        rs.close();
     }
 
     @Test
@@ -148,41 +151,41 @@
         st.execute("DROP TABLE IF EXISTS TESTACCUMCOLLECT;" +
                 "CREATE TABLE TESTACCUMCOLLECT AS SELECT 'MULTIPOLYGON (((50 31, 54 31, 54 29, 50 29, 50 31))," +
                 " ((66 34, 62 34, 62 32, 66 32, 66 34)))'::geometry the_geom");
-        try (ResultSet rs = st.executeQuery("SELECT ST_Accum(the_geom) FROM TESTACCUMCOLLECT")) {
-            assertTrue(rs.next());
-            assertEquals("MULTIPOLYGON (((50 31, 54 31, 54 29, 50 29, 50 31)), ((66 34, 62 34, 62 32, 66 32, 66 34)))", rs.getString(1));
-        }
+        ResultSet rs = st.executeQuery("SELECT ST_Accum(the_geom) FROM TESTACCUMCOLLECT");
+        assertTrue(rs.next());
+        assertEquals("MULTIPOLYGON (((50 31, 54 31, 54 29, 50 29, 50 31)), ((66 34, 62 34, 62 32, 66 32, 66 34)))", rs.getString(1));
+        rs.close();
     }
 
     @Test
     public void test_ST_Accum_LeftJoin() throws Exception {
         Statement st = connection.createStatement();
         st.execute("DROP TABLE IF EXISTS LEFT_TEST, RIGHT_TEST");
-        st.execute("CREATE TABLE LEFT_TEST(GID serial, the_geom POINT)");
-        st.execute("CREATE TABLE RIGHT_TEST(GID serial, the_geom POINT)");
+        st.execute("CREATE TABLE LEFT_TEST(GID serial, the_geom GEOMETRY(POINT))");
+        st.execute("CREATE TABLE RIGHT_TEST(GID serial, the_geom GEOMETRY(POINT))");
         st.execute("INSERT INTO LEFT_TEST(the_geom) VALUES ('POINT(1 1)')");
-        try (ResultSet rs = st.executeQuery("SELECT ST_Accum(r.the_geom) FROM LEFT_TEST L LEFT JOIN RIGHT_TEST R ON (L.GID = R.GID) group by l.gid")) {
-            assertTrue(rs.next());
-            assertGeometryEquals("GEOMETRYCOLLECTION EMPTY", rs.getObject(1));
-        }
+        ResultSet rs = st.executeQuery("SELECT ST_Accum(r.the_geom) FROM LEFT_TEST L LEFT JOIN RIGHT_TEST R ON (L.GID = R.GID) group by l.gid");
+        assertTrue(rs.next());
+        assertGeometryEquals("GEOMETRYCOLLECTION EMPTY", rs.getObject(1));
+        rs.close();
     }
     
     @Test
     public void test_ST_Collect() throws Exception {
         Statement st = connection.createStatement();
-        try (ResultSet rs = st.executeQuery("SELECT ST_Collect(footprint) FROM buildings GROUP BY SUBSTRING(address,4)")) {
-            assertTrue(rs.next());
-            assertEquals("MULTIPOLYGON (((50 31, 54 31, 54 29, 50 29, 50 31)), ((66 34, 62 34, 62 32, 66 32, 66 34)))", rs.getString(1));
-        }
+        ResultSet rs = st.executeQuery("SELECT ST_Collect(footprint) FROM buildings GROUP BY SUBSTRING(address,4)");
+        assertTrue(rs.next());
+        assertEquals("MULTIPOLYGON (((50 31, 54 31, 54 29, 50 29, 50 31)), ((66 34, 62 34, 62 32, 66 32, 66 34)))", rs.getString(1));
+        rs.close();
     }
 
     @Test
     public void testFunctionRemarks() throws SQLException {
         H2GISFunctions.registerFunction(connection.createStatement(), new DummyFunction(), "");
-        try (ResultSet procedures = connection.getMetaData().getProcedures(null, null, "DUMMYFUNCTION")) {
-            assertTrue(procedures.next());
-            assertEquals(DummyFunction.REMARKS, procedures.getString("REMARKS"));
-        }
+        ResultSet procedures = connection.getMetaData().getProcedures(null, null, "DUMMYFUNCTION");
+        assertTrue(procedures.next());
+        assertEquals(DummyFunction.REMARKS, procedures.getString("REMARKS"));
+        procedures.close();
         H2GISFunctions.unRegisterFunction(connection.createStatement(), new DummyFunction());
     }
 
@@ -201,10 +204,10 @@
     @Test
     public void testSetSRIDNullGeom() throws SQLException {
         Statement st = connection.createStatement();
-        try (ResultSet rs = st.executeQuery("SELECT ST_SETSRID(null,5321)")) {
-            assertTrue(rs.next());
-            assertNull(rs.getObject(1));
-        }
+        ResultSet rs = st.executeQuery("SELECT ST_SETSRID(null,5321)");
+        assertTrue(rs.next());
+        assertNull(rs.getObject(1));
+        rs.close();
     }
     
     @Test(expected = JdbcSQLNonTransientException.class)
@@ -337,9 +340,12 @@
     @Test
     public void test_ST_ASWkt() throws SQLException {
         Statement st = connection.createStatement();
-        try (ResultSet rs = st.executeQuery("SELECT ST_ASWKT('POINT(1 1 1)')")) {
+        ResultSet rs = st.executeQuery("SELECT ST_ASWKT('POINT(1 1 1)')");
+        try {
             assertTrue(rs.next());
             assertEquals("POINT (1 1)", rs.getString(1));
+        } finally {
+            rs.close();
         }
 
     }
@@ -367,23 +373,27 @@
     @Test
     public void test_ST_Buffer1() throws SQLException {
         Statement st = connection.createStatement();
-        try (ResultSet rs = st.executeQuery("SELECT ST_Buffer("
+        ResultSet rs = st.executeQuery("SELECT ST_Buffer("
                 + " ST_GeomFromText('POINT(100 90)'),"
-                + " 50, 2);")) {
+                + " 50, 2);");
+        try {
             assertTrue(rs.next());
             assertEquals("POLYGON ((150 90, 135.35533905932738 54.64466094067263, 100 40, 64.64466094067262 54.64466094067262,"
                     + " 50 90, 64.64466094067262 125.35533905932738, 99.99999999999999 140,"
                     + " 135.35533905932738 125.35533905932738, 150 90))", rs.getString(1));
+        } finally {
+            rs.close();
         }
     }
 
     @Test
     public void test_ST_Buffer2() throws SQLException {
         Statement st = connection.createStatement();
-        try (ResultSet rs = st.executeQuery("SELECT ST_Buffer("
+        ResultSet rs = st.executeQuery("SELECT ST_Buffer("
                 + " ST_GeomFromText("
                 + "  'LINESTRING(50 50,150 150,150 50)'"
-                + " ), 10, 'endcap=round join=round');")) {
+                + " ), 10, 'endcap=round join=round');");
+        try {
             assertTrue(rs.next());
             assertEquals("POLYGON ((142.92893218813452 157.07106781186548, 144.44429766980397 158.31469612302544,"
                     + " 146.1731656763491 159.23879532511287, 148.04909677983872 159.8078528040323, 150 160,"
@@ -402,61 +412,75 @@
                     + " 42.928932188134524 42.928932188134524, 41.685303876974544 44.44429766980398, 40.76120467488713 46.1731656763491,"
                     + " 40.19214719596769 48.04909677983871, 40 50, 40.19214719596769 51.95090322016129, 40.76120467488713 53.8268343236509,"
                     + " 41.68530387697455 55.55570233019603, 42.928932188134524 57.071067811865476, 142.92893218813452 157.07106781186548))", rs.getString(1));
+        } finally {
+            rs.close();
         }
     }
 
     @Test
     public void test_ST_Buffer3() throws SQLException {
         Statement st = connection.createStatement();
-        try (ResultSet rs = st.executeQuery("SELECT ST_Buffer("
+        ResultSet rs = st.executeQuery("SELECT ST_Buffer("
                 + " ST_GeomFromText('POINT(100 90)'),"
-                + " 50, 2);")) {
+                + " 50, 2);");
+        try {
             assertTrue(rs.next());
             assertEquals("POLYGON ((150 90, 135.35533905932738 54.64466094067263, 100 40, 64.64466094067262 54.64466094067262,"
                     + " 50 90, 64.64466094067262 125.35533905932738, 99.99999999999999 140,"
                     + " 135.35533905932738 125.35533905932738, 150 90))", rs.getString(1));
+        } finally {
+            rs.close();
         }
     }
 
     @Test
     public void test_ST_Buffer4() throws SQLException {
         Statement st = connection.createStatement();
-        try (ResultSet rs = st.executeQuery("SELECT ST_Buffer("
+        ResultSet rs = st.executeQuery("SELECT ST_Buffer("
                 + " ST_GeomFromText('LINESTRING (100 250, 200 250, 150 350)'),"
-                + " 10, 'quad_segs=2 endcap=round join=mitre');")) {
+                + " 10, 'quad_segs=2 endcap=round join=mitre');");
+        try {
             assertTrue(rs.next());
             assertEquals("POLYGON ((183.81966011250108 260, 141.05572809000085 345.5278640450004, "
                     + "140.51316701949486 353.1622776601684, 145.52786404500043 358.94427190999915, "
                     + "153.16227766016837 359.48683298050514, 158.94427190999915 354.4721359549996, "
                     + "216.18033988749883 239.99999999999997, 100 240, 92.92893218813452 242.92893218813452, "
                     + "90 250, 92.92893218813452 257.0710678118655, 100 260, 183.81966011250108 260))", rs.getString(1));
+        } finally {
+            rs.close();
         }
     }
 
     @Test
     public void test_ST_Buffer5() throws SQLException {
         Statement st = connection.createStatement();
-        try (ResultSet rs = st.executeQuery("SELECT ST_Buffer("
+        ResultSet rs = st.executeQuery("SELECT ST_Buffer("
                 + " ST_GeomFromText('LINESTRING (100 250, 200 250, 150 350)'),"
-                + " 10, 'quad_segs=2 endcap=square join=bevel');")) {
+                + " 10, 'quad_segs=2 endcap=square join=bevel');");
+        try {
             assertTrue(rs.next());
             assertEquals("POLYGON ((183.81966011250108 260, 141.05572809000085 345.5278640450004,"
                     + " 136.58359213500128 354.47213595499954, 154.47213595499957 363.41640786499875, "
                     + "208.94427190999915 254.47213595499957, 200 240, 100 240, 90 240, 90 260, "
                     + "183.81966011250108 260))", rs.getString(1));
+        } finally {
+            rs.close();
         }
     }
 
     @Test
     public void test_ST_Buffer6() throws SQLException {
         Statement st = connection.createStatement();
-        try (ResultSet rs = st.executeQuery("SELECT ST_Buffer(ST_GeomFromText('LINESTRING (100 250, 200 250, 150 350)'),"
-                + " 10, 'quad_segs=2 endcap=flat join=bevel');")) {
+        ResultSet rs = st.executeQuery("SELECT ST_Buffer(ST_GeomFromText('LINESTRING (100 250, 200 250, 150 350)'),"
+                + " 10, 'quad_segs=2 endcap=flat join=bevel');");
+        try {
             assertTrue(rs.next());
             assertEquals("POLYGON ((183.81966011250108 260, 141.05572809000085 345.5278640450004, "
                     + "158.94427190999915 354.4721359549996, "
                     + "208.94427190999915 254.47213595499957, "
                     + "200 240, 100 240, 100 260, 183.81966011250108 260))", rs.getString(1));
+        } finally {
+            rs.close();
         }
     }
 
@@ -487,77 +511,61 @@
     @Test
     public void test_ST_OrderingEquals1() throws SQLException {
         Statement st = connection.createStatement();
-        try (ResultSet rs = st.executeQuery("SELECT ST_OrderingEquals('LINESTRING(0 0, 10 10)'::GEOMETRY,"
-                + "'LINESTRING(0 0, 5 5, 10 10)'::GEOMETRY);")) {
-            rs.next();
-            assertTrue(!rs.getBoolean(1));
-        }
+        ResultSet rs = st.executeQuery("SELECT ST_OrderingEquals('LINESTRING(0 0, 10 10)'::GEOMETRY,"
+                + "'LINESTRING(0 0, 5 5, 10 10)'::GEOMETRY);");
+        rs.next();
+        assertTrue(!rs.getBoolean(1));
+        rs.close();
     }
     
     @Test
     public void test_ST_OrderingEquals2() throws SQLException {
         Statement st = connection.createStatement();
-        try (ResultSet rs = st.executeQuery("SELECT ST_OrderingEquals('LINESTRING(0 0, 10 10)'::GEOMETRY,"
-                + "'LINESTRING(0 0, 0 0, 10 10)'::GEOMETRY);")) {
-            rs.next();
-            assertTrue(!rs.getBoolean(1));
-        }
+        ResultSet rs = st.executeQuery("SELECT ST_OrderingEquals('LINESTRING(0 0, 10 10)'::GEOMETRY,"
+                + "'LINESTRING(0 0, 0 0, 10 10)'::GEOMETRY);");
+        rs.next();
+        assertTrue(!rs.getBoolean(1));
+        rs.close();
     }
     
     @Test
     public void test_ST_OrderingEquals3() throws SQLException {
         Statement st = connection.createStatement();
-        try (ResultSet rs = st.executeQuery("SELECT ST_OrderingEquals('LINESTRING(0 0, 0 0, 10 10)'::GEOMETRY,"
-                + "'LINESTRING(0 0, 0 0, 10 10)'::GEOMETRY);")) {
-            rs.next();
-            assertTrue(rs.getBoolean(1));
-        }
+        ResultSet rs = st.executeQuery("SELECT ST_OrderingEquals('LINESTRING(0 0, 0 0, 10 10)'::GEOMETRY,"
+                + "'LINESTRING(0 0, 0 0, 10 10)'::GEOMETRY);");
+        rs.next();
+        assertTrue(rs.getBoolean(1));
+        rs.close();
     }
     
      @Test
     public void test_ST_OrderingEquals4() throws SQLException {
         Statement st = connection.createStatement();
-<<<<<<< HEAD
-        try (ResultSet rs = st.executeQuery("SELECT ST_OrderingEquals('LINESTRING(0 0 1, 0 0, 10 10)'::GEOMETRY,"
-                + "'LINESTRING(0 0, 0 0, 10 10)'::GEOMETRY);")) {
-            rs.next();
-            assertTrue(!rs.getBoolean(1));
-        }
-=======
         ResultSet rs = st.executeQuery("SELECT ST_OrderingEquals('LINESTRING(0 0, 10 10)'::GEOMETRY,"
                 + "'LINESTRING(0 0, 0 0, 10 10)'::GEOMETRY);");
         rs.next();
         assertTrue(!rs.getBoolean(1));
         rs.close();
->>>>>>> 25865fef
     }
  
     @Test
     public void test_ST_OrderingEquals5() throws SQLException {
         Statement st = connection.createStatement();
-<<<<<<< HEAD
-        try (ResultSet rs = st.executeQuery("SELECT ST_OrderingEquals('LINESTRING(0 0 1, 0 0, 10 10 3)'::GEOMETRY,"
-                + "'LINESTRING(0 0 1, 0 0, 10 10 3)'::GEOMETRY);")) {
-            rs.next();
-            assertTrue(rs.getBoolean(1));
-        }
-=======
         ResultSet rs = st.executeQuery("SELECT ST_OrderingEquals('LINESTRING Z(0 0 1, 0 0 2, 10 10 3)'::GEOMETRY,"
                 + "'LINESTRING Z(0 0 1, 0 0 2, 10 10 3)'::GEOMETRY);");
         rs.next();
         assertTrue(rs.getBoolean(1));
         rs.close();
->>>>>>> 25865fef
     }
 
     @Test
     public void test_ST_PointFromTextNullWKT() throws SQLException {
         Statement st = connection.createStatement();
-        try (ResultSet rs = st.executeQuery("SELECT ST_PointFromText(NULL, 2154);")) {
-            rs.next();
-            assertEquals(null, rs.getObject(1));
-            assertFalse(rs.next());
-        }
+        ResultSet rs = st.executeQuery("SELECT ST_PointFromText(NULL, 2154);");
+        rs.next();
+        assertEquals(null, rs.getObject(1));
+        assertFalse(rs.next());
+        rs.close();
     }
 
     @Test(expected = SQLException.class)
@@ -575,11 +583,11 @@
     @Test
     public void test_ST_PointFromWKB1() throws SQLException {
         Statement st = connection.createStatement();
-        try (ResultSet rs = st.executeQuery("SELECT ST_PointFromWKB(ST_AsBinary('POINT(0 10)'::GEOMETRY))")) {
-            rs.next();
-            assertEquals("POINT (0 10)", rs.getString(1));
-            assertFalse(rs.next());
-        }
+        ResultSet rs = st.executeQuery("SELECT ST_PointFromWKB(ST_AsBinary('POINT(0 10)'::GEOMETRY))");
+        rs.next();
+        assertEquals("POINT (0 10)", rs.getString(1));
+        assertFalse(rs.next());
+        rs.close();
     }
     
     @Test(expected = SQLException.class)
@@ -591,40 +599,40 @@
     @Test
     public void test_ST_GeomFromWKB1() throws SQLException {
         Statement st = connection.createStatement();
-        try (ResultSet rs = st.executeQuery("SELECT ST_GeomFromWKB(ST_AsBinary('POINT(0 10)'::GEOMETRY))")) {
-            rs.next();
-            assertEquals("POINT (0 10)", rs.getString(1));
-            assertFalse(rs.next());
-        }
+        ResultSet rs = st.executeQuery("SELECT ST_GeomFromWKB(ST_AsBinary('POINT(0 10)'::GEOMETRY))");
+        rs.next();
+        assertEquals("POINT (0 10)", rs.getString(1));
+        assertFalse(rs.next());
+        rs.close();
     }
     
     @Test
     public void test_ST_GeomFromWKB2() throws SQLException {
         Statement st = connection.createStatement();
-        try (ResultSet rs = st.executeQuery("SELECT ST_SRID(ST_GeomFromWKB(ST_AsBinary('POINT(0 10)'::GEOMETRY), 4326))")) {
-            rs.next();
-            assertEquals(4326, rs.getInt(1));
-            assertFalse(rs.next());
-        }
+        ResultSet rs = st.executeQuery("SELECT ST_SRID(ST_GeomFromWKB(ST_AsBinary('POINT(0 10)'::GEOMETRY), 4326))");
+        rs.next();
+        assertEquals(4326, rs.getInt(1));        
+        assertFalse(rs.next());
+        rs.close();
     }
     
     @Test
     public void test_ST_GeomFromWKB3() throws SQLException {
         Statement st = connection.createStatement();
-        try (ResultSet rs = st.executeQuery("SELECT ST_GeomFromWKB(ST_AsBinary('LINESTRING(0 10, 10 10)'::GEOMETRY))")) {
-            rs.next();
-            assertEquals("LINESTRING (0 10, 10 10)", rs.getString(1));
-            assertFalse(rs.next());
-        }
+        ResultSet rs = st.executeQuery("SELECT ST_GeomFromWKB(ST_AsBinary('LINESTRING(0 10, 10 10)'::GEOMETRY))");
+        rs.next();
+        assertEquals("LINESTRING (0 10, 10 10)", rs.getString(1));
+        assertFalse(rs.next());
+        rs.close();
     }
     
     @Test
     public void test_ST_LengthOnPolygon() throws SQLException {
         Statement st = connection.createStatement();
-        try (ResultSet rs = st.executeQuery("SELECT ST_LENGTH('POLYGON ((0 0, 1 0, 1 1, 0 1, 0 0))'::GEOMETRY)")) {
-            rs.next();
-            assertEquals(0, rs.getDouble(1), 0);
-            assertFalse(rs.next());
-        }
+        ResultSet rs = st.executeQuery("SELECT ST_LENGTH('POLYGON ((0 0, 1 0, 1 1, 0 1, 0 0))'::GEOMETRY)");
+        rs.next();
+        assertEquals(0, rs.getDouble(1), 0);
+        assertFalse(rs.next());
+        rs.close();
     }
 }