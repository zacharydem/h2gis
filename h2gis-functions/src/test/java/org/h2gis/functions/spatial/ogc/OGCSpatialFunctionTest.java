/**
 * H2GIS is a library that brings spatial support to the H2 Database Engine
 * <http://www.h2database.com>. H2GIS is developed by CNRS
 * <http://www.cnrs.fr/>.
 *
 * This code is part of the H2GIS project. H2GIS is free software; 
 * you can redistribute it and/or modify it under the terms of the GNU
 * Lesser General Public License as published by the Free Software Foundation;
 * version 3.0 of the License.
 *
 * H2GIS is distributed in the hope that it will be useful, but
 * WITHOUT ANY WARRANTY; without even the implied warranty of MERCHANTABILITY or
 * FITNESS FOR A PARTICULAR PURPOSE. See the GNU Lesser General Public License
 * for more details <http://www.gnu.org/licenses/>.
 *
 *
 * For more information, please consult: <http://www.h2gis.org/>
 * or contact directly: info_at_h2gis.org
 */

package org.h2gis.functions.spatial.ogc;

import org.h2.jdbc.JdbcSQLException;
import org.h2.jdbc.JdbcSQLNonTransientException;
import org.h2.value.ValueGeometry;
import org.h2gis.functions.DummyFunction;
import org.h2gis.functions.factory.H2GISDBFactory;
import org.h2gis.functions.factory.H2GISFunctions;
import org.h2gis.functions.spatial.convert.ST_GeomFromText;
import org.h2gis.functions.spatial.convert.ST_PointFromText;
import org.h2gis.utilities.GeometryTypeCodes;
import org.junit.jupiter.api.AfterAll;
import org.junit.jupiter.api.BeforeAll;
import org.junit.jupiter.api.Test;

import java.sql.Connection;
import java.sql.ResultSet;
import java.sql.SQLException;
import java.sql.Statement;

import static org.h2gis.unitTest.GeometryAsserts.assertGeometryEquals;
import static org.junit.jupiter.api.Assertions.*;

/**
 *
 * @author Nicolas Fortin
 * @author Adam Gouge
 * @author Erwan Bocher
 */
public class OGCSpatialFunctionTest {

    private static Connection connection;

    @BeforeAll
    public static void tearUp() throws Exception {
        // Keep a connection alive to not close the DataBase on each unit test
        connection = H2GISDBFactory.createSpatialDataBase(OGCSpatialFunctionTest.class.getSimpleName());
        // Set up test data
        OGCConformance1Test.executeScript(connection, "ogc_conformance_test3.sql");
        OGCConformance1Test.executeScript(connection, "spatial_index_test_data.sql");
    }

    @AfterAll
    public static void tearDown() throws Exception {
        connection.close();
    }

    @Test
    public void test_ST_EnvelopeIntersects() throws Exception {
        Statement st = connection.createStatement();
        ResultSet rs = st.executeQuery("SELECT ST_EnvelopesIntersect(road_segments.centerline, divided_routes.centerlines) "
                + "FROM road_segments, divided_routes WHERE road_segments.fid = 102 AND divided_routes.name = 'Route 75'");
        assertTrue(rs.next());
        assertTrue(rs.getBoolean(1));
        rs.close();
    }

    @Test
    public void test_ST_UnionAggregate() throws Exception {
        Statement st = connection.createStatement();
        ResultSet rs = st.executeQuery("SELECT ST_Area(ST_Union(ST_Accum(footprint))) FROM buildings GROUP BY SUBSTRING(address,4)");
        assertTrue(rs.next());
        assertEquals(16, rs.getDouble(1), 1e-8);
        rs.close();
    }

    @Test
    public void test_ST_UnionSimple() throws Exception {
        Statement st = connection.createStatement();
        ResultSet rs = st.executeQuery("SELECT ST_Area(ST_Union('POLYGON((0 0,10 0,10 10,0 10,0 0))'))");
        assertTrue(rs.next());
        assertEquals(100, rs.getDouble(1), 0);
        rs.close();
        rs = st.executeQuery("SELECT ST_Area(ST_Union('MULTIPOLYGON(((0 0,5 0,5 5,0 5,0 0)),((5 5,10 5,10 10,5 10,5 5)))'))");
        assertTrue(rs.next());
        assertEquals(50, rs.getDouble(1), 0);
        rs.close();
    }

    @Test
    public void test_ST_UnionAggregateAlone() throws Exception {
        Statement st = connection.createStatement();
        ResultSet rs = st.executeQuery("SELECT ST_Union('MULTIPOLYGON (((1 4, 1 8, 5 5, 1 4)), ((3 8, 2 5, 5 5, 3 8)))')");
        assertTrue(rs.next());
        assertEquals("POLYGON ((1 4, 1 8, 2.6 6.8, 3 8, 5 5, 1 4))", rs.getString(1));
        rs.close();
    }

    @Test
    public void test_ST_AccumArea() throws Exception {
        Statement st = connection.createStatement();
        ResultSet rs = st.executeQuery("SELECT ST_Area(ST_Accum(footprint)) FROM buildings GROUP BY SUBSTRING(address,4)");
        assertTrue(rs.next());
        assertEquals(16, rs.getDouble(1), 1e-8);
        rs.close();
    }

    @Test
    public void test_ST_Accum() throws Exception {
        Statement st = connection.createStatement();
        ResultSet rs = st.executeQuery("SELECT ST_Accum(footprint) FROM buildings GROUP BY SUBSTRING(address,4)");
        assertTrue(rs.next());
        assertGeometryEquals("SRID=101;MULTIPOLYGON (((50 31, 54 31, 54 29, 50 29, 50 31)), ((66 34, 62 34, 62 32, 66 32, 66 34)))", rs.getString(1));
        rs.close();
    }

    @Test
    public void test_ST_AccumPoint() throws Exception {
        Statement st = connection.createStatement();
        ResultSet rs = st.executeQuery("SELECT ST_Accum('MULTIPOINT((0 0), (1 1))'::geometry)");
        assertTrue(rs.next());
        assertEquals("MULTIPOINT ((0 0), (1 1))", rs.getString(1));
        rs.close();
    }

    @Test
    public void test_ST_AccumLine() throws Exception {
        Statement st = connection.createStatement();
        ResultSet rs = st.executeQuery("SELECT ST_Accum('GEOMETRYCOLLECTION(LINESTRING(0 0, 1 1),LINESTRING(5 5, 8 8))'::geometry)");
        assertTrue(rs.next());
        assertEquals("MULTILINESTRING ((0 0, 1 1), (5 5, 8 8))", rs.getString(1));
        rs.close();
    }

    @Test
    public void test_ST_AccumCollection() throws Exception {
        Statement st = connection.createStatement();
        st.execute("DROP TABLE IF EXISTS TESTACCUMCOLLECT;" +
                "CREATE TABLE TESTACCUMCOLLECT AS SELECT 'MULTIPOLYGON (((50 31, 54 31, 54 29, 50 29, 50 31))," +
                " ((66 34, 62 34, 62 32, 66 32, 66 34)))'::geometry the_geom");
        ResultSet rs = st.executeQuery("SELECT ST_Accum(the_geom) FROM TESTACCUMCOLLECT");
        assertTrue(rs.next());
        assertEquals("MULTIPOLYGON (((50 31, 54 31, 54 29, 50 29, 50 31)), ((66 34, 62 34, 62 32, 66 32, 66 34)))", rs.getString(1));
        rs.close();
    }

    @Test
    public void test_ST_Accum_LeftJoin() throws Exception {
        Statement st = connection.createStatement();
        st.execute("DROP TABLE IF EXISTS LEFT_TEST, RIGHT_TEST");
        st.execute("CREATE TABLE LEFT_TEST(GID serial, the_geom GEOMETRY(POINT))");
        st.execute("CREATE TABLE RIGHT_TEST(GID serial, the_geom GEOMETRY(POINT))");
        st.execute("INSERT INTO LEFT_TEST(the_geom) VALUES ('POINT(1 1)')");
        ResultSet rs = st.executeQuery("SELECT ST_Accum(r.the_geom) FROM LEFT_TEST L LEFT JOIN RIGHT_TEST R ON (L.GID = R.GID) group by l.gid");
        assertTrue(rs.next());
        assertGeometryEquals("SRID=0;GEOMETRYCOLLECTION EMPTY", rs.getObject(1));
        rs.close();
    }
    
    @Test
    public void test_ST_Collect() throws Exception {
        Statement st = connection.createStatement();
        ResultSet rs = st.executeQuery("SELECT ST_Collect(footprint) FROM buildings GROUP BY SUBSTRING(address,4)");
        assertTrue(rs.next());
        assertGeometryEquals("SRID=101;MULTIPOLYGON (((50 31, 54 31, 54 29, 50 29, 50 31)), ((66 34, 62 34, 62 32, 66 32, 66 34)))", rs.getString(1));
        rs.close();
    }

    @Test
    public void testFunctionRemarks() throws SQLException {
        H2GISFunctions.registerFunction(connection.createStatement(), new DummyFunction(), "");
        ResultSet procedures = connection.getMetaData().getProcedures(null, null, "DUMMYFUNCTION");
        assertTrue(procedures.next());
        assertEquals(DummyFunction.REMARKS, procedures.getString("REMARKS"));
        procedures.close();
        H2GISFunctions.unRegisterFunction(connection.createStatement(), new DummyFunction());
    }

    @Test
    public void testSetSRID() throws SQLException {
        Statement st = connection.createStatement();
        st.execute("drop table if exists testSrid");
        st.execute("create table testSrid(the_geom geometry)");
        st.execute("insert into testSrid values (ST_GeomFromText('POINT( 15 25 )',27572))");
        ResultSet rs = st.executeQuery("SELECT ST_SRID(ST_SETSRID(the_geom,5321)) trans,ST_SRID(the_geom) original  FROM testSrid");
        assertTrue(rs.next());
        assertEquals(27572, rs.getInt("original"));
        assertEquals(5321, rs.getInt("trans"));
    }
    
    @Test
    public void testSetSRIDNullGeom() throws SQLException {
        Statement st = connection.createStatement();
        ResultSet rs = st.executeQuery("SELECT ST_SETSRID(null,5321)");
        assertTrue(rs.next());
        assertNull(rs.getObject(1));
        rs.close();
    }
    
    @Test
    public void testSetSRIDNullSRID() {
        assertThrows(JdbcSQLNonTransientException.class, ()-> {
            try {
                Statement st = connection.createStatement();
                st.execute("SELECT ST_SETSRID('POINT(12 13)',null)");
            } catch (JdbcSQLException e) {
                throw e.getCause();
            }
        });
    }

    @Test
    public void test_ST_CoordDim() throws Exception {
        Statement st = connection.createStatement();
        st.execute("DROP TABLE IF EXISTS input_table;"
                + "CREATE TABLE input_table(geom Geometry);"
                + "INSERT INTO input_table VALUES ('POINT(1 2)'),('LINESTRING Z(0 0 1, 1 1 2)'),"
                + "('LINESTRING Z(1 1 1, 2 1 2, 2 2 3, 1 2 4, 1 1 5)'),('MULTIPOLYGON Z(((0 0 0, 1 1 0, 0 1 0, 0 0 0)))');");
        ResultSet rs = st.executeQuery(
                "SELECT ST_CoordDim(geom) FROM input_table;");
        assertTrue(rs.next());
        assertEquals(2, rs.getInt(1));
        assertTrue(rs.next());
        assertEquals(3, rs.getInt(1));
        assertTrue(rs.next());
        assertEquals(3, rs.getInt(1));
        assertTrue(rs.next());
        assertEquals(3, rs.getInt(1));
        st.execute("DROP TABLE input_table;");
    }
    
    @Test
    public void test_ST_Is3D() throws Exception {
        Statement st = connection.createStatement();
        st.execute("DROP TABLE IF EXISTS input_table;"
                + "CREATE TABLE input_table(geom Geometry);"
                + "INSERT INTO input_table VALUES ('POINT(1 2)'),('LINESTRING Z(0 0 2, 1 1 2)'),"
                + "('LINESTRING Z(1 1 1, 2 1 2, 2 2 3, 1 2 4, 1 1 5)'),('MULTIPOLYGON Z(((0 0 0, 1 1 0, 0 1 0, 0 0 1)))');");
        ResultSet rs = st.executeQuery(
                "SELECT ST_Is3D(geom) FROM input_table;");
        assertTrue(rs.next());
        assertEquals(0, rs.getInt(1));
        assertTrue(rs.next());
        assertEquals(1, rs.getInt(1));
        assertTrue(rs.next());
        assertEquals(1, rs.getInt(1));
        assertTrue(rs.next());
        assertEquals(1, rs.getInt(1));
        st.execute("DROP TABLE input_table;");
    }

    @Test
    public void test_ST_GeometryN() throws Exception {
        Statement st = connection.createStatement();
        ResultSet rs = st.executeQuery("SELECT ST_GeometryN('MULTIPOLYGON(((0 0, 3 -1, 1.5 2, 0 0)), "
                + "((1 2, 4 2, 4 6, 1 6, 1 2)))', 1);");
        assertTrue(rs.next());
        assertGeometryEquals("POLYGON((0 0, 3 -1, 1.5 2, 0 0))", rs.getBytes(1));
        assertFalse(rs.next());
        rs = st.executeQuery("SELECT ST_GeometryN('MULTILINESTRING((1 1, 1 6, 2 2, -1 2), "
                + "(1 2, 4 2, 4 6))', 2);");
        assertTrue(rs.next());
        assertGeometryEquals("LINESTRING(1 2, 4 2, 4 6)", rs.getBytes(1));
        assertFalse(rs.next());
        rs = st.executeQuery("SELECT ST_GeometryN('MULTIPOINT((0 0), (1 6), (2 2), (1 2))', 2);");
        assertTrue(rs.next());
        assertGeometryEquals("POINT(1 6)", rs.getBytes(1));
        assertFalse(rs.next());
        rs = st.executeQuery("SELECT ST_GeometryN('GEOMETRYCOLLECTION("
                + "MULTIPOINT((4 4), (1 1), (1 0), (0 3)), "
                + "LINESTRING(2 6, 6 2), "
                + "POINT(4 4), "
                + "POLYGON((1 2, 4 2, 4 6, 1 6, 1 2)))', 3);");
        assertTrue(rs.next());
        assertGeometryEquals("POINT(4 4)", rs.getBytes(1));
        assertFalse(rs.next());
        rs = st.executeQuery("SELECT ST_GeometryN("
                + "ST_GeometryN('GEOMETRYCOLLECTION("
                + "MULTIPOINT((4 4), (1 1), (1 0), (0 3)),"
                + "LINESTRING(2 6, 6 2))', 1), 4);");
        assertTrue(rs.next());
        assertGeometryEquals("POINT(0 3)", rs.getBytes(1));
        assertFalse(rs.next());
        rs = st.executeQuery("SELECT ST_GeometryN('LINESTRING(1 1, 1 6, 2 2, -1 2)', 1);");
        assertTrue(rs.next());
        assertGeometryEquals("LINESTRING(1 1, 1 6, 2 2, -1 2)", rs.getBytes(1));
        assertFalse(rs.next());
    }

    @Test
    public void test_ST_GeometryNIndexOutOfRange() {
        assertThrows(SQLException.class, ()-> {
            Statement st = connection.createStatement();
            st.executeQuery("SELECT ST_GeometryN('LINESTRING(1 1, 1 6, 2 2, -1 2)', 0);");
        });
    }

    @Test
    public void test_ST_GeometryTypeCode() throws Exception {
        Statement st = connection.createStatement();
        ResultSet rs = st.executeQuery(
                "SELECT ST_GeometryTypeCode('POINT(1 1)'::geometry)");
        assertTrue(rs.next());
        assertEquals(GeometryTypeCodes.POINT, rs.getInt(1));
        rs = st.executeQuery(
                "SELECT ST_GeometryTypeCode('LINESTRING(1 1, 2 2)'::geometry)");
        assertTrue(rs.next());
        assertEquals(GeometryTypeCodes.LINESTRING, rs.getInt(1));
        rs = st.executeQuery(
                "SELECT ST_GeometryTypeCode('POLYGON((1 1, 2 2, 5 3, 1 1))'::geometry)");
        assertTrue(rs.next());
        assertEquals(GeometryTypeCodes.POLYGON, rs.getInt(1));
        rs = st.executeQuery(
                "SELECT ST_GeometryTypeCode('MULTIPOINT(1 1,2 2)'::geometry)");
        assertTrue(rs.next());
        assertEquals(GeometryTypeCodes.MULTIPOINT, rs.getInt(1));
        rs = st.executeQuery(
                "SELECT ST_GeometryTypeCode('MULTILINESTRING((1 1, 2 2),(3 3, 5 4))'::geometry)");
        assertTrue(rs.next());
        assertEquals(GeometryTypeCodes.MULTILINESTRING, rs.getInt(1));
        rs = st.executeQuery(
                "SELECT ST_GeometryTypeCode('MULTIPOLYGON(((1 1, 2 2, 5 3, 1 1)),((0 0, 2 2, 5 3, 0 0)))'::geometry)");
        assertTrue(rs.next());
        assertEquals(GeometryTypeCodes.MULTIPOLYGON, rs.getInt(1));
        rs = st.executeQuery(
                "SELECT ST_GeometryTypeCode('GEOMETRYCOLLECTION(POINT(4 6),LINESTRING(4 6,7 10))'::geometry)");
        assertTrue(rs.next());
        assertEquals(GeometryTypeCodes.GEOMCOLLECTION, rs.getInt(1));
    }

    @Test
    public void test_ST_ASWkt() throws SQLException {
        Statement st = connection.createStatement();
        ResultSet rs = st.executeQuery("SELECT ST_ASWKT('POINT(1 1)')");
        try {
            assertTrue(rs.next());
            assertEquals("POINT Z(1 1 1)", rs.getString(1));
        } finally {
            rs.close();
        }
    }
<<<<<<< HEAD
    
=======

>>>>>>> f17753e8
    @Test
    public void test_ST_ASWkt2() throws SQLException {
        Statement st = connection.createStatement();
        ResultSet rs = st.executeQuery("SELECT ST_ASWKT('POINT(1 1 1)')");
        try {
            assertTrue(rs.next());
            assertEquals("POINT Z(1 1 1)", rs.getString(1));
        } finally {
            rs.close();
        }
    }
<<<<<<< HEAD
    
=======

>>>>>>> f17753e8
    @Test
    public void test_ST_ASWkt3() throws SQLException {
        Statement st = connection.createStatement();
        ResultSet rs = st.executeQuery("SELECT ST_ASWKT('POINT(1 1 1 2)')");
        try {
            assertTrue(rs.next());
            assertEquals("POINT ZM(1 1 1 2)", rs.getString(1));
        } finally {
            rs.close();
        }
    }

    @Test
    public void test_ST_Envelope() throws SQLException {
        Statement st = connection.createStatement();
        ResultSet rs = st.executeQuery("SELECT ST_Envelope(ST_GeomFromText('LINESTRING(1 1,5 5)', 27572))");
        try {
            assertTrue(rs.next());
            assertEquals(ValueGeometry.getFromGeometry(ST_GeomFromText.toGeometry("POLYGON ((1 1, 1 5, 5 5, 5 1, 1 1))", 27572)),
                    ValueGeometry.getFromGeometry(rs.getObject(1)));
        } finally {
            rs.close();
        }
        rs = st.executeQuery("SELECT ST_SRID(ST_Envelope(ST_GeomFromText('LINESTRING(1 1,5 5)', 27572)))");
        try {
            assertTrue(rs.next());
            assertEquals(27572, rs.getInt(1));
        } finally {
            rs.close();
        }
    }

    @Test
    public void test_ST_Buffer1() throws SQLException {
        Statement st = connection.createStatement();
        ResultSet rs = st.executeQuery("SELECT ST_Buffer("
                + " ST_GeomFromText('POINT(100 90)', 4326),"
                + " 50, 2);");
        try {
            assertTrue(rs.next());
            assertEquals("SRID=4326;POLYGON ((150 90, 135.35533905932738 54.64466094067263, 100 40, 64.64466094067262 54.64466094067262,"
                    + " 50 90, 64.64466094067262 125.35533905932738, 99.99999999999999 140,"
                    + " 135.35533905932738 125.35533905932738, 150 90))", rs.getString(1));
        } finally {
            rs.close();
        }
    }

    @Test
    public void test_ST_Buffer2() throws SQLException {
        Statement st = connection.createStatement();
        ResultSet rs = st.executeQuery("SELECT ST_Buffer("
                + " ST_GeomFromText("
                + "  'LINESTRING(50 50,150 150,150 50)'"
                + " ), 10, 'endcap=round join=round');");
        try {
            assertTrue(rs.next());
            assertEquals("POLYGON ((142.92893218813452 157.07106781186548, 144.44429766980397 158.31469612302544, 146.1731656763491 159.23879532511287, 148.04909677983872 159.8078528040323, 150 160, 151.95090322016128 159.8078528040323, 153.8268343236509 159.23879532511287, 155.55570233019603 158.31469612302544, 157.07106781186548 157.07106781186548, 158.31469612302544 155.55570233019603, 159.23879532511287 153.8268343236509, 159.8078528040323 151.95090322016128, 160 150, 160 50, 159.8078528040323 48.04909677983872, 159.23879532511287 46.1731656763491, 158.31469612302544 44.44429766980398, 157.07106781186548 42.928932188134524, 155.55570233019603 41.685303876974544, 153.8268343236509 40.76120467488713, 151.95090322016128 40.19214719596769, 150 40, 148.04909677983872 40.19214719596769, 146.1731656763491 40.76120467488713, 144.44429766980397 41.685303876974544, 142.92893218813452 42.928932188134524, 141.68530387697456 44.44429766980398, 140.76120467488713 46.17316567634911, 140.1921471959677 48.04909677983872, 140 50, 140 125.85786437626905, 57.071067811865476 42.928932188134524, 55.55570233019602 41.685303876974544, 53.8268343236509 40.76120467488713, 51.95090322016128 40.19214719596769, 50 40, 48.04909677983872 40.19214719596769, 46.1731656763491 40.76120467488713, 44.44429766980398 41.685303876974544, 42.928932188134524 42.928932188134524, 41.685303876974544 44.44429766980398, 40.76120467488713 46.1731656763491, 40.19214719596769 48.04909677983871, 40 50, 40.19214719596769 51.95090322016129, 40.76120467488713 53.8268343236509, 41.68530387697455 55.55570233019603, 42.928932188134524 57.071067811865476, 142.92893218813452 157.07106781186548))", rs.getString(1));
        } finally {
            rs.close();
        }
    }

    @Test
    public void test_ST_Buffer3() throws SQLException {
        Statement st = connection.createStatement();
        ResultSet rs = st.executeQuery("SELECT ST_Buffer("
                + " ST_GeomFromText('POINT(100 90)'),"
                + " 50, 2);");
        try {
            assertTrue(rs.next());
            assertEquals("POLYGON ((150 90, 135.35533905932738 54.64466094067263, 100 40, 64.64466094067262 54.64466094067262,"
                    + " 50 90, 64.64466094067262 125.35533905932738, 99.99999999999999 140,"
                    + " 135.35533905932738 125.35533905932738, 150 90))", rs.getString(1));
        } finally {
            rs.close();
        }
    }

    @Test
    public void test_ST_Buffer4() throws SQLException {
        Statement st = connection.createStatement();
        ResultSet rs = st.executeQuery("SELECT ST_Buffer("
                + " ST_GeomFromText('LINESTRING (100 250, 200 250, 150 350)'),"
                + " 10, 'quad_segs=2 endcap=round join=mitre');");
        try {
            assertTrue(rs.next());
            assertEquals("POLYGON ((183.81966011250108 260, 141.05572809000085 345.5278640450004, 140.51316701949486 353.1622776601684, 145.52786404500043 358.94427190999915, 153.16227766016837 359.48683298050514, 158.94427190999915 354.4721359549996, 216.18033988749883 239.99999999999997, 100 240, 92.92893218813452 242.92893218813452, 90 250, 92.92893218813452 257.0710678118655, 100 260, 183.81966011250108 260))", rs.getString(1));
        } finally {
            rs.close();
        }
    }

    @Test
    public void test_ST_Buffer5() throws SQLException {
        Statement st = connection.createStatement();
        ResultSet rs = st.executeQuery("SELECT ST_Buffer("
                + " ST_GeomFromText('LINESTRING (100 250, 200 250, 150 350)'),"
                + " 10, 'quad_segs=2 endcap=square join=bevel');");
        try {
            assertTrue(rs.next());
            assertEquals("POLYGON ((183.81966011250108 260, 141.05572809000085 345.5278640450004,"
                    + " 136.58359213500128 354.47213595499954, 154.47213595499957 363.41640786499875, "
                    + "208.94427190999915 254.47213595499957, 200 240, 100 240, 90 240, 90 260, "
                    + "183.81966011250108 260))", rs.getString(1));
        } finally {
            rs.close();
        }
    }

    @Test
    public void test_ST_Buffer6() throws SQLException {
        Statement st = connection.createStatement();
        ResultSet rs = st.executeQuery("SELECT ST_Buffer(ST_GeomFromText('LINESTRING (100 250, 200 250, 150 350)'),"
                + " 10, 'quad_segs=2 endcap=flat join=bevel');");
        try {
            assertTrue(rs.next());
            assertEquals("POLYGON ((183.81966011250108 260, 141.05572809000085 345.5278640450004, "
                    + "158.94427190999915 354.4721359549996, "
                    + "208.94427190999915 254.47213595499957, "
                    + "200 240, 100 240, 100 260, 183.81966011250108 260))", rs.getString(1));
        } finally {
            rs.close();
        }
    }

    @Test
    public void test_ST_Buffer7() {
        assertThrows(JdbcSQLNonTransientException.class, ()-> {
            Statement st = connection.createStatement();
            try {
                st.execute("SELECT ST_Buffer("
                        + " ST_GeomFromText('LINESTRING (100 250, 200 250, 150 350)'),"
                        + " 10, 'quad_segs=2 endcap=flated');");
            } catch (JdbcSQLException e) {
                throw e.getCause();
            }
        });
    }

    @Test
    public void test_ST_Buffer8() {
        assertThrows(JdbcSQLNonTransientException.class, ()-> {
            Statement st = connection.createStatement();
            try {
                st.execute("SELECT ST_Buffer("
                        + " ST_GeomFromText('LINESTRING (100 250, 200 250, 150 350)'),"
                        + " 10, 'quad_segments=2 endcap=flated');");
            } catch (JdbcSQLException e) {
                throw e.getCause();
            }
        });
    }
    
    @Test
    public void test_ST_OrderingEquals1() throws SQLException {
        Statement st = connection.createStatement();
        ResultSet rs = st.executeQuery("SELECT ST_OrderingEquals('LINESTRING(0 0, 10 10)'::GEOMETRY,"
                + "'LINESTRING(0 0, 5 5, 10 10)'::GEOMETRY);");
        rs.next();
        assertTrue(!rs.getBoolean(1));
        rs.close();
    }
    
    @Test
    public void test_ST_OrderingEquals2() throws SQLException {
        Statement st = connection.createStatement();
        ResultSet rs = st.executeQuery("SELECT ST_OrderingEquals('LINESTRING(0 0, 10 10)'::GEOMETRY,"
                + "'LINESTRING(0 0, 0 0, 10 10)'::GEOMETRY);");
        rs.next();
        assertTrue(!rs.getBoolean(1));
        rs.close();
    }
    
    @Test
    public void test_ST_OrderingEquals3() throws SQLException {
        Statement st = connection.createStatement();
        ResultSet rs = st.executeQuery("SELECT ST_OrderingEquals('LINESTRING(0 0, 0 0, 10 10)'::GEOMETRY,"
                + "'LINESTRING(0 0, 0 0, 10 10)'::GEOMETRY);");
        rs.next();
        assertTrue(rs.getBoolean(1));
        rs.close();
    }
    
     @Test
    public void test_ST_OrderingEquals4() throws SQLException {
        Statement st = connection.createStatement();
        ResultSet rs = st.executeQuery("SELECT ST_OrderingEquals('LINESTRING(0 0, 10 10)'::GEOMETRY,"
                + "'LINESTRING(0 0, 0 0, 10 10)'::GEOMETRY);");
        rs.next();
        assertTrue(!rs.getBoolean(1));
        rs.close();
    }
 
    @Test
    public void test_ST_OrderingEquals5() throws SQLException {
        Statement st = connection.createStatement();
        ResultSet rs = st.executeQuery("SELECT ST_OrderingEquals('LINESTRING Z(0 0 1, 0 0 2, 10 10 3)'::GEOMETRY,"
                + "'LINESTRING Z(0 0 1, 0 0 2, 10 10 3)'::GEOMETRY);");
        rs.next();
        assertTrue(rs.getBoolean(1));
        rs.close();
    }

    @Test
    public void test_ST_PointFromTextNullWKT() throws SQLException {
        Statement st = connection.createStatement();
        ResultSet rs = st.executeQuery("SELECT ST_PointFromText(NULL, 2154);");
        rs.next();
        assertEquals(null, rs.getObject(1));
        assertFalse(rs.next());
        rs.close();
    }

    @Test
    public void test_ST_PointFromTextWrongType() {
        assertThrows(SQLException.class, ()-> {
            Statement st = connection.createStatement();
            try {
                st.executeQuery("SELECT ST_PointFromText('LINESTRING(0 0, 1 0)', 2154);");
            } catch (JdbcSQLException e) {
                final Throwable originalCause = e.getCause();
                assertTrue(e.getMessage().contains(ST_PointFromText.TYPE_ERROR + "LineString"));
                throw originalCause;
            }
        });
    }
    
    @Test
    public void test_ST_PointFromWKB1() throws SQLException {
        Statement st = connection.createStatement();
        ResultSet rs = st.executeQuery("SELECT ST_PointFromWKB(ST_AsBinary('POINT(0 10)'::GEOMETRY))");
        rs.next();
        assertEquals("POINT (0 10)", rs.getString(1));
        assertFalse(rs.next());
        rs.close();
    }
    
    @Test
    public void test_ST_PointFromWKB2() throws Throwable {
        assertThrows(SQLException.class, ()-> {
            Statement st = connection.createStatement();
            st.executeQuery("SELECT ST_PointFromWKB(ST_AsBinary('LINESTRING(0 10, 10 10)'::GEOMETRY));");
        });
    }
    
    @Test
    public void test_ST_GeomFromWKB1() throws SQLException {
        Statement st = connection.createStatement();
        ResultSet rs = st.executeQuery("SELECT ST_GeomFromWKB(ST_AsBinary('POINT(0 10)'::GEOMETRY))");
        rs.next();
        assertEquals("POINT (0 10)", rs.getString(1));
        assertFalse(rs.next());
        rs.close();
    }
    
    @Test
    public void test_ST_GeomFromWKB2() throws SQLException {
        Statement st = connection.createStatement();
        ResultSet rs = st.executeQuery("SELECT ST_SRID(ST_GeomFromWKB(ST_AsBinary('POINT(0 10)'::GEOMETRY), 4326))");
        rs.next();
        assertEquals(4326, rs.getInt(1));        
        assertFalse(rs.next());
        rs.close();
    }
    
    @Test
    public void test_ST_GeomFromWKB3() throws SQLException {
        Statement st = connection.createStatement();
        ResultSet rs = st.executeQuery("SELECT ST_GeomFromWKB(ST_AsBinary('LINESTRING(0 10, 10 10)'::GEOMETRY))");
        rs.next();
        assertEquals("LINESTRING (0 10, 10 10)", rs.getString(1));
        assertFalse(rs.next());
        rs.close();
    }
    
    @Test
    public void test_ST_LengthOnPolygon() throws SQLException {
        Statement st = connection.createStatement();
        ResultSet rs = st.executeQuery("SELECT ST_LENGTH('POLYGON ((0 0, 1 0, 1 1, 0 1, 0 0))'::GEOMETRY)");
        rs.next();
        assertEquals(0, rs.getDouble(1), 0);
        assertFalse(rs.next());
        rs.close();
    }
}<|MERGE_RESOLUTION|>--- conflicted
+++ resolved
@@ -166,7 +166,7 @@
         assertGeometryEquals("SRID=0;GEOMETRYCOLLECTION EMPTY", rs.getObject(1));
         rs.close();
     }
-    
+
     @Test
     public void test_ST_Collect() throws Exception {
         Statement st = connection.createStatement();
@@ -197,7 +197,7 @@
         assertEquals(27572, rs.getInt("original"));
         assertEquals(5321, rs.getInt("trans"));
     }
-    
+
     @Test
     public void testSetSRIDNullGeom() throws SQLException {
         Statement st = connection.createStatement();
@@ -206,7 +206,7 @@
         assertNull(rs.getObject(1));
         rs.close();
     }
-    
+
     @Test
     public void testSetSRIDNullSRID() {
         assertThrows(JdbcSQLNonTransientException.class, ()-> {
@@ -238,7 +238,7 @@
         assertEquals(3, rs.getInt(1));
         st.execute("DROP TABLE input_table;");
     }
-    
+
     @Test
     public void test_ST_Is3D() throws Exception {
         Statement st = connection.createStatement();
@@ -341,7 +341,7 @@
     @Test
     public void test_ST_ASWkt() throws SQLException {
         Statement st = connection.createStatement();
-        ResultSet rs = st.executeQuery("SELECT ST_ASWKT('POINT(1 1)')");
+        ResultSet rs = st.executeQuery("SELECT ST_ASWKT('POINT(1 1 1)')");
         try {
             assertTrue(rs.next());
             assertEquals("POINT Z(1 1 1)", rs.getString(1));
@@ -349,11 +349,7 @@
             rs.close();
         }
     }
-<<<<<<< HEAD
-    
-=======
-
->>>>>>> f17753e8
+
     @Test
     public void test_ST_ASWkt2() throws SQLException {
         Statement st = connection.createStatement();
@@ -365,11 +361,7 @@
             rs.close();
         }
     }
-<<<<<<< HEAD
-    
-=======
-
->>>>>>> f17753e8
+
     @Test
     public void test_ST_ASWkt3() throws SQLException {
         Statement st = connection.createStatement();
@@ -427,7 +419,7 @@
                 + " ), 10, 'endcap=round join=round');");
         try {
             assertTrue(rs.next());
-            assertEquals("POLYGON ((142.92893218813452 157.07106781186548, 144.44429766980397 158.31469612302544, 146.1731656763491 159.23879532511287, 148.04909677983872 159.8078528040323, 150 160, 151.95090322016128 159.8078528040323, 153.8268343236509 159.23879532511287, 155.55570233019603 158.31469612302544, 157.07106781186548 157.07106781186548, 158.31469612302544 155.55570233019603, 159.23879532511287 153.8268343236509, 159.8078528040323 151.95090322016128, 160 150, 160 50, 159.8078528040323 48.04909677983872, 159.23879532511287 46.1731656763491, 158.31469612302544 44.44429766980398, 157.07106781186548 42.928932188134524, 155.55570233019603 41.685303876974544, 153.8268343236509 40.76120467488713, 151.95090322016128 40.19214719596769, 150 40, 148.04909677983872 40.19214719596769, 146.1731656763491 40.76120467488713, 144.44429766980397 41.685303876974544, 142.92893218813452 42.928932188134524, 141.68530387697456 44.44429766980398, 140.76120467488713 46.17316567634911, 140.1921471959677 48.04909677983872, 140 50, 140 125.85786437626905, 57.071067811865476 42.928932188134524, 55.55570233019602 41.685303876974544, 53.8268343236509 40.76120467488713, 51.95090322016128 40.19214719596769, 50 40, 48.04909677983872 40.19214719596769, 46.1731656763491 40.76120467488713, 44.44429766980398 41.685303876974544, 42.928932188134524 42.928932188134524, 41.685303876974544 44.44429766980398, 40.76120467488713 46.1731656763491, 40.19214719596769 48.04909677983871, 40 50, 40.19214719596769 51.95090322016129, 40.76120467488713 53.8268343236509, 41.68530387697455 55.55570233019603, 42.928932188134524 57.071067811865476, 142.92893218813452 157.07106781186548))", rs.getString(1));
+            assertEquals("POLYGON ((142.92893218813452 157.07106781186548, 144.44429766980397 158.31469612302544, 146.1731656763491 159.23879532511287, 148.04909677983872 159.8078528040323, 150 160, 151.95090322016128 159.8078528040323, 153.8268343236509 159.23879532511287, 155.55570233019603 158.31469612302544, 157.07106781186548 157.07106781186548, 158.31469612302544 155.55570233019603, 159.23879532511287 153.8268343236509, 159.8078528040323 151.95090322016128, 160 150, 160 50, 159.8078528040323 48.04909677983872, 159.23879532511287 46.1731656763491, 158.31469612302544 44.44429766980398, 157.07106781186548 42.928932188134524, 155.55570233019603 41.685303876974544, 153.8268343236509 40.76120467488713, 151.95090322016128 40.19214719596769, 150 40, 148.04909677983872 40.19214719596769, 146.1731656763491 40.76120467488713, 144.44429766980397 41.685303876974544, 142.92893218813452 42.928932188134524, 141.68530387697456 44.44429766980398, 140.76120467488713 46.1731656763491, 140.1921471959677 48.04909677983871, 140 50, 140 125.85786437626905, 57.071067811865476 42.928932188134524, 55.55570233019602 41.685303876974544, 53.8268343236509 40.76120467488713, 51.95090322016128 40.19214719596769, 50 40, 48.04909677983872 40.19214719596769, 46.1731656763491 40.76120467488713, 44.44429766980398 41.685303876974544, 42.928932188134524 42.928932188134524, 41.685303876974544 44.44429766980398, 40.76120467488713 46.1731656763491, 40.19214719596769 48.04909677983871, 40 50, 40.19214719596769 51.95090322016129, 40.76120467488713 53.8268343236509, 41.685303876974544 55.55570233019602, 42.928932188134524 57.071067811865476, 142.92893218813452 157.07106781186548))", rs.getString(1));
         } finally {
             rs.close();
         }
@@ -457,7 +449,7 @@
                 + " 10, 'quad_segs=2 endcap=round join=mitre');");
         try {
             assertTrue(rs.next());
-            assertEquals("POLYGON ((183.81966011250108 260, 141.05572809000085 345.5278640450004, 140.51316701949486 353.1622776601684, 145.52786404500043 358.94427190999915, 153.16227766016837 359.48683298050514, 158.94427190999915 354.4721359549996, 216.18033988749883 239.99999999999997, 100 240, 92.92893218813452 242.92893218813452, 90 250, 92.92893218813452 257.0710678118655, 100 260, 183.81966011250108 260))", rs.getString(1));
+            assertEquals("POLYGON ((183.81966011250108 260, 141.05572809000085 345.5278640450004, 140.51316701949486 353.1622776601684, 145.52786404500043 358.94427190999915, 153.16227766016837 359.48683298050514, 158.94427190999915 354.4721359549996, 216.18033988749892 240, 100 240, 92.92893218813452 242.92893218813452, 90 250, 92.92893218813452 257.0710678118655, 100 260, 183.81966011250108 260))", rs.getString(1));
         } finally {
             rs.close();
         }
@@ -523,7 +515,7 @@
             }
         });
     }
-    
+
     @Test
     public void test_ST_OrderingEquals1() throws SQLException {
         Statement st = connection.createStatement();
@@ -533,7 +525,7 @@
         assertTrue(!rs.getBoolean(1));
         rs.close();
     }
-    
+
     @Test
     public void test_ST_OrderingEquals2() throws SQLException {
         Statement st = connection.createStatement();
@@ -543,7 +535,7 @@
         assertTrue(!rs.getBoolean(1));
         rs.close();
     }
-    
+
     @Test
     public void test_ST_OrderingEquals3() throws SQLException {
         Statement st = connection.createStatement();
@@ -553,8 +545,8 @@
         assertTrue(rs.getBoolean(1));
         rs.close();
     }
-    
-     @Test
+
+    @Test
     public void test_ST_OrderingEquals4() throws SQLException {
         Statement st = connection.createStatement();
         ResultSet rs = st.executeQuery("SELECT ST_OrderingEquals('LINESTRING(0 0, 10 10)'::GEOMETRY,"
@@ -563,7 +555,7 @@
         assertTrue(!rs.getBoolean(1));
         rs.close();
     }
- 
+
     @Test
     public void test_ST_OrderingEquals5() throws SQLException {
         Statement st = connection.createStatement();
@@ -597,7 +589,7 @@
             }
         });
     }
-    
+
     @Test
     public void test_ST_PointFromWKB1() throws SQLException {
         Statement st = connection.createStatement();
@@ -607,7 +599,7 @@
         assertFalse(rs.next());
         rs.close();
     }
-    
+
     @Test
     public void test_ST_PointFromWKB2() throws Throwable {
         assertThrows(SQLException.class, ()-> {
@@ -615,7 +607,7 @@
             st.executeQuery("SELECT ST_PointFromWKB(ST_AsBinary('LINESTRING(0 10, 10 10)'::GEOMETRY));");
         });
     }
-    
+
     @Test
     public void test_ST_GeomFromWKB1() throws SQLException {
         Statement st = connection.createStatement();
@@ -625,17 +617,17 @@
         assertFalse(rs.next());
         rs.close();
     }
-    
+
     @Test
     public void test_ST_GeomFromWKB2() throws SQLException {
         Statement st = connection.createStatement();
         ResultSet rs = st.executeQuery("SELECT ST_SRID(ST_GeomFromWKB(ST_AsBinary('POINT(0 10)'::GEOMETRY), 4326))");
         rs.next();
-        assertEquals(4326, rs.getInt(1));        
-        assertFalse(rs.next());
-        rs.close();
-    }
-    
+        assertEquals(4326, rs.getInt(1));
+        assertFalse(rs.next());
+        rs.close();
+    }
+
     @Test
     public void test_ST_GeomFromWKB3() throws SQLException {
         Statement st = connection.createStatement();
@@ -645,7 +637,7 @@
         assertFalse(rs.next());
         rs.close();
     }
-    
+
     @Test
     public void test_ST_LengthOnPolygon() throws SQLException {
         Statement st = connection.createStatement();
