--- conflicted
+++ resolved
@@ -21,10 +21,22 @@
 package org.h2gis.functions.spatial;
 
 
+import static org.h2gis.unitTest.GeometryAsserts.assertGeometryEquals;
+import static org.junit.Assert.assertEquals;
+import static org.junit.Assert.assertNull;
+
+import static junit.framework.Assert.assertTrue;
+
+import org.locationtech.jts.geom.Geometry;
+
 import org.h2.jdbc.JdbcSQLException;
 import org.h2gis.functions.factory.H2GISDBFactory;
-import org.junit.*;
-import org.locationtech.jts.geom.Geometry;
+import org.junit.After;
+import org.junit.AfterClass;
+import org.junit.Assert;
+import org.junit.Before;
+import org.junit.BeforeClass;
+import org.junit.Test;
 
 import java.sql.Connection;
 import java.sql.ResultSet;
@@ -32,10 +44,6 @@
 import java.sql.Statement;
 import org.h2.jdbc.JdbcSQLNonTransientException;
 
-import static junit.framework.Assert.assertTrue;
-import static org.h2gis.unitTest.GeometryAsserts.assertGeometryEquals;
-import static org.junit.Assert.*;
-
 /**
  *
  * @author Erwan Bocher
@@ -68,353 +76,328 @@
 
     @Test
     public void test_ST_SunPosition() throws Exception {
-        try ( //Test based on http://www.esrl.noaa.gov/gmd/grad/solcalc/
-                ResultSet rs = st.executeQuery("SELECT ST_SunPosition('POINT (139.74 35.65)'::GEOMETRY, '2015-1-25 21:49:26+01:00');")) {
-            assertTrue(rs.next());
-            Geometry point = (Geometry) rs.getObject(1);
-            Assert.assertEquals(104.99439384398441, Math.toDegrees(point.getCoordinate().x), 10E-1);
-            Assert.assertEquals(-11.642433433992824, Math.toDegrees(point.getCoordinate().y), 10E-1);
-        }
+        //Test based on http://www.esrl.noaa.gov/gmd/grad/solcalc/
+        ResultSet rs = st.executeQuery("SELECT ST_SunPosition('POINT (139.74 35.65)'::GEOMETRY, '2015-1-25 21:49:26+01:00');");
+        assertTrue(rs.next());
+        Geometry point = (Geometry) rs.getObject(1);
+        Assert.assertEquals(104.99439384398441, Math.toDegrees(point.getCoordinate().x), 10E-1);
+        Assert.assertEquals(-11.642433433992824, Math.toDegrees(point.getCoordinate().y), 10E-1);
+        rs.close();
     }
 
     @Test
     public void test_ST_Shadow() throws Exception {
-        try (ResultSet rs = st.executeQuery("SELECT ST_GeometryShadow('LINESTRING (10 5, 10 10)'::GEOMETRY, "
-                + "radians(90),radians(45), 2);")) {
-            assertTrue(rs.next());
-            assertGeometryEquals("POLYGON ((10 5 0, 10 10 0, 8 10 0, 8 5 0, 10 5 0))", rs.getBytes(1));
-        }
+        ResultSet rs = st.executeQuery("SELECT ST_GeometryShadow('LINESTRING (10 5, 10 10)'::GEOMETRY, "
+                + "radians(90),radians(45), 2);");
+        assertTrue(rs.next());
+        assertGeometryEquals("POLYGON ((10 5 0, 10 10 0, 8 10 0, 8 5 0, 10 5 0))", rs.getBytes(1));
+        rs.close();
     }
 
     @Test
     public void test_ST_Shadow1() throws Exception {
-        try (ResultSet rs = st.executeQuery("SELECT ST_GeometryShadow('LINESTRING (10 5, 10 10)'::GEOMETRY, "
-                + "radians(270),radians(45), 2 );")) {
-            assertTrue(rs.next());
-            assertGeometryEquals("POLYGON ((10 5 0, 10 10 0, 12 10 0, 12 5 0, 10 5 0))", rs.getBytes(1));
-        }
+        ResultSet rs = st.executeQuery("SELECT ST_GeometryShadow('LINESTRING (10 5, 10 10)'::GEOMETRY, "
+                + "radians(270),radians(45), 2 );");
+        assertTrue(rs.next());
+        assertGeometryEquals("POLYGON ((10 5 0, 10 10 0, 12 10 0, 12 5 0, 10 5 0))", rs.getBytes(1));
+        rs.close();
     }
 
     @Test
     public void test_ST_Shadow2() throws Exception {
-        try (ResultSet rs = st.executeQuery("SELECT ST_GeometryShadow('POINT (10 5)'::GEOMETRY, "
-                + "radians(270),radians(45), 2 );")) {
-            assertTrue(rs.next());
-            assertGeometryEquals("LINESTRING (10 5 0, 12 5 0)", rs.getBytes(1));
-        }
+        ResultSet rs = st.executeQuery("SELECT ST_GeometryShadow('POINT (10 5)'::GEOMETRY, "
+                + "radians(270),radians(45), 2 );");
+        assertTrue(rs.next());
+        assertGeometryEquals("LINESTRING (10 5 0, 12 5 0)", rs.getBytes(1));
+        rs.close();
     }
 
     @Test
     public void test_ST_Shadow3() throws Exception {
-        try (ResultSet rs = st.executeQuery("SELECT ST_GeometryShadow('LINESTRING (10 5, 10 10, 12 10, 12 11.5)'::GEOMETRY, "
-                + "radians(270),radians(45), 2 );")) {
-            assertTrue(rs.next());
-            assertGeometryEquals("MULTIPOLYGON (((10 5 0, 10 10 0, 12 10 0, 12 5 0, 10 5 0)),"
-                    + "  ((12 10 0, 12 11.5 0, 14 11.5 0, 14 10 0, 12 10 0)))", rs.getBytes(1));
-        }
+        ResultSet rs = st.executeQuery("SELECT ST_GeometryShadow('LINESTRING (10 5, 10 10, 12 10, 12 11.5)'::GEOMETRY, "
+                + "radians(270),radians(45), 2 );");
+        assertTrue(rs.next());
+        assertGeometryEquals("MULTIPOLYGON (((10 5 0, 10 10 0, 12 10 0, 12 5 0, 10 5 0)),"
+                + "  ((12 10 0, 12 11.5 0, 14 11.5 0, 14 10 0, 12 10 0)))", rs.getBytes(1));
+        rs.close();
     }
 
     @Test
     public void test_ST_Shadow4() throws Exception {
-        try (ResultSet rs = st.executeQuery("SELECT ST_GeometryShadow('POLYGON ((10 10, 10 5, 8 5, 8 10, 10 10))'::GEOMETRY, "
-                + "radians(270),radians(45), 2 );")) {
-            assertTrue(rs.next());
-            assertGeometryEquals("POLYGON ((10 5 0, 10 10 0, 12 10 0, 12 5 0, 10 5 0))", rs.getBytes(1));
-        }
+        ResultSet rs = st.executeQuery("SELECT ST_GeometryShadow('POLYGON ((10 10, 10 5, 8 5, 8 10, 10 10))'::GEOMETRY, "
+                + "radians(270),radians(45), 2 );");
+        assertTrue(rs.next());
+        assertGeometryEquals("POLYGON ((10 5 0, 10 10 0, 12 10 0, 12 5 0, 10 5 0))", rs.getBytes(1));
+        rs.close();
     }
 
     @Test
     public void test_ST_Shadow5() throws Exception {
-<<<<<<< HEAD
-        try (ResultSet rs = st.executeQuery("SELECT ST_GeometryShadow('POLYGON ((10 10 1, 10 5, 8 5 10, 8 10, 10 10))'::GEOMETRY, "
-                + "radians(225),radians(45), 2 );")) {
-            assertTrue(rs.next());
-            assertGeometryEquals("POLYGON ((8 10 0, 9.414213562373096 11.414213562373096 0, 11.414213562373096 11.414213562373096 0, 11.414213562373096 6.414213562373096 0, 10 5 0, 10 6.414213562373096 0, 10 10 0, 9.414213562373096 10 0, 8 10 0))", rs.getBytes(1));
-        }
-=======
         ResultSet rs = st.executeQuery("SELECT ST_GeometryShadow('POLYGON Z((10 10 1, 10 5 0, 8 5 10, 8 10 0, 10 10 0))'::GEOMETRY, "
                 + "radians(225),radians(45), 2 );");
         assertTrue(rs.next());
         assertGeometryEquals("POLYGON ((8 10 0, 9.414213562373096 11.414213562373096 0, 11.414213562373096 11.414213562373096 0, 11.414213562373096 6.414213562373096 0, 10 5 0, 10 6.414213562373096 0, 10 10 0, 9.414213562373096 10 0, 8 10 0))", rs.getBytes(1));
         rs.close();
->>>>>>> 25865fef
     }
 
     @Test
     public void test_ST_Shadow6() throws Exception {
-        try (ResultSet rs = st.executeQuery("SELECT ST_GeometryShadow('POLYGON ((10 10, 10 5, 8 5, 8 10, 10 10),"
+        ResultSet rs = st.executeQuery("SELECT ST_GeometryShadow('POLYGON ((10 10, 10 5, 8 5, 8 10, 10 10),"
                 + "  (8.5 8, 9.5 8, 9.5 6, 8.5 6, 8.5 8))'::GEOMETRY, "
-                + "radians(270),radians(45), 0.5);")) {
-            assertTrue(rs.next());
-            assertGeometryEquals("MULTIPOLYGON (((10 5 0, 10 10 0, 10.5 10 0, 10.5 5 0, 10 5 0)), ((8.5 6 0, 8.5 8 0, 9 8 0, 9 6 0, 8.5 6 0)))", rs.getBytes(1));
-        }
+                + "radians(270),radians(45), 0.5);");
+        assertTrue(rs.next());
+        assertGeometryEquals("MULTIPOLYGON (((10 5 0, 10 10 0, 10.5 10 0, 10.5 5 0, 10 5 0)), ((8.5 6 0, 8.5 8 0, 9 8 0, 9 6 0, 8.5 6 0)))", rs.getBytes(1));
+        rs.close();
     }
     
     @Test
     public void test_ST_Shadow7() throws Exception {
-        try (ResultSet rs = st.executeQuery("SELECT ST_GeometryShadow('POLYGON ((6 12, 6 9, 8 9, 8 8.1, 10.9 8.1, 10.9 9, 10 9, 10 11, 9 11, 9 9, 8.5 9, 8.5 12, 6 12), (6.7 11.1, 7.6 11.1, 7.6 10.3, 6.7 10.3, 6.7 11.1))'::GEOMETRY, "
-                + "radians(270),radians(45), 0.5);")) {
-            assertTrue(rs.next());
-            assertGeometryEquals("MULTIPOLYGON (((10.9 8.1 0, 10.9 9 0, 11.4 9 0, 11.4 8.1 0, 10.9 8.1 0)), ((10 9 0, 10 11 0, 10.5 11 0, 10.5 9 0, 10 9 0)), ((8.5 9 0, 8.5 12 0, 9 12 0, 9 11 0, 9 9 0, 8.5 9 0)), ((6.7 10.3 0, 6.7 11.1 0, 7.2 11.1 0, 7.2 10.3 0, 6.7 10.3 0)))", rs.getBytes(1));
-        }
+        ResultSet rs = st.executeQuery("SELECT ST_GeometryShadow('POLYGON ((6 12, 6 9, 8 9, 8 8.1, 10.9 8.1, 10.9 9, 10 9, 10 11, 9 11, 9 9, 8.5 9, 8.5 12, 6 12), (6.7 11.1, 7.6 11.1, 7.6 10.3, 6.7 10.3, 6.7 11.1))'::GEOMETRY, "
+                + "radians(270),radians(45), 0.5);");
+        assertTrue(rs.next());
+        assertGeometryEquals("MULTIPOLYGON (((10.9 8.1 0, 10.9 9 0, 11.4 9 0, 11.4 8.1 0, 10.9 8.1 0)), ((10 9 0, 10 11 0, 10.5 11 0, 10.5 9 0, 10 9 0)), ((8.5 9 0, 8.5 12 0, 9 12 0, 9 11 0, 9 9 0, 8.5 9 0)), ((6.7 10.3 0, 6.7 11.1 0, 7.2 11.1 0, 7.2 10.3 0, 6.7 10.3 0)))", rs.getBytes(1));
+        rs.close();
     }
     
     @Test
     public void test_ST_Shadow8() throws Exception {
-        try (ResultSet rs = st.executeQuery("SELECT ST_GeometryShadow('POLYGON ((6 12, 6 9, 8 9, 8 8.1, 10.9 8.1, 10.9 9, 10 9, 10 11, 9 11, 9 9, 8.5 9, 8.5 12, 6 12), (6.7 11.1, 7.6 11.1, 7.6 10.3, 6.7 10.3, 6.7 11.1))'::GEOMETRY, "
-                + "radians(315),radians(45), 0.5);")) {
-            assertTrue(rs.next());
-            assertGeometryEquals("MULTIPOLYGON (((8 8.1 0, 8.353553390593273 8.1 0, 10.9 8.1 0, 10.9 8.646446609406727 0, 10.9 9 0, 11.253553390593273 8.646446609406727 0, 11.253553390593273 7.746446609406726 0, 8.353553390593273 7.746446609406726 0, 8 8.1 0)), ((10 9 0, 10 10.646446609406727 0, 10 11 0, 10.353553390593273 10.646446609406727 0, 10.353553390593273 9 0, 10 9 0)), ((8.5 9 0, 8.5 11.646446609406727 0, 8.5 12 0, 8.853553390593273 11.646446609406727 0, 8.853553390593273 9 0, 8.5 9 0)), ((6 9 0, 6.353553390593274 9 0, 8 9 0, 8 8.646446609406727 0, 6.353553390593274 8.646446609406727 0, 6 9 0)), ((6.7 10.3 0, 6.7 11.1 0, 7.6 11.1 0, 7.6 10.746446609406727 0, 7.053553390593274 10.746446609406727 0, 7.053553390593274 10.3 0, 6.7 10.3 0)))", rs.getBytes(1));
-        }
+        ResultSet rs = st.executeQuery("SELECT ST_GeometryShadow('POLYGON ((6 12, 6 9, 8 9, 8 8.1, 10.9 8.1, 10.9 9, 10 9, 10 11, 9 11, 9 9, 8.5 9, 8.5 12, 6 12), (6.7 11.1, 7.6 11.1, 7.6 10.3, 6.7 10.3, 6.7 11.1))'::GEOMETRY, "
+                + "radians(315),radians(45), 0.5);");
+        assertTrue(rs.next());
+        assertGeometryEquals("MULTIPOLYGON (((8 8.1 0, 8.353553390593273 8.1 0, 10.9 8.1 0, 10.9 8.646446609406727 0, 10.9 9 0, 11.253553390593273 8.646446609406727 0, 11.253553390593273 7.746446609406726 0, 8.353553390593273 7.746446609406726 0, 8 8.1 0)), ((10 9 0, 10 10.646446609406727 0, 10 11 0, 10.353553390593273 10.646446609406727 0, 10.353553390593273 9 0, 10 9 0)), ((8.5 9 0, 8.5 11.646446609406727 0, 8.5 12 0, 8.853553390593273 11.646446609406727 0, 8.853553390593273 9 0, 8.5 9 0)), ((6 9 0, 6.353553390593274 9 0, 8 9 0, 8 8.646446609406727 0, 6.353553390593274 8.646446609406727 0, 6 9 0)), ((6.7 10.3 0, 6.7 11.1 0, 7.6 11.1 0, 7.6 10.746446609406727 0, 7.053553390593274 10.746446609406727 0, 7.053553390593274 10.3 0, 6.7 10.3 0)))", rs.getBytes(1));
+        rs.close();
     }
     
     @Test
     public void test_ST_Shadow9() throws Exception {
-        try (ResultSet rs = st.executeQuery("SELECT ST_GeometryShadow('POLYGON ((354610.6 6689345.5, 354626.2 6689342.7, 354627.2 6689342.2, 354639.5 6689334.4, 354640.3 6689333, 354640.6 6689331.4, 354640.2 6689330, 354639.6 6689328.6, 354634 6689322.2, 354633.1 6689321.1, 354628 6689314.4, 354626.7 6689313.5, 354625.4 6689313.4, 354622.4 6689313.7, 354621 6689314.4, 354608.7 6689341.9, 354610.6 6689345.5), (354624.2 6689335.3, 354623.8 6689333.7, 354622.1 6689329, 354625.1 6689322.1, 354628.7 6689326.5, 354632.4 6689331, 354624.2 6689335.3))'::GEOMETRY, "
-                + "radians(270),radians(45), 2);")) {
-            assertTrue(rs.next());
-            assertGeometryEquals("MULTIPOLYGON (((354610.6 6689345.5 0, 354612.6 6689345.5 0, 354628.2 6689342.7 0, 354629.2 6689342.2 0, 354641.5 6689334.4 0, 354642.3 6689333 0, 354642.6 6689331.4 0, 354642.2 6689330 0, 354641.6 6689328.6 0, 354636 6689322.2 0, 354635.1 6689321.1 0, 354630 6689314.4 0, 354628.7 6689313.5 0, 354627.4 6689313.4 0, 354625.4 6689313.4 0, 354626.7 6689313.5 0, 354628 6689314.4 0, 354633.1 6689321.1 0, 354634 6689322.2 0, 354639.6 6689328.6 0, 354640.2 6689330 0, 354640.6 6689331.4 0, 354640.3 6689333 0, 354639.5 6689334.4 0, 354627.2 6689342.2 0, 354626.2 6689342.7 0, 354610.6 6689345.5 0)), ((354622.1 6689329 0, 354623.8 6689333.7 0, 354624.2 6689335.3 0, 354625.96819407004 6689334.37277628 0, 354625.8 6689333.7 0, 354624.1 6689329 0, 354626.40599369083 6689323.696214511 0, 354625.1 6689322.1 0, 354622.1 6689329 0)))", rs.getBytes(1));
-        }
+        ResultSet rs = st.executeQuery("SELECT ST_GeometryShadow('POLYGON ((354610.6 6689345.5, 354626.2 6689342.7, 354627.2 6689342.2, 354639.5 6689334.4, 354640.3 6689333, 354640.6 6689331.4, 354640.2 6689330, 354639.6 6689328.6, 354634 6689322.2, 354633.1 6689321.1, 354628 6689314.4, 354626.7 6689313.5, 354625.4 6689313.4, 354622.4 6689313.7, 354621 6689314.4, 354608.7 6689341.9, 354610.6 6689345.5), (354624.2 6689335.3, 354623.8 6689333.7, 354622.1 6689329, 354625.1 6689322.1, 354628.7 6689326.5, 354632.4 6689331, 354624.2 6689335.3))'::GEOMETRY, "
+                + "radians(270),radians(45), 2);");
+        assertTrue(rs.next());
+        assertGeometryEquals("MULTIPOLYGON (((354610.6 6689345.5 0, 354612.6 6689345.5 0, 354628.2 6689342.7 0, 354629.2 6689342.2 0, 354641.5 6689334.4 0, 354642.3 6689333 0, 354642.6 6689331.4 0, 354642.2 6689330 0, 354641.6 6689328.6 0, 354636 6689322.2 0, 354635.1 6689321.1 0, 354630 6689314.4 0, 354628.7 6689313.5 0, 354627.4 6689313.4 0, 354625.4 6689313.4 0, 354626.7 6689313.5 0, 354628 6689314.4 0, 354633.1 6689321.1 0, 354634 6689322.2 0, 354639.6 6689328.6 0, 354640.2 6689330 0, 354640.6 6689331.4 0, 354640.3 6689333 0, 354639.5 6689334.4 0, 354627.2 6689342.2 0, 354626.2 6689342.7 0, 354610.6 6689345.5 0)), ((354622.1 6689329 0, 354623.8 6689333.7 0, 354624.2 6689335.3 0, 354625.96819407004 6689334.37277628 0, 354625.8 6689333.7 0, 354624.1 6689329 0, 354626.40599369083 6689323.696214511 0, 354625.1 6689322.1 0, 354622.1 6689329 0)))", rs.getBytes(1));
+        rs.close();
     }
     
     @Test
     public void test_ST_Shadow10() throws Exception {
-<<<<<<< HEAD
-        try (ResultSet rs = st.executeQuery("SELECT ST_GeometryShadow('POLYGON ((354610.6 6689345.5, 354626.2 6689342.7, 354627.2 6689342.2, 354639.5 6689334.4, 354640.3 6689333, 354640.6 6689331.4, 354640.2 6689330, 354639.6 6689328.6, 354634 6689322.2, 354633.1 6689321.1, 354628 6689314.4, 354626.7 6689313.5, 354625.4 6689313.4, 354622.4 6689313.7, 354621 6689314.4, 354608.7 6689341.9, 354610.6 6689345.5), (354624.2 6689335.3, 354623.8 6689333.7, 354622.1 6689329, 354625.1 6689322.1, 354628.7 6689326.5, 354632.4 6689331, 354624.2 6689335.3))'::GEOMETRY, "
-                + "radians(270),radians(45), 2, false);")) {
-            assertTrue(rs.next());
-            assertGeometryEquals("MULTIPOLYGON (((354610.6 6689345.5, 354626.2 6689342.7, 354628.2 6689342.7 0, 354612.6 6689345.5 0, 354610.6 6689345.5)), ((354626.2 6689342.7, 354627.2 6689342.2, 354629.2 6689342.2 0, 354628.2 6689342.7 0, 354626.2 6689342.7)), ((354627.2 6689342.2, 354639.5 6689334.4, 354641.5 6689334.4 0, 354629.2 6689342.2 0, 354627.2 6689342.2)), ((354639.5 6689334.4, 354640.3 6689333, 354642.3 6689333 0, 354641.5 6689334.4 0, 354639.5 6689334.4)), ((354640.3 6689333, 354640.6 6689331.4, 354642.6 6689331.4 0, 354642.3 6689333 0, 354640.3 6689333)), ((354640.6 6689331.4, 354640.2 6689330, 354642.2 6689330 0, 354642.6 6689331.4 0, 354640.6 6689331.4)), ((354640.2 6689330, 354639.6 6689328.6, 354641.6 6689328.6 0, 354642.2 6689330 0, 354640.2 6689330)), ((354639.6 6689328.6, 354634 6689322.2, 354636 6689322.2 0, 354641.6 6689328.6 0, 354639.6 6689328.6)), ((354634 6689322.2, 354633.1 6689321.1, 354635.1 6689321.1 0, 354636 6689322.2 0, 354634 6689322.2)), ((354633.1 6689321.1, 354628 6689314.4, 354630 6689314.4 0, 354635.1 6689321.1 0, 354633.1 6689321.1)), ((354628 6689314.4, 354626.7 6689313.5, 354628.7 6689313.5 0, 354630 6689314.4 0, 354628 6689314.4)), ((354626.7 6689313.5, 354625.4 6689313.4, 354627.4 6689313.4 0, 354628.7 6689313.5 0, 354626.7 6689313.5)), ((354625.4 6689313.4, 354622.4 6689313.7, 354624.4 6689313.7 0, 354627.4 6689313.4 0, 354625.4 6689313.4)), ((354622.4 6689313.7, 354621 6689314.4, 354623 6689314.4 0, 354624.4 6689313.7 0, 354622.4 6689313.7)), ((354621 6689314.4, 354608.7 6689341.9, 354610.7 6689341.9 0, 354623 6689314.4 0, 354621 6689314.4)), ((354608.7 6689341.9, 354610.6 6689345.5, 354612.6 6689345.5 0, 354610.7 6689341.9 0, 354608.7 6689341.9)), ((354624.2 6689335.3, 354623.8 6689333.7, 354625.8 6689333.7 0, 354626.2 6689335.3 0, 354624.2 6689335.3)), ((354623.8 6689333.7, 354622.1 6689329, 354624.1 6689329 0, 354625.8 6689333.7 0, 354623.8 6689333.7)), ((354622.1 6689329, 354625.1 6689322.1, 354627.1 6689322.1 0, 354624.1 6689329 0, 354622.1 6689329)), ((354625.1 6689322.1, 354628.7 6689326.5, 354630.7 6689326.5 0, 354627.1 6689322.1 0, 354625.1 6689322.1)), ((354628.7 6689326.5, 354632.4 6689331, 354634.4 6689331 0, 354630.7 6689326.5 0, 354628.7 6689326.5)), ((354632.4 6689331, 354624.2 6689335.3, 354626.2 6689335.3 0, 354634.4 6689331 0, 354632.4 6689331)))", rs.getBytes(1));
-        }
-=======
         ResultSet rs = st.executeQuery("SELECT ST_GeometryShadow('POLYGON ((354610.6 6689345.5, 354626.2 6689342.7, 354627.2 6689342.2, 354639.5 6689334.4, 354640.3 6689333, 354640.6 6689331.4, 354640.2 6689330, 354639.6 6689328.6, 354634 6689322.2, 354633.1 6689321.1, 354628 6689314.4, 354626.7 6689313.5, 354625.4 6689313.4, 354622.4 6689313.7, 354621 6689314.4, 354608.7 6689341.9, 354610.6 6689345.5), (354624.2 6689335.3, 354623.8 6689333.7, 354622.1 6689329, 354625.1 6689322.1, 354628.7 6689326.5, 354632.4 6689331, 354624.2 6689335.3))'::GEOMETRY, "
                 + "radians(270),radians(45), 2, false);");
         assertTrue(rs.next());
         assertGeometryEquals("MULTIPOLYGON Z (((354610.6 6689345.5 0, 354626.2 6689342.7 0, 354628.2 6689342.7 0, 354612.6 6689345.5 0, 354610.6 6689345.5 0)), ((354626.2 6689342.7 0, 354627.2 6689342.2 0, 354629.2 6689342.2 0, 354628.2 6689342.7 0, 354626.2 6689342.7 0)), ((354627.2 6689342.2 0, 354639.5 6689334.4 0, 354641.5 6689334.4 0, 354629.2 6689342.2 0, 354627.2 6689342.2 0)), ((354639.5 6689334.4 0, 354640.3 6689333 0, 354642.3 6689333 0, 354641.5 6689334.4 0, 354639.5 6689334.4 0)), ((354640.3 6689333 0, 354640.6 6689331.4 0, 354642.6 6689331.4 0, 354642.3 6689333 0, 354640.3 6689333 0)), ((354640.6 6689331.4 0, 354640.2 6689330 0, 354642.2 6689330 0, 354642.6 6689331.4 0, 354640.6 6689331.4 0)), ((354640.2 6689330 0, 354639.6 6689328.6 0, 354641.6 6689328.6 0, 354642.2 6689330 0, 354640.2 6689330 0)), ((354639.6 6689328.6 0, 354634 6689322.2 0, 354636 6689322.2 0, 354641.6 6689328.6 0, 354639.6 6689328.6 0)), ((354634 6689322.2 0, 354633.1 6689321.1 0, 354635.1 6689321.1 0, 354636 6689322.2 0, 354634 6689322.2 0)), ((354633.1 6689321.1 0, 354628 6689314.4 0, 354630 6689314.4 0, 354635.1 6689321.1 0, 354633.1 6689321.1 0)), ((354628 6689314.4 0, 354626.7 6689313.5 0, 354628.7 6689313.5 0, 354630 6689314.4 0, 354628 6689314.4 0)), ((354626.7 6689313.5 0, 354625.4 6689313.4 0, 354627.4 6689313.4 0, 354628.7 6689313.5 0, 354626.7 6689313.5 0)), ((354625.4 6689313.4 0, 354622.4 6689313.7 0, 354624.4 6689313.7 0, 354627.4 6689313.4 0, 354625.4 6689313.4 0)), ((354622.4 6689313.7 0, 354621 6689314.4 0, 354623 6689314.4 0, 354624.4 6689313.7 0, 354622.4 6689313.7 0)), ((354621 6689314.4 0, 354608.7 6689341.9 0, 354610.7 6689341.9 0, 354623 6689314.4 0, 354621 6689314.4 0)), ((354608.7 6689341.9 0, 354610.6 6689345.5 0, 354612.6 6689345.5 0, 354610.7 6689341.9 0, 354608.7 6689341.9 0)), ((354624.2 6689335.3 0, 354623.8 6689333.7 0, 354625.8 6689333.7 0, 354626.2 6689335.3 0, 354624.2 6689335.3 0)), ((354623.8 6689333.7 0, 354622.1 6689329 0, 354624.1 6689329 0, 354625.8 6689333.7 0, 354623.8 6689333.7 0)), ((354622.1 6689329 0, 354625.1 6689322.1 0, 354627.1 6689322.1 0, 354624.1 6689329 0, 354622.1 6689329 0)), ((354625.1 6689322.1 0, 354628.7 6689326.5 0, 354630.7 6689326.5 0, 354627.1 6689322.1 0, 354625.1 6689322.1 0)), ((354628.7 6689326.5 0, 354632.4 6689331 0, 354634.4 6689331 0, 354630.7 6689326.5 0, 354628.7 6689326.5 0)), ((354632.4 6689331 0, 354624.2 6689335.3 0, 354626.2 6689335.3 0, 354634.4 6689331 0, 354632.4 6689331 0)))", rs.getBytes(1));
         rs.close();
->>>>>>> 25865fef
     }
     
     @Test
     public void test_ST_FlipCoordinates1() throws Exception {
-        try (ResultSet rs = st.executeQuery("SELECT ST_FlipCoordinates('POINT(1 2)');")) {
-            assertTrue(rs.next());
-            assertGeometryEquals("POINT(2 1)", rs.getBytes(1));
-        }
+        ResultSet rs = st.executeQuery("SELECT ST_FlipCoordinates('POINT(1 2)');");
+        assertTrue(rs.next());
+        assertGeometryEquals("POINT(2 1)", rs.getBytes(1));
+        rs.close();
     }
     
     @Test
     public void test_ST_FlipCoordinates2() throws Exception {
-        try (ResultSet rs = st.executeQuery("SELECT ST_FlipCoordinates('LINESTRING (10 5 0, 12 5 0)');")) {
-            assertTrue(rs.next());
-            assertGeometryEquals("LINESTRING (5 10 0, 5 12 0)", rs.getBytes(1));
-        }
+        ResultSet rs = st.executeQuery("SELECT ST_FlipCoordinates('LINESTRING (10 5 0, 12 5 0)');");
+        assertTrue(rs.next());
+        assertGeometryEquals("LINESTRING (5 10 0, 5 12 0)", rs.getBytes(1));
+        rs.close();
     }
     
     @Test
     public void test_ST_MaxDistance1() throws Exception {
-        try (ResultSet rs = st.executeQuery("SELECT ST_MaxDistance('POINT(0 0)'::geometry, 'LINESTRING ( 2 0, 0 2 )'::geometry)")) {
-            rs.next();
-            Assert.assertEquals(2, rs.getDouble(1), 0);
-        }
+        ResultSet rs = st.executeQuery("SELECT ST_MaxDistance('POINT(0 0)'::geometry, 'LINESTRING ( 2 0, 0 2 )'::geometry)");
+        rs.next();
+        Assert.assertEquals(2, rs.getDouble(1), 0);
+        rs.close();
     }
     
     @Test
     public void test_ST_MaxDistance2() throws Exception {
-        try (ResultSet rs = st.executeQuery("SELECT ST_MaxDistance('POINT(0 0)'::geometry, 'LINESTRING ( 2 2, 2 2 )'::geometry)")) {
-            rs.next();
-            Assert.assertEquals(2.8284, rs.getDouble(1), 0.001);
-        }
+        ResultSet rs = st.executeQuery("SELECT ST_MaxDistance('POINT(0 0)'::geometry, 'LINESTRING ( 2 2, 2 2 )'::geometry)");
+        rs.next();
+        Assert.assertEquals(2.8284, rs.getDouble(1), 0.001);
+        rs.close();
     }
     
     @Test
     public void test_ST_MaxDistance3() throws Exception {
-        try (ResultSet rs = st.executeQuery("SELECT ST_MaxDistance('LINESTRING ( 0 0, 2 2, 10 0 )'::geometry, 'LINESTRING ( 0 0, 2 2, 10 0 )'::geometry)")) {
-            rs.next();
-            Assert.assertEquals(10, rs.getDouble(1), 0);
-        }
+        ResultSet rs = st.executeQuery("SELECT ST_MaxDistance('LINESTRING ( 0 0, 2 2, 10 0 )'::geometry, 'LINESTRING ( 0 0, 2 2, 10 0 )'::geometry)");
+        rs.next();
+        Assert.assertEquals(10, rs.getDouble(1), 0);
+        rs.close();
     }
     
     
     @Test
     public void test_ST_MaxDistance4() throws Exception {
-        try (ResultSet rs = st.executeQuery("SELECT ST_MaxDistance('POINT(0 0)'::geometry, 'POINT(0 10)'::geometry)")) {
-            rs.next();
-            Assert.assertEquals(10, rs.getDouble(1), 0);
-        }
+        ResultSet rs = st.executeQuery("SELECT ST_MaxDistance('POINT(0 0)'::geometry, 'POINT(0 10)'::geometry)");
+        rs.next();
+        Assert.assertEquals(10, rs.getDouble(1), 0);
+        rs.close();
     }
     
     @Test
     public void test_ST_MaxDistance5() throws Exception {
-        try (ResultSet rs = st.executeQuery("SELECT ST_MaxDistance('POINT(0 0)'::geometry, 'POINT(0 10)'::geometry)")) {
-            rs.next();
-            Assert.assertEquals(10, rs.getDouble(1), 0);
-        }
+        ResultSet rs = st.executeQuery("SELECT ST_MaxDistance('POINT(0 0)'::geometry, 'POINT(0 10)'::geometry)");
+        rs.next();
+        Assert.assertEquals(10, rs.getDouble(1), 0);
+        rs.close();
     }
     
     @Test
     public void test_ST_MaxDistance6() throws Exception {
-        try (ResultSet rs = st.executeQuery("SELECT ST_MaxDistance(ST_BUFFER('POINT(0 0)'::geometry, 10), ST_BUFFER('POINT(0 0)'::geometry, 10))")) {
-            rs.next();
-            Assert.assertEquals(20, rs.getDouble(1), 0);
-        }
+        ResultSet rs = st.executeQuery("SELECT ST_MaxDistance(ST_BUFFER('POINT(0 0)'::geometry, 10), ST_BUFFER('POINT(0 0)'::geometry, 10))");
+        rs.next();
+        Assert.assertEquals(20, rs.getDouble(1), 0);
+        rs.close();
     }
     
     @Test
     public void test_ST_LongestLine1() throws Exception {
-        try (ResultSet rs = st.executeQuery("SELECT ST_LongestLine('POINT(0 0)'::geometry, 'POINT(0 0)'::geometry)")) {
-            rs.next();
-            Assert.assertNull(rs.getBytes(1));
-        }
+        ResultSet rs = st.executeQuery("SELECT ST_LongestLine('POINT(0 0)'::geometry, 'POINT(0 0)'::geometry)");
+        rs.next();
+        Assert.assertNull(rs.getBytes(1));
+        rs.close();
     }
     
     @Test
     public void test_ST_LongestLine2() throws Exception {
-        try (ResultSet rs = st.executeQuery("SELECT ST_LongestLine('MULTIPOINT((0 0),(0 0))'::geometry, 'MULTIPOINT((0 0),(0 0))'::geometry)")) {
-            rs.next();
-            Assert.assertNull(rs.getBytes(1));
-        }
+        ResultSet rs = st.executeQuery("SELECT ST_LongestLine('MULTIPOINT((0 0),(0 0))'::geometry, 'MULTIPOINT((0 0),(0 0))'::geometry)");
+        rs.next();
+        Assert.assertNull(rs.getBytes(1));
+        rs.close();
     }
     
     @Test
     public void test_ST_LongestLine3() throws Exception {
-        try (ResultSet rs = st.executeQuery("SELECT ST_LongestLine('POINT(0 0)'::geometry, 'LINESTRING(0 0,5 20, 10 0)'::geometry)")) {
-            rs.next();
-            assertGeometryEquals("LINESTRING (0 0, 5 20)", rs.getBytes(1));
-        }
+        ResultSet rs = st.executeQuery("SELECT ST_LongestLine('POINT(0 0)'::geometry, 'LINESTRING(0 0,5 20, 10 0)'::geometry)");
+        rs.next();
+        assertGeometryEquals("LINESTRING (0 0, 5 20)", rs.getBytes(1));
+        rs.close();
     }
     
     @Test
     public void test_ST_LongestLine4() throws Exception {
-        try (ResultSet rs = st.executeQuery("SELECT ST_LongestLine('POLYGON ((50 400, 50 350, 50 300, 70 290, 80 280, 90 260, 99 254, 109 253, 120 252, 130 252, 140 255, 150 259, 159 264, 168 270, 172 280, 174 290, 175 300, 173 310, 167 320, 158 325, 148 325, 138 323, 129 316, 124 306, 114 312, 108 321, 105 332, 106 342, 112 351, 121 357, 132 359, 143 359, 153 359, 163 360, 173 359, 183 357, 193 355, 203 355, 216 355, 227 355, 238 357, 247 362, 256 369, 264 378, 269 387, 275 396, 273 406, 267 414, 259 421, 250 426, 240 426, 230 426, 220 425, 210 420, 199 418, 189 419, 179 419, 169 419, 158 419, 148 419, 138 419, 126 419, 116 419, 101 419, 83 419, 70 421, 60 427, 52 433, 44 441, 40 440, 50 400))'::geometry, "
-                + "'POLYGON ((310 230, 250 160, 280 130, 310 160, 330 130, 327 119, 327 109, 327 99, 329 89, 332 79, 332 69, 342 67, 349 75, 356 83, 420 70, 390 170, 310 230))'::geometry)")) {
-            rs.next();
-            assertGeometryEquals("LINESTRING (40 440, 420 70)", rs.getBytes(1));
-        }
+        ResultSet rs = st.executeQuery("SELECT ST_LongestLine('POLYGON ((50 400, 50 350, 50 300, 70 290, 80 280, 90 260, 99 254, 109 253, 120 252, 130 252, 140 255, 150 259, 159 264, 168 270, 172 280, 174 290, 175 300, 173 310, 167 320, 158 325, 148 325, 138 323, 129 316, 124 306, 114 312, 108 321, 105 332, 106 342, 112 351, 121 357, 132 359, 143 359, 153 359, 163 360, 173 359, 183 357, 193 355, 203 355, 216 355, 227 355, 238 357, 247 362, 256 369, 264 378, 269 387, 275 396, 273 406, 267 414, 259 421, 250 426, 240 426, 230 426, 220 425, 210 420, 199 418, 189 419, 179 419, 169 419, 158 419, 148 419, 138 419, 126 419, 116 419, 101 419, 83 419, 70 421, 60 427, 52 433, 44 441, 40 440, 50 400))'::geometry, "
+                + "'POLYGON ((310 230, 250 160, 280 130, 310 160, 330 130, 327 119, 327 109, 327 99, 329 89, 332 79, 332 69, 342 67, 349 75, 356 83, 420 70, 390 170, 310 230))'::geometry)");
+        rs.next();
+        assertGeometryEquals("LINESTRING (40 440, 420 70)", rs.getBytes(1));
+        rs.close();
     }
     
     @Test
     public void test_ST_LongestLine5() throws Exception {
-        try (ResultSet rs = st.executeQuery("SELECT ST_LongestLine('MULTIPOLYGON (((50 400, 50 350, 50 300, 70 290, 80 280, 90 260, 99 254, 109 253, 120 252, 130 252, 140 255, 150 259, 159 264, 168 270, 172 280, 174 290, 175 300, 173 310, 167 320, 158 325, 148 325, 138 323, 129 316, 124 306, 114 312, 108 321, 105 332, 106 342, 112 351, 121 357, 132 359, 143 359, 153 359, 163 360, 173 359, 183 357, 193 355, 203 355, 216 355, 227 355, 238 357, 247 362, 256 369, 264 378, 269 387, 275 396, 273 406, 267 414, 259 421, 250 426, 240 426, 230 426, 220 425, 210 420, 199 418, 189 419, 179 419, 169 419, 158 419, 148 419, 138 419, 126 419, 116 419, 101 419, 83 419, 70 421, 60 427, 52 433, 44 441, 40 440, 50 400),(80 400, 100 400, 100 390, 80 390, 80 400),(177 395, 200 395, 200 380, 177 380, 177 395), (74 344, 80 344, 80 310, 74 310, 74 344)))'::geometry, "
-                + "'POLYGON ((310 230, 250 160, 280 130, 310 160, 330 130, 327 119, 327 109, 327 99, 329 89, 332 79, 332 69, 342 67, 349 75, 356 83, 420 70, 390 170, 310 230),(310 190, 330 190, 330 180, 310 180, 310 190), (350 140, 364 140, 364 116, 350 116, 350 140))'::geometry)")) {
-            rs.next();
-            assertGeometryEquals("LINESTRING (40 440, 420 70)", rs.getBytes(1));
-        }
+        ResultSet rs = st.executeQuery("SELECT ST_LongestLine('MULTIPOLYGON (((50 400, 50 350, 50 300, 70 290, 80 280, 90 260, 99 254, 109 253, 120 252, 130 252, 140 255, 150 259, 159 264, 168 270, 172 280, 174 290, 175 300, 173 310, 167 320, 158 325, 148 325, 138 323, 129 316, 124 306, 114 312, 108 321, 105 332, 106 342, 112 351, 121 357, 132 359, 143 359, 153 359, 163 360, 173 359, 183 357, 193 355, 203 355, 216 355, 227 355, 238 357, 247 362, 256 369, 264 378, 269 387, 275 396, 273 406, 267 414, 259 421, 250 426, 240 426, 230 426, 220 425, 210 420, 199 418, 189 419, 179 419, 169 419, 158 419, 148 419, 138 419, 126 419, 116 419, 101 419, 83 419, 70 421, 60 427, 52 433, 44 441, 40 440, 50 400),(80 400, 100 400, 100 390, 80 390, 80 400),(177 395, 200 395, 200 380, 177 380, 177 395), (74 344, 80 344, 80 310, 74 310, 74 344)))'::geometry, "
+                + "'POLYGON ((310 230, 250 160, 280 130, 310 160, 330 130, 327 119, 327 109, 327 99, 329 89, 332 79, 332 69, 342 67, 349 75, 356 83, 420 70, 390 170, 310 230),(310 190, 330 190, 330 180, 310 180, 310 190), (350 140, 364 140, 364 116, 350 116, 350 140))'::geometry)");
+        rs.next();
+        assertGeometryEquals("LINESTRING (40 440, 420 70)", rs.getBytes(1));
+        rs.close();
     }
     
     @Test
     public void test_ST_LongestLine6() throws Exception {
-        try (ResultSet rs = st.executeQuery("SELECT ST_LongestLine('POLYGON ((320 430, 250 370, 220 260, 266 214, 296 164, 380 160, 390 200, 510 110, 510 160, 506 170, 470 200, 450 210, 453 220, 460 240, 469 248, 500 270, 460 320, 480 340, 500 380, 480 430, 460 450, 430 460, 420 460, 325 472, 320 430))'::geometry, "
-                + "'POLYGON ((320 430, 250 370, 220 260, 266 214, 296 164, 380 160, 390 200, 510 110, 510 160, 506 170, 470 200, 450 210, 453 220, 460 240, 469 248, 500 270, 460 320, 480 340, 500 380, 480 430, 460 450, 430 460, 420 460, 325 472, 320 430))'::geometry)")) {
-            rs.next();
-            assertGeometryEquals("LINESTRING (325 472, 510 110)", rs.getBytes(1));
-        }
+        ResultSet rs = st.executeQuery("SELECT ST_LongestLine('POLYGON ((320 430, 250 370, 220 260, 266 214, 296 164, 380 160, 390 200, 510 110, 510 160, 506 170, 470 200, 450 210, 453 220, 460 240, 469 248, 500 270, 460 320, 480 340, 500 380, 480 430, 460 450, 430 460, 420 460, 325 472, 320 430))'::geometry, "
+                + "'POLYGON ((320 430, 250 370, 220 260, 266 214, 296 164, 380 160, 390 200, 510 110, 510 160, 506 170, 470 200, 450 210, 453 220, 460 240, 469 248, 500 270, 460 320, 480 340, 500 380, 480 430, 460 450, 430 460, 420 460, 325 472, 320 430))'::geometry)");
+        rs.next();
+        assertGeometryEquals("LINESTRING (325 472, 510 110)", rs.getBytes(1));
+        rs.close();
     }
     
     @Test
     public void test_ST_Perimeter1() throws Exception {
-        try (ResultSet rs = st.executeQuery("SELECT ST_Perimeter('POLYGON ((130 390, 280 390, 280 210, 130 210, 130 390))'::GEOMETRY)")) {
-            rs.next();
-            assertEquals(660, rs.getDouble(1), 1e-3);
-        }
+        ResultSet rs = st.executeQuery("SELECT ST_Perimeter('POLYGON ((130 390, 280 390, 280 210, 130 210, 130 390))'::GEOMETRY)");
+        rs.next();
+        assertEquals(660, rs.getDouble(1), 1e-3);
+        rs.close();
     }
     
     @Test
     public void test_ST_Perimeter2() throws Exception {
-        try (ResultSet rs = st.executeQuery("SELECT ST_Perimeter('POLYGON ((130 390, 280 390, 280 210, 130 210, 130 390),"
+        ResultSet rs = st.executeQuery("SELECT ST_Perimeter('POLYGON ((130 390, 280 390, 280 210, 130 210, 130 390),"
                 + "  (160 360, 214 360, 214 324, 160 324, 160 360),"
-                + "  (205 275, 230 275, 230 250, 205 250, 205 275))'::GEOMETRY)")) {
-            rs.next();
-            assertEquals(660, rs.getDouble(1), 1e-3);
-        }
+                + "  (205 275, 230 275, 230 250, 205 250, 205 275))'::GEOMETRY)");
+        rs.next();
+        assertEquals(660, rs.getDouble(1), 1e-3);
+        rs.close();
     }
     
     @Test
     public void test_ST_3DArea1() throws Exception {
-        try (ResultSet rs = st.executeQuery("SELECT ST_3DArea('POLYGON ((1 1, 3 1, 3 2, 1 2, 1 1))'::GEOMETRY)")) {
-            rs.next();
-            assertEquals(2, rs.getDouble(1), 1e-3);
-        }
+        ResultSet rs = st.executeQuery("SELECT ST_3DArea('POLYGON ((1 1, 3 1, 3 2, 1 2, 1 1))'::GEOMETRY)");
+        rs.next();
+        assertEquals(2, rs.getDouble(1), 1e-3);
+        rs.close();
     }
     
     @Test
     public void test_ST_3DArea2() throws Exception {
-        try (ResultSet rs = st.executeQuery("SELECT ST_3DArea('POLYGON((1 1 0, 3 1 0, 3 2 0, 1 2 0, 1 1 0))'::GEOMETRY)")) {
-            rs.next();
-            assertEquals(2, rs.getDouble(1), 1e-3);
-        }
+        ResultSet rs = st.executeQuery("SELECT ST_3DArea('POLYGON((1 1 0, 3 1 0, 3 2 0, 1 2 0, 1 1 0))'::GEOMETRY)");
+        rs.next();
+        assertEquals(2, rs.getDouble(1), 1e-3);
+        rs.close();
     }
     
     @Test
     public void test_ST_3DArea3() throws Exception {
-        try (ResultSet rs = st.executeQuery("SELECT ST_3DArea('POLYGON((1 1 1, 3 1 1, 3 2 1, 1 2 1, 1 1 1))'::GEOMETRY)")) {
-            rs.next();
-            assertEquals(2, rs.getDouble(1), 1e-3);
-        }
+        ResultSet rs = st.executeQuery("SELECT ST_3DArea('POLYGON((1 1 1, 3 1 1, 3 2 1, 1 2 1, 1 1 1))'::GEOMETRY)");
+        rs.next();
+        assertEquals(2, rs.getDouble(1), 1e-3);
+        rs.close();
     }
     
     @Test
     public void test_ST_3DArea4() throws Exception {
-        try (ResultSet rs = st.executeQuery("SELECT ST_3DArea('POLYGON ((0 0 0, 10 0 0, 0 10 0,0 0 0))'::GEOMETRY)")) {
-            rs.next();
-            assertEquals(50, rs.getDouble(1), 1e-1);
-        }
+        ResultSet rs = st.executeQuery("SELECT ST_3DArea('POLYGON ((0 0 0, 10 0 0, 0 10 0,0 0 0))'::GEOMETRY)");
+        rs.next();
+        assertEquals(50, rs.getDouble(1), 1e-1);
+        rs.close();
     }
     
     @Test
     public void test_ST_3DArea5() throws Exception {
-        try (ResultSet rs = st.executeQuery("SELECT ST_3DArea('POLYGON ((0 0 0, 10 0 10, 0 10 0,0 0 0))'::GEOMETRY)")) {
-            rs.next();
-            assertEquals(70.711, rs.getDouble(1), 1e-3);
-        }
+        ResultSet rs = st.executeQuery("SELECT ST_3DArea('POLYGON ((0 0 0, 10 0 10, 0 10 0,0 0 0))'::GEOMETRY)");
+        rs.next();
+        assertEquals(70.711, rs.getDouble(1), 1e-3);
+        rs.close();
     }
     
     @Test
     public void test_ST_3DArea6() throws Exception {
-        try (ResultSet rs = st.executeQuery("SELECT ST_3DArea('POLYGON ((1 1 0, 2 1 1, 3 1 0, 3 2 0, 2 2 1, 1 2 0, 1 1 0))'::GEOMETRY)")) {
-            rs.next();
-            assertEquals(2.828, rs.getDouble(1), 1e-3);
-        }
+        ResultSet rs = st.executeQuery("SELECT ST_3DArea('POLYGON ((1 1 0, 2 1 1, 3 1 0, 3 2 0, 2 2 1, 1 2 0, 1 1 0))'::GEOMETRY)");
+        rs.next();
+        assertEquals(2.828, rs.getDouble(1), 1e-3);
+        rs.close();
     }
     
     @Test
     public void test_ST_3DArea7() throws Exception {
-        try (ResultSet rs = st.executeQuery("SELECT ST_3DArea('POLYGON ((1 1, 2 1, 3 1, 3 2, 2 2, 1 2, 1 1),"
+        ResultSet rs = st.executeQuery("SELECT ST_3DArea('POLYGON ((1 1, 2 1, 3 1, 3 2, 2 2, 1 2, 1 1),"
                 + "  (1.2 1.8, 1.7 1.8, 1.7 1.5, 1.2 1.5, 1.2 1.8),"
-                + "  (2.2 1.5, 2.8 1.5, 2.8 1.2, 2.2 1.2, 2.2 1.5))'::GEOMETRY)")) {
-            rs.next();
-            assertEquals(1.67, rs.getDouble(1), 1e-3);
-        }
+                + "  (2.2 1.5, 2.8 1.5, 2.8 1.2, 2.2 1.2, 2.2 1.5))'::GEOMETRY)");
+        rs.next();
+        assertEquals(1.67, rs.getDouble(1), 1e-3);
+        rs.close();
     }
     
     @Test
     public void test_ST_3DArea8() throws Exception {
-        try (ResultSet rs = st.executeQuery("SELECT ST_3DArea('POLYGON ((1 1 0, 2 1 1, 3 1 0, 3 2 0, 2 2 1, 1 2 0, 1 1 0),"
+        ResultSet rs = st.executeQuery("SELECT ST_3DArea('POLYGON ((1 1 0, 2 1 1, 3 1 0, 3 2 0, 2 2 1, 1 2 0, 1 1 0),"
                 + "  (1.2 1.8 0, 1.7 1.8 0, 1.7 1.5 0, 1.2 1.5 0, 1.2 1.8 0),"
-                + "  (2.2 1.5 0, 2.8 1.5 0, 2.8 1.2 0, 2.2 1.2 0, 2.2 1.5 0))'::GEOMETRY)")) {
-            rs.next();
-            assertEquals(3.256, rs.getDouble(1), 1e-3);
-        }
+                + "  (2.2 1.5 0, 2.8 1.5 0, 2.8 1.2 0, 2.2 1.2 0, 2.2 1.5 0))'::GEOMETRY)");
+        rs.next();
+        assertEquals(3.256, rs.getDouble(1), 1e-3);
+        rs.close();
     }
     
     @Test
     public void test_ST_3DArea9() throws Exception {
-        try (ResultSet rs = st.executeQuery("SELECT ST_3DArea('MULTIPOLYGON(((0 0 0, 10 0 10, 0 10 0,0 0 0)),  ((0 0 0, 10 0 10, 0 10 0,0 0 0)))');")) {
-            rs.next();
-            assertEquals(141.422, rs.getDouble(1), 1e-3);
-        }
+        ResultSet rs = st.executeQuery("SELECT ST_3DArea('MULTIPOLYGON(((0 0 0, 10 0 10, 0 10 0,0 0 0)),  ((0 0 0, 10 0 10, 0 10 0,0 0 0)))');");
+        rs.next();
+        assertEquals(141.422, rs.getDouble(1), 1e-3);
+        rs.close();
     }
     
     @Test
     public void test_ST_3DArea10() throws Exception {
-<<<<<<< HEAD
-        try (ResultSet rs = st.executeQuery("SELECT ST_3DArea('GEOMETRYCOLLECTION("
-                + "MULTIPOINT((4 4), (1 1), (1 0), (0 3)),"
-                + "LINESTRING(2 1, 1 3, 5 2),"
-                + "POLYGON((0 0 0, 10 0 10, 0 10 0,0 0 0)))');")) {
-            rs.next();
-            assertEquals(70.711, rs.getDouble(1), 1e-3);
-        }
-=======
         ResultSet rs = st.executeQuery("SELECT ST_3DArea('GEOMETRYCOLLECTION("
                 + "MULTIPOINT Z((4 4 0), (1 1 0), (1 0 0), (0 3 0)),"
                 + "LINESTRING Z(2 1 0, 1 3 0, 5 2 0),"
@@ -422,17 +405,16 @@
         rs.next();
         assertEquals(70.711, rs.getDouble(1), 1e-3);
         rs.close();
->>>>>>> 25865fef
     }
     
     @Test
     public void test_ST_3DArea11() throws Exception {
-        try (ResultSet rs = st.executeQuery("SELECT ST_3DArea('GEOMETRYCOLLECTION("
+        ResultSet rs = st.executeQuery("SELECT ST_3DArea('GEOMETRYCOLLECTION("
                 + "MULTIPOINT((4 4), (1 1), (1 0), (0 3)),"
-                + "LINESTRING(2 1, 1 3, 5 2))');")) {
-            rs.next();
-            assertEquals(0.d, rs.getDouble(1), 1e-1);
-        }
+                + "LINESTRING(2 1, 1 3, 5 2))');");
+        rs.next();
+        assertEquals(0.d, rs.getDouble(1), 1e-1);
+        rs.close();
     }
     
     @Test
@@ -472,70 +454,70 @@
     
     @Test
     public void test_ST_GeomFromGML() throws Exception {
-        try (ResultSet rs = st.executeQuery(
+        ResultSet rs = st.executeQuery(
                 "SELECT ST_GeomFromGML('"
-                        + "<gml:LineString srsName=\"EPSG:4269\">"
-                        + "<gml:coordinates>"
-                        + "-71.16028,42.258729 -71.160837,42.259112 -71.161143,42.25932"
-                        + "</gml:coordinates>"
-                        + "</gml:LineString>');")) {
-            rs.next();
-            assertGeometryEquals("LINESTRING (-71.16028 42.258729, -71.160837 42.259112, -71.161143 42.25932)", rs.getString(1));
-        }
+                + "<gml:LineString srsName=\"EPSG:4269\">"
+                + "<gml:coordinates>"
+                + "-71.16028,42.258729 -71.160837,42.259112 -71.161143,42.25932"
+                + "</gml:coordinates>"
+                + "</gml:LineString>');");
+        rs.next();
+        assertGeometryEquals("LINESTRING (-71.16028 42.258729, -71.160837 42.259112, -71.161143 42.25932)", rs.getString(1));
+        rs.close();
     }    
     
     @Test
     public void test_ST_OSMMapLink1() throws Exception {
-        try (ResultSet rs = st.executeQuery(
-                "SELECT ST_OSMMapLink('POINT(-2.070365 47.643713)'::GEOMETRY);")) {
-            rs.next();
-            assertEquals("http://www.openstreetmap.org/?minlon=-2.070365&minlat=47.643713&maxlon=-2.070365&maxlat=47.643713", rs.getString(1));
-        }
+        ResultSet rs = st.executeQuery(
+                "SELECT ST_OSMMapLink('POINT(-2.070365 47.643713)'::GEOMETRY);");
+        rs.next();
+        assertEquals("http://www.openstreetmap.org/?minlon=-2.070365&minlat=47.643713&maxlon=-2.070365&maxlat=47.643713", rs.getString(1));
+        rs.close();
     }
 
     @Test
     public void test_ST_OSMMapLink2() throws Exception {
-        try (ResultSet rs = st.executeQuery(
-                "SELECT ST_OSMMapLink('POINT(-2.070365 47.643713)'::GEOMETRY, true);")) {
-            rs.next();
-            assertEquals("http://www.openstreetmap.org/?minlon=-2.070365&minlat=47.643713&maxlon=-2.070365&maxlat=47.643713&mlat=47.643713&mlon=-2.070365", rs.getString(1));
-        }
+        ResultSet rs = st.executeQuery(
+                "SELECT ST_OSMMapLink('POINT(-2.070365 47.643713)'::GEOMETRY, true);");
+        rs.next();
+        assertEquals("http://www.openstreetmap.org/?minlon=-2.070365&minlat=47.643713&maxlon=-2.070365&maxlat=47.643713&mlat=47.643713&mlon=-2.070365", rs.getString(1));
+        rs.close();
     }
     
     @Test
     public void test_ST_OSMMapLink3() throws Exception {
-        try (ResultSet rs = st.executeQuery(
-                "SELECT ST_OSMMapLink('POLYGON ((-2.0709347546515247 47.644338296511584, -2.070931209637288 47.64401570021603, -2.070280699524818 47.64397847756654, -2.070241704368212 47.6441858608994, -2.0703338747383713 47.64435070406142, -2.0709347546515247 47.644338296511584))'::GEOMETRY);")) {
-            rs.next();
-            assertEquals("http://www.openstreetmap.org/?minlon=-2.0709347546515247&minlat=47.64397847756654&maxlon=-2.070241704368212&maxlat=47.64435070406142", rs.getString(1));
-        }
+        ResultSet rs = st.executeQuery(
+                "SELECT ST_OSMMapLink('POLYGON ((-2.0709347546515247 47.644338296511584, -2.070931209637288 47.64401570021603, -2.070280699524818 47.64397847756654, -2.070241704368212 47.6441858608994, -2.0703338747383713 47.64435070406142, -2.0709347546515247 47.644338296511584))'::GEOMETRY);");
+        rs.next();
+        assertEquals("http://www.openstreetmap.org/?minlon=-2.0709347546515247&minlat=47.64397847756654&maxlon=-2.070241704368212&maxlat=47.64435070406142", rs.getString(1));
+        rs.close();
     }
     
     @Test
     public void test_ST_OSMMapLink4() throws Exception {
-        try (ResultSet rs = st.executeQuery(
-                "SELECT ST_OSMMapLink('POLYGON ((-2.0709347546515247 47.644338296511584, -2.070931209637288 47.64401570021603, -2.070280699524818 47.64397847756654, -2.070241704368212 47.6441858608994, -2.0703338747383713 47.64435070406142, -2.0709347546515247 47.644338296511584))'::GEOMETRY, true);")) {
-            rs.next();
-            assertEquals("http://www.openstreetmap.org/?minlon=-2.0709347546515247&minlat=47.64397847756654&maxlon=-2.070241704368212&maxlat=47.64435070406142&mlat=47.64416459081398&mlon=-2.0705882295098683", rs.getString(1));
-        }
+        ResultSet rs = st.executeQuery(
+                "SELECT ST_OSMMapLink('POLYGON ((-2.0709347546515247 47.644338296511584, -2.070931209637288 47.64401570021603, -2.070280699524818 47.64397847756654, -2.070241704368212 47.6441858608994, -2.0703338747383713 47.64435070406142, -2.0709347546515247 47.644338296511584))'::GEOMETRY, true);");
+        rs.next();
+        assertEquals("http://www.openstreetmap.org/?minlon=-2.0709347546515247&minlat=47.64397847756654&maxlon=-2.070241704368212&maxlat=47.64435070406142&mlat=47.64416459081398&mlon=-2.0705882295098683", rs.getString(1));
+        rs.close();
     }
     
     @Test
     public void test_ST_GoogleMapLink1() throws Exception {
-        try (ResultSet rs = st.executeQuery(
-                "SELECT ST_GoogleMapLink('POINT(-2.070365 47.643713)'::GEOMETRY);")) {
-            rs.next();
-            assertEquals("https://maps.google.com/maps?ll=47.643713,-2.070365&z=19&t=m", rs.getString(1));
-        }
+        ResultSet rs = st.executeQuery(
+                "SELECT ST_GoogleMapLink('POINT(-2.070365 47.643713)'::GEOMETRY);");
+        rs.next();
+        assertEquals("https://maps.google.com/maps?ll=47.643713,-2.070365&z=19&t=m", rs.getString(1));
+        rs.close();
     }
     
     @Test
     public void test_ST_GoogleMapLink2() throws Exception {
-        try (ResultSet rs = st.executeQuery(
-                "SELECT ST_GoogleMapLink('POINT(-2.070365 47.643713)'::GEOMETRY, 'p');")) {
-            rs.next();
-            assertEquals("https://maps.google.com/maps?ll=47.643713,-2.070365&z=19&t=p", rs.getString(1));
-        }
+        ResultSet rs = st.executeQuery(
+                "SELECT ST_GoogleMapLink('POINT(-2.070365 47.643713)'::GEOMETRY, 'p');");
+        rs.next();
+        assertEquals("https://maps.google.com/maps?ll=47.643713,-2.070365&z=19&t=p", rs.getString(1));
+        rs.close();
     }
     
     @Test(expected = JdbcSQLNonTransientException.class)
@@ -549,232 +531,218 @@
     
     @Test
     public void test_ST_GoogleMapLink4() throws Exception {
-        try (ResultSet rs = st.executeQuery(
-                "SELECT ST_GoogleMapLink('POINT(-2.070365 47.643713)'::GEOMETRY, 'p', 8);")) {
-            rs.next();
-            assertEquals("https://maps.google.com/maps?ll=47.643713,-2.070365&z=8&t=p", rs.getString(1));
-        }
+        ResultSet rs = st.executeQuery(
+                "SELECT ST_GoogleMapLink('POINT(-2.070365 47.643713)'::GEOMETRY, 'p', 8);");
+        rs.next();
+        assertEquals("https://maps.google.com/maps?ll=47.643713,-2.070365&z=8&t=p", rs.getString(1));
+        rs.close();
     }
     
     @Test
     public void test_ST_AsGML1() throws Exception {
-        try (ResultSet rs = st.executeQuery(
-                "SELECT ST_GeomFromGML(ST_ASGML('POINT(-2.070365 47.643713)'::GEOMETRY));")) {
-            rs.next();
-            assertGeometryEquals("POINT (-2.070365 47.643713)", rs.getString(1));
-        }
+        ResultSet rs = st.executeQuery(
+                "SELECT ST_GeomFromGML(ST_ASGML('POINT(-2.070365 47.643713)'::GEOMETRY));");
+        rs.next();
+        assertGeometryEquals("POINT (-2.070365 47.643713)", rs.getString(1));
+        rs.close();
     }
     
     @Test
     public void test_ST_NPoints1() throws Exception {
-        try (ResultSet rs = st.executeQuery(
-                "SELECT ST_NPoints('POINT(-2.070365 47.643713)'::GEOMETRY);")) {
-            rs.next();
-            assertEquals(1, rs.getInt(1));
-        }
+        ResultSet rs = st.executeQuery(
+                "SELECT ST_NPoints('POINT(-2.070365 47.643713)'::GEOMETRY);");
+        rs.next();
+        assertEquals(1, rs.getInt(1));
+        rs.close();
     }
     
     @Test
     public void test_ST_NPoints2() throws Exception {
-        try (ResultSet rs = st.executeQuery(
-                "SELECT ST_NPoints('MULTIPOINT((4 4), (1 1), (1 0), (0 3))'::GEOMETRY);")) {
-            rs.next();
-            assertEquals(4, rs.getInt(1));
-        }
+        ResultSet rs = st.executeQuery(
+                "SELECT ST_NPoints('MULTIPOINT((4 4), (1 1), (1 0), (0 3))'::GEOMETRY);");
+        rs.next();
+        assertEquals(4, rs.getInt(1));
+        rs.close();
     }
     
     @Test
     public void test_ST_NPoints3() throws Exception {
-        try (ResultSet rs = st.executeQuery(
-                "SELECT ST_NPoints('POLYGON((1 1 -1, 3 1 0, 3 2 1, 1 2 2, 1 1 -1))'::GEOMETRY);")) {
-            rs.next();
-            assertEquals(5, rs.getInt(1));
-        }
+        ResultSet rs = st.executeQuery(
+                "SELECT ST_NPoints('POLYGON((1 1 -1, 3 1 0, 3 2 1, 1 2 2, 1 1 -1))'::GEOMETRY);");
+        rs.next();
+        assertEquals(5, rs.getInt(1));
+        rs.close();
     }
     
     @Test
     public void test_ST_NumInteriorRings1() throws Exception {
-        try (ResultSet rs = st.executeQuery(
-                "SELECT ST_NumInteriorRings('POLYGON((1 1 -1, 3 1 0, 3 2 1, 1 2 2, 1 1 -1))'::GEOMETRY);")) {
-            rs.next();
-            assertEquals(0, rs.getInt(1));
-        }
+        ResultSet rs = st.executeQuery(
+                "SELECT ST_NumInteriorRings('POLYGON((1 1 -1, 3 1 0, 3 2 1, 1 2 2, 1 1 -1))'::GEOMETRY);");
+        rs.next();
+        assertEquals(0, rs.getInt(1));
+        rs.close();
     }
     
     @Test
     public void test_ST_NumInteriorRings2() throws Exception {
-        try (ResultSet rs = st.executeQuery(
-                "SELECT ST_NumInteriorRings(null);")) {
-            rs.next();
-            assertNull(rs.getObject(1));
-        }
+        ResultSet rs = st.executeQuery(
+                "SELECT ST_NumInteriorRings(null);");
+        rs.next();
+        assertNull(rs.getObject(1));
+        rs.close();
     }
     
     @Test
     public void test_ST_NumInteriorRings3() throws Exception {
-        try (ResultSet rs = st.executeQuery(
-                "SELECT ST_NumInteriorRings('POLYGON ((95 371, 310 371, 310 230, 95 230, 95 371),  (120 350, 185 350, 185 301, 120 301, 120 350))'::geometry);")) {
-            rs.next();
-            assertEquals(1, rs.getInt(1));
-        }
+        ResultSet rs = st.executeQuery(
+                "SELECT ST_NumInteriorRings('POLYGON ((95 371, 310 371, 310 230, 95 230, 95 371),  (120 350, 185 350, 185 301, 120 301, 120 350))'::geometry);");
+        rs.next();
+        assertEquals(1, rs.getInt(1));
+        rs.close();
     }
     
     @Test
     public void test_ST_NumInteriorRings4() throws Exception {
-        try (ResultSet rs = st.executeQuery(
+        ResultSet rs = st.executeQuery(
                 "SELECT ST_NumInteriorRings('GEOMETRYCOLLECTION (POLYGON ((95 371, 310 371, 310 230, 95 230, 95 371),"
-                        + "  (120 350, 185 350, 185 301, 120 301, 120 350)),"
-                        + "  LINESTRING (112 165, 200 140))'::geometry);")) {
-            rs.next();
-            assertNull(rs.getObject(1));
-        }
+                + "  (120 350, 185 350, 185 301, 120 301, 120 350)),"
+                + "  LINESTRING (112 165, 200 140))'::geometry);");
+        rs.next();
+        assertNull(rs.getObject(1));
+        rs.close();
     }
     
     @Test
     public void test_ST_NumInteriorRings5() throws Exception {
-        try (ResultSet rs = st.executeQuery(
+        ResultSet rs = st.executeQuery(
                 "SELECT ST_NumInteriorRings('MULTIPOLYGON (((95 371, 310 371, 310 230, 95 230, 95 371),"
-                        + "  (120 350, 185 350, 185 301, 120 301, 120 350)),"
-                        + "  ((150 190, 210 190, 210 160, 150 160, 150 190)))'::geometry);")) {
-            rs.next();
-            assertEquals(1, rs.getInt(1));
-        }
+                + "  (120 350, 185 350, 185 301, 120 301, 120 350)),"
+                + "  ((150 190, 210 190, 210 160, 150 160, 150 190)))'::geometry);");
+        rs.next();
+        assertEquals(1, rs.getInt(1));
+        rs.close();
     }
     
     @Test
     public void test_ST_RemoveDuplicatedCoordinates1() throws Exception {
-        try (ResultSet rs = st.executeQuery("SELECT ST_RemoveDuplicatedCoordinates('MULTIPOINT((4 4), (1 1), (1 0), (0 3), (4 4))'::GEOMETRY);")) {
-            rs.next();
-            assertGeometryEquals("MULTIPOINT((4 4), (1 1), (1 0), (0 3))", rs.getString(1));
-        }
+        ResultSet rs = st.executeQuery("SELECT ST_RemoveDuplicatedCoordinates('MULTIPOINT((4 4), (1 1), (1 0), (0 3), (4 4))'::GEOMETRY);");
+        rs.next();
+        assertGeometryEquals("MULTIPOINT((4 4), (1 1), (1 0), (0 3))", rs.getString(1));
+        rs.close();
     }
     
     @Test
     public void test_ST_RemoveDuplicatedCoordinates2() throws Exception {
-        try (ResultSet rs = st.executeQuery("SELECT ST_RemoveDuplicatedCoordinates('MULTIPOINT((4 4), (1 1), (1 0), (1 1), (4 4), (0 3), (4 4))'::GEOMETRY);")) {
-            rs.next();
-            assertGeometryEquals("MULTIPOINT((4 4), (1 1), (1 0), (0 3))", rs.getString(1));
-        }
+        ResultSet rs = st.executeQuery("SELECT ST_RemoveDuplicatedCoordinates('MULTIPOINT((4 4), (1 1), (1 0), (1 1), (4 4), (0 3), (4 4))'::GEOMETRY);");
+        rs.next();
+        assertGeometryEquals("MULTIPOINT((4 4), (1 1), (1 0), (0 3))", rs.getString(1));
+        rs.close();
     }
     
     @Test
     public void test_ST_RemoveDuplicatedCoordinates3() throws Exception {
-        try (ResultSet rs = st.executeQuery("SELECT ST_RemoveDuplicatedCoordinates('LINESTRING(4 4, 1 1, 1 1)'::GEOMETRY);")) {
-            rs.next();
-            assertGeometryEquals("LINESTRING(4 4,  1 1)", rs.getString(1));
-        }
+        ResultSet rs = st.executeQuery("SELECT ST_RemoveDuplicatedCoordinates('LINESTRING(4 4, 1 1, 1 1)'::GEOMETRY);");
+        rs.next();
+        assertGeometryEquals("LINESTRING(4 4,  1 1)", rs.getString(1));
+        rs.close();
     }
     
     @Test
     public void test_ST_RemoveDuplicatedCoordinates4() throws Exception {
-        try (ResultSet rs = st.executeQuery("SELECT ST_RemoveDuplicatedCoordinates('POLYGON((4 4, 1 1, 1 1, 0 0, 4 4))'::GEOMETRY);")) {
-            rs.next();
-            assertGeometryEquals("POLYGON((4 4, 1 1, 0 0, 4 4))", rs.getString(1));
-        }
+        ResultSet rs = st.executeQuery("SELECT ST_RemoveDuplicatedCoordinates('POLYGON((4 4, 1 1, 1 1, 0 0, 4 4))'::GEOMETRY);");
+        rs.next();
+        assertGeometryEquals("POLYGON((4 4, 1 1, 0 0, 4 4))", rs.getString(1));
+        rs.close();
     }
     
     @Test
     public void test_ST_MakeValid1() throws Exception {
-        try (ResultSet rs = st.executeQuery("SELECT ST_MakeValid('POINT(0 0)'::GEOMETRY);")) {
-            rs.next();
-            assertGeometryEquals("POINT(0 0)", rs.getString(1));
-        }
+        ResultSet rs = st.executeQuery("SELECT ST_MakeValid('POINT(0 0)'::GEOMETRY);");
+        rs.next();
+        assertGeometryEquals("POINT(0 0)", rs.getString(1));
+        rs.close();
     }
         
     
     @Test
     public void test_ST_MakeValid4() throws Exception {
-        try (ResultSet rs = st.executeQuery("SELECT ST_MakeValid('POINT(0 1 2)'::GEOMETRY);")) {
-            rs.next();
-            assertTrue(((Geometry) rs.getObject(1)).getCoordinate().z == 2);
-        }
+        ResultSet rs = st.executeQuery("SELECT ST_MakeValid('POINT(0 1 2)'::GEOMETRY);");
+        rs.next();
+        assertTrue(((Geometry) rs.getObject(1)).getCoordinate().z == 2);
+        rs.close();
     }
     
     @Test
     public void test_ST_MakeValid5() throws Exception {
-        try (ResultSet rs = st.executeQuery("SELECT ST_MakeValid('LINESTRING(0 0, 10 0, 20 0, 20 0, 30 0)'::GEOMETRY);")) {
-            rs.next();
-            assertGeometryEquals("LINESTRING(0 0, 10 0, 20 0, 20 0, 30 0)", rs.getString(1));
-        }
+        ResultSet rs = st.executeQuery("SELECT ST_MakeValid('LINESTRING(0 0, 10 0, 20 0, 20 0, 30 0)'::GEOMETRY);");
+        rs.next();
+        assertGeometryEquals("LINESTRING(0 0, 10 0, 20 0, 20 0, 30 0)", rs.getString(1));
+        rs.close();
     }
     
     @Test
     public void test_ST_MakeValid6() throws Exception {
-        try (ResultSet rs = st.executeQuery("SELECT ST_MakeValid('LINESTRING(0 0, 10 0, 20 0, 20 0, 30 0)'::GEOMETRY, true,false);")) {
-            rs.next();
-            assertGeometryEquals("LINESTRING(0 0, 10 0, 20 0, 30 0)", rs.getString(1));
-        }
+        ResultSet rs = st.executeQuery("SELECT ST_MakeValid('LINESTRING(0 0, 10 0, 20 0, 20 0, 30 0)'::GEOMETRY, true,false);");
+        rs.next();
+        assertGeometryEquals("LINESTRING(0 0, 10 0, 20 0, 30 0)", rs.getString(1));
+        rs.close();
     }
     
     @Test
     public void test_ST_MakeValid7() throws Exception {
-        try (ResultSet rs = st.executeQuery("SELECT ST_MakeValid('LINESTRING(0 0, 10 0, 20 0, 20 0, 30 0)'::GEOMETRY, true,false);")) {
-            rs.next();
-            assertGeometryEquals("LINESTRING(0 0, 10 0, 20 0, 30 0)", rs.getString(1));
-        }
+        ResultSet rs = st.executeQuery("SELECT ST_MakeValid('LINESTRING(0 0, 10 0, 20 0, 20 0, 30 0)'::GEOMETRY, true,false);");
+        rs.next();
+        assertGeometryEquals("LINESTRING(0 0, 10 0, 20 0, 30 0)", rs.getString(1));
+        rs.close();
     }
     
     @Test
     public void test_ST_MakeValid8() throws Exception {
-<<<<<<< HEAD
-        try (ResultSet rs = st.executeQuery("SELECT ST_MakeValid('LINESTRING(0 0 1, 10 0 2, 20 0 1, 20 0 1, 30 0)'::GEOMETRY, true,false);")) {
-            rs.next();
-            assertGeometryEquals("LINESTRING(0 0 1, 10 0 2, 20 0 1, 30 0)", rs.getString(1));
-        }
-=======
         ResultSet rs = st.executeQuery("SELECT ST_MakeValid('LINESTRING Z(0 0 1, 10 0 2, 20 0 1, 20 0 1, 30 0 0)'::GEOMETRY, true,false);");
         rs.next();
         assertGeometryEquals("LINESTRING Z(0 0 1, 10 0 2, 20 0 1, 30 0 0)", rs.getString(1));
         rs.close();
->>>>>>> 25865fef
     }
     
     @Test
     public void test_ST_MakeValid9() throws Exception {
-        try (ResultSet rs = st.executeQuery("SELECT ST_MakeValid('POLYGON (( 322 354, 322 348, 325 351, 328 351, 331 348, 331 354, 328 351, 325 351, 322 354 ))'::GEOMETRY, false);")) {
-            rs.next();
-            assertGeometryEquals("GEOMETRYCOLLECTION (LINESTRING (325 351, 328 351), POLYGON ((322 348, 322 354, 325 351, 322 348)), POLYGON ((328 351, 331 354, 331 348, 328 351)))", rs.getString(1));
-        }
+        ResultSet rs = st.executeQuery("SELECT ST_MakeValid('POLYGON (( 322 354, 322 348, 325 351, 328 351, 331 348, 331 354, 328 351, 325 351, 322 354 ))'::GEOMETRY, false);");
+        rs.next();
+        assertGeometryEquals("GEOMETRYCOLLECTION (LINESTRING (325 351, 328 351), POLYGON ((322 348, 322 354, 325 351, 322 348)), POLYGON ((328 351, 331 354, 331 348, 328 351)))", rs.getString(1));
+        rs.close();
     }
     
     @Test
     public void test_ST_MakeValid10() throws Exception {
-        try (ResultSet rs = st.executeQuery("SELECT ST_MakeValid('POLYGON (( 322 354, 322 348, 322 354, 322 348, 325 351, 328 351, 331 348, 331 354, 328 351, 325 351, 322 354 ))'::GEOMETRY);")) {
-            rs.next();
-            assertGeometryEquals("MULTIPOLYGON (((322 348, 322 354, 325 351, 322 348)), ((328 351, 331 354, 331 348, 328 351)))", rs.getString(1));
-        }
+        ResultSet rs = st.executeQuery("SELECT ST_MakeValid('POLYGON (( 322 354, 322 348, 322 354, 322 348, 325 351, 328 351, 331 348, 331 354, 328 351, 325 351, 322 354 ))'::GEOMETRY);");
+        rs.next();
+        assertGeometryEquals("MULTIPOLYGON (((322 348, 322 354, 325 351, 322 348)), ((328 351, 331 354, 331 348, 328 351)))", rs.getString(1));
+        rs.close();
     }
     
     @Test
     public void test_ST_MakeValid11() throws Exception {
-        try (ResultSet rs = st.executeQuery("SELECT ST_MakeValid('POLYGON (( 322 354, 322 348, 322 354, 322 348, 325 351, 328 351, 331 348, 331 354, 328 351, 325 351, 322 354 ))'::GEOMETRY, true);")) {
-            rs.next();
-            assertGeometryEquals("MULTIPOLYGON (((322 348, 322 354, 325 351, 322 348)), ((328 351, 331 354, 331 348, 328 351)))", rs.getString(1));
-        }
+        ResultSet rs = st.executeQuery("SELECT ST_MakeValid('POLYGON (( 322 354, 322 348, 322 354, 322 348, 325 351, 328 351, 331 348, 331 354, 328 351, 325 351, 322 354 ))'::GEOMETRY, true);");
+        rs.next();
+        assertGeometryEquals("MULTIPOLYGON (((322 348, 322 354, 325 351, 322 348)), ((328 351, 331 354, 331 348, 328 351)))", rs.getString(1));
+        rs.close();
     }
     
     @Test
     public void test_ST_MakeValid12() throws Exception {
-        try (ResultSet rs = st.executeQuery("SELECT ST_MakeValid('MULTIPOLYGON (((0 0, 10 0, 10 10, 0 10, 0 0)), ((10 0, 20 0, 20 10, 10 10, 10 0)))'::GEOMETRY, false);")) {
-            rs.next();
-            assertGeometryEquals("MULTIPOLYGON (((0 0, 0 10, 10 10, 20 10, 20 0, 10 0, 0 0)))", rs.getString(1));
-        }
+        ResultSet rs = st.executeQuery("SELECT ST_MakeValid('MULTIPOLYGON (((0 0, 10 0, 10 10, 0 10, 0 0)), ((10 0, 20 0, 20 10, 10 10, 10 0)))'::GEOMETRY, false);");
+        rs.next();
+        assertGeometryEquals("MULTIPOLYGON (((0 0, 0 10, 10 10, 20 10, 20 0, 10 0, 0 0)))", rs.getString(1));
+        rs.close();
     }
     
     
     @Test
     public void test_ST_MakeValid13() throws Exception {
-<<<<<<< HEAD
-        try (ResultSet rs = st.executeQuery("SELECT ST_MakeValid('POLYGON ((353851 7684917, 353851 7684918 136.1, 353853 7684918, 353852 7684918 135.6, 353851 7684917))'::GEOMETRY);")) {
-            rs.next();
-            assertGeometryEquals("POLYGON ((353851 7684917, 353851 7684918 136.1, 353852 7684918 135.6, 353851 7684917))", rs.getString(1));
-        }
-=======
         ResultSet rs = st.executeQuery("SELECT ST_MakeValid('POLYGON Z ((353851 7684917 0, 353851 7684918 136.1, 353853 7684918 0, 353852 7684918 135.6, 353851 7684917 0))'::GEOMETRY);");
         rs.next();
         assertGeometryEquals("POLYGON Z((353851 7684917 0, 353851 7684918 136.1, 353852 7684918 135.6, 353851 7684917 0))", rs.getObject(1));
         rs.close();
->>>>>>> 25865fef
     }
 
     @Test
@@ -984,30 +952,4 @@
         Assert.assertTrue(rs.next());
         assertGeometryEquals("LINESTRING (2 4, 2 4.9)", rs.getObject(1));
     }
-
-    @Test
-    public void test_ST_Isovist() throws Exception {
-        Statement st = connection.createStatement();
-        ResultSet rs = st.executeQuery("SELECT ST_Isovist('POINT (1.8 2.4)'::GEOMETRY, 'MULTIPOLYGON(((1 2, 3 2, 2 3, 1 2)),((2 4, 5 2, 5 5, 2 4)),((1 1 0, 4 1 0, 4 4 5, 1 1 0)))'::GEOMETRY, 10) as result");
-        Assert.assertTrue(rs.next());
-        assertGeometryEquals("POLYGON ((2.5 2.5, 2 3, 1 2, 2 2, 2.5 2.5))", rs.getObject(1));
-    }
-
-    @Test
-    public void test_ST_IsovistConstraint() throws Exception {
-        Statement st = connection.createStatement();
-        ResultSet rs = st.executeQuery("SELECT ST_Isovist('POINT (2 2.5)'::GEOMETRY, 'MULTIPOLYGON(((1 2, 3 2, 2 3, 1 2)),((2 4, 5 2, 5 5, 2 4)),((1 1 0, 4 1 0, 4 4 5, 1 1 0)))'::GEOMETRY, 10, 0, PI() / 2) as result");
-        Assert.assertTrue(rs.next());
-        assertGeometryEquals("POLYGON ((2 2.5, 2 3, 2.5 2.5, 2 2.5))", rs.getObject(1));
-    }
-
-    @Test
-    public void test_ST_IsovistMulti() throws Exception {
-        Statement st = connection.createStatement();
-        ResultSet rs = st.executeQuery("SELECT ST_Intersects(ST_Isovist('POINT (28.20 59.11)'::GEOMETRY, 'GEOMETRYCOLLECTION(\n" +
-                "MULTIPOLYGON (((87.1 39 0, 90.8 28.8 0, 80.8 25.3 0, 75.4 40.7 0, 83.1 43.5 0, 87.1 39 0)), ((70.3 67.2 0, 76.3 51.9 0, 79.2 53.1 0, 81.9 46.1 0, 75.3 43.6 0, 72.6 50.5 0, 68 48.6 0, 61.9 63.9 0, 70.3 67.2 0)), ((68 33.6 0, 64.8 32.5 0, 62.3 39 0, 69.1 41.4 0, 70.7 34.8 0, 68 33.6 0)), ((65.4 31.2 0, 69 21.9 0, 55.1 16.3 0, 51.5 25.7 0, 65.4 31.2 0)), ((59.6 85.6 0, 63.4 75.6 0, 54.8 72.5 0, 51.1 82.2 0, 59.6 85.6 0)), ((62 38.3 0, 62.9 36.1 0, 58.8 34.5 0, 57.9 36.7 0, 62 38.3 0))), MULTILINESTRING ((55.8 87.4 0, 32.5 78 0), (32.5 78 0, 30.4 82.9 0), (45.7 48.2 0, 38.7 63.1 0), (13.8 77.7 0, 17.7 67.4 0), (14.9 48.4 0, 9.6 46.6 0), (9.6 46.6 0, 12.1 39.1 0))\n" +
-                ")'::GEOMETRY, 50), ' POINT (37.66 83.82)'::geometry) as result");
-        Assert.assertTrue(rs.next());
-        assertFalse(rs.getBoolean(1));
-    }
 }