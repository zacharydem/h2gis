--- conflicted
+++ resolved
@@ -20,9 +20,9 @@
 
 package org.h2gis.functions.spatial.topography;
 
+import org.locationtech.jts.geom.Geometry;
 import org.h2gis.functions.factory.H2GISDBFactory;
 import org.junit.*;
-import org.locationtech.jts.geom.Geometry;
 
 import java.sql.Connection;
 import java.sql.ResultSet;
@@ -33,7 +33,9 @@
 
 import static org.h2gis.unitTest.GeometryAsserts.assertGeometryBarelyEquals;
 import static org.h2gis.unitTest.GeometryAsserts.assertGeometryEquals;
-import static org.junit.Assert.*;
+import static org.junit.Assert.assertEquals;
+import static org.junit.Assert.assertFalse;
+import static org.junit.Assert.assertTrue;
 
 /**
  * @author Nicolas Fortin
@@ -65,18 +67,18 @@
 
     @Test
     public void test_ST_TriangleAspect1() throws Exception {
-        try (ResultSet rs = st.executeQuery("SELECT ST_TriangleAspect('POLYGON ((0 0 0, 2 0 0, 1 1 0, 0 0 0))'::GEOMETRY);")) {
-            rs.next();
-            assertTrue(rs.getDouble(1) == 0);
-        }
+        ResultSet rs = st.executeQuery("SELECT ST_TriangleAspect('POLYGON ((0 0 0, 2 0 0, 1 1 0, 0 0 0))'::GEOMETRY);");
+        rs.next();
+        assertTrue(rs.getDouble(1) == 0);
+        rs.close();
     }
 
     @Test
     public void test_ST_TriangleAspect2() throws Exception {
-        try (ResultSet rs = st.executeQuery("SELECT ST_TriangleAspect('POLYGON ((0 0 1, 10 0 0, 0 10 1, 0 0 1))'::GEOMETRY);")) {
-            rs.next();
-            assertTrue(rs.getDouble(1) == 90);
-        }
+        ResultSet rs = st.executeQuery("SELECT ST_TriangleAspect('POLYGON ((0 0 1, 10 0 0, 0 10 1, 0 0 1))'::GEOMETRY);");
+        rs.next();
+        assertTrue(rs.getDouble(1) == 90);
+        rs.close();
     }
 
     @Test(expected = SQLException.class)
@@ -100,35 +102,35 @@
 
     @Test
     public void test_ST_TriangleAspect() throws Exception {
-        try (ResultSet rs = st.executeQuery(
+        ResultSet rs = st.executeQuery(
                 "SELECT " +
                         "ST_TriangleAspect('POLYGON((0 0 0, 3 0 0, 0 3 0, 0 0 0))')," +
                         "ST_TriangleAspect('POLYGON((0 0 1, 3 0 0, 0 3 1, 0 0 1))')," +
                         "ST_TriangleAspect('POLYGON((0 0 1, 3 0 1, 0 3 0, 0 0 1))')," +
-                        "ST_TriangleAspect('POLYGON((0 0 1, 3 0 0, 3 3 1, 0 0 1))');")) {
-            assertTrue(rs.next());
-            assertEquals(0, rs.getDouble(1), 1e-12);
-            assertEquals(90, rs.getDouble(2), 1e-12);
-            assertEquals(0, rs.getDouble(3), 1e-12);
-            assertEquals(135, rs.getDouble(4), 1e-12);
-            assertFalse(rs.next());
-        }
+                        "ST_TriangleAspect('POLYGON((0 0 1, 3 0 0, 3 3 1, 0 0 1))');");
+        assertTrue(rs.next());
+        assertEquals(0, rs.getDouble(1), 1e-12);
+        assertEquals(90, rs.getDouble(2), 1e-12);
+        assertEquals(0, rs.getDouble(3), 1e-12);
+        assertEquals(135, rs.getDouble(4), 1e-12);
+        assertFalse(rs.next());
+        rs.close();
     }
 
     @Test
     public void test_ST_TriangleSlope1() throws Exception {
-        try (ResultSet rs = st.executeQuery("SELECT ST_TriangleSlope('POLYGON ((0 0 0, 2 0 0, 1 1 0, 0 0 0))'::GEOMETRY);")) {
-            rs.next();
-            assertTrue(rs.getDouble(1) == 0);
-        }
+        ResultSet rs = st.executeQuery("SELECT ST_TriangleSlope('POLYGON ((0 0 0, 2 0 0, 1 1 0, 0 0 0))'::GEOMETRY);");
+        rs.next();
+        assertTrue(rs.getDouble(1) == 0);
+        rs.close();
     }
 
     @Test
     public void test_ST_TriangleSlope2() throws Exception {
-        try (ResultSet rs = st.executeQuery("SELECT ST_TriangleSlope('POLYGON ((0 0 10, 10 0 1, 5 5 10, 0 0 10))'::GEOMETRY);")) {
-            rs.next();
-            assertEquals(127.27, rs.getDouble(1), 10E-2);
-        }
+        ResultSet rs = st.executeQuery("SELECT ST_TriangleSlope('POLYGON ((0 0 10, 10 0 1, 5 5 10, 0 0 10))'::GEOMETRY);");
+        rs.next();
+        assertEquals(127.27, rs.getDouble(1), 10E-2);
+        rs.close();
     }
 
     /**
@@ -137,10 +139,10 @@
      */
     @Test
     public void test_ST_TriangleSlope3() throws Exception {
-        try (ResultSet rs = st.executeQuery("SELECT ST_TriangleSlope('POLYGON ((0 0 100, 10 0 100, 5 100 90, 0 0 100))'::GEOMETRY);")) {
-            rs.next();
-            assertEquals(10, rs.getDouble(1), 10E-2);
-        }
+        ResultSet rs = st.executeQuery("SELECT ST_TriangleSlope('POLYGON ((0 0 100, 10 0 100, 5 100 90, 0 0 100))'::GEOMETRY);");
+        rs.next();
+        assertEquals(10, rs.getDouble(1), 10E-2);
+        rs.close();
     }
 
     /**
@@ -149,86 +151,49 @@
      */
     @Test
     public void test_ST_TriangleSlope4() throws Exception {
-        try (ResultSet rs = st.executeQuery("SELECT ST_TriangleSlope('POLYGON((0 0 -5, 4 0 -5, 2 3 1, 0 0 -5))');")) {
-            rs.next();
-            assertEquals(200, rs.getDouble(1), 10E-2);
-        }
+        ResultSet rs = st.executeQuery("SELECT ST_TriangleSlope('POLYGON((0 0 -5, 4 0 -5, 2 3 1, 0 0 -5))');");
+        rs.next();
+        assertEquals(200, rs.getDouble(1), 10E-2);
+        rs.close();
     }
 
     @Test
     public void test_ST_TriangleDirection1() throws Exception {
-<<<<<<< HEAD
-        try (ResultSet rs = st.executeQuery("SELECT ST_TriangleDirection('POLYGON ((0 0 0, 2 0 0, 1 1 0, 0 0 0))'::GEOMETRY);")) {
-            rs.next();
-            assertTrue(((Geometry) rs.getObject(1)).isEmpty());
-        }
-=======
         ResultSet rs = st.executeQuery("SELECT ST_TriangleDirection('POLYGON Z((0 0 0, 2 0 0, 1 1 0, 0 0 0))'::GEOMETRY);");
         rs.next();
         assertTrue(((Geometry) rs.getObject(1)).isEmpty());
         rs.close();
->>>>>>> 25865fef
     }
 
     @Test
     public void test_ST_TriangleDirection2() throws Exception {
-<<<<<<< HEAD
-        try (ResultSet rs = st.executeQuery("SELECT ST_TriangleDirection('POLYGON ((0 0 0, 4 0 0, 2 3 9, 0 0 0))'::GEOMETRY);")) {
-            rs.next();
-            assertGeometryEquals("LINESTRING(2 1 3, 2 0 0)", rs.getBytes(1));
-        }
-=======
         ResultSet rs = st.executeQuery("SELECT ST_TriangleDirection('POLYGON Z((0 0 0, 4 0 0, 2 3 9, 0 0 0))'::GEOMETRY);");
         rs.next();
         assertGeometryEquals("LINESTRING Z(2 1 3, 2 0 0)", rs.getObject(1));
         rs.close();
->>>>>>> 25865fef
     }
 
     @Test
     public void test_ST_TriangleDirection3() throws Exception {
-<<<<<<< HEAD
-        try (ResultSet rs = st.executeQuery("SELECT ST_TriangleDirection('POLYGON ((0 0 100, 10 0 100, 5 100 90, 0 0 100))'::GEOMETRY);")) {
-            rs.next();
-            assertGeometryBarelyEquals("LINESTRING(5 33.33 96.66, 5 100 90)", rs.getObject(1), 0.01);
-        }
-=======
         ResultSet rs = st.executeQuery("SELECT ST_TriangleDirection('POLYGON Z((0 0 100, 10 0 100, 5 100 90, 0 0 100))'::GEOMETRY);");
         rs.next();
         assertGeometryBarelyEquals("LINESTRING Z(5 33.33 96.66, 5 100 90)", rs.getObject(1), 0.01);
         rs.close();
->>>>>>> 25865fef
     }
 
 
     @Test
     public void test_ST_TriangleDirection4() throws Exception {
-<<<<<<< HEAD
-        try (ResultSet rs = st.executeQuery("SELECT ST_TriangleDirection('POLYGON ((182966.69179438584 2428143.025232138 70, 183059.9584658498 2428116.2361122346 65, 183056.0723545388 2428151.2111140336 65, 182966.69179438584 2428143.025232138 70))'::GEOMETRY);")) {
-            rs.next();
-            assertGeometryBarelyEquals("LINESTRING (183027.57 2428136.82 66.67, 183057.30 2428140.13 65)", rs.getObject(1), 0.01);
-        }
-=======
         ResultSet rs = st.executeQuery("SELECT ST_TriangleDirection('POLYGON Z((182966.69179438584 2428143.025232138 70, 183059.9584658498 2428116.2361122346 65, 183056.0723545388 2428151.2111140336 65, 182966.69179438584 2428143.025232138 70))'::GEOMETRY);");
         rs.next();
         assertGeometryBarelyEquals("LINESTRING Z(183027.57 2428136.82 66.67, 183057.30 2428140.13 65)", rs.getObject(1), 0.01);
         rs.close();
->>>>>>> 25865fef
     }
 
 
 
     @Test
     public void test_ST_TriangleDirection5() throws Exception {
-<<<<<<< HEAD
-        try (ResultSet rs = st.executeQuery("SELECT ST_TriangleDirection('POLYGON ((184994.93499517522 2428907.874116194" +
-                " 65, 184992.64696198824 2428864.401485642 60, 185015.52729385791 2428882.7057511373 65," +
-                " 184994.93499517522 2428907.874116194 65))'::GEOMETRY);")) {
-            rs.next();
-            assertGeometryBarelyEquals("LINESTRING (185001.03641700713 2428884.9937843247 63.33333333336688," +
-                    " 184993.40201293994 2428878.7474537245 61.65000000004103)", rs.getObject(1), 0.01);
-        }
-=======
         ResultSet rs = st.executeQuery("SELECT ST_TriangleDirection('POLYGON Z((184994.93499517522 2428907.874116194" +
                 " 65, 184992.64696198824 2428864.401485642 60, 185015.52729385791 2428882.7057511373 65," +
                 " 184994.93499517522 2428907.874116194 65))'::GEOMETRY);");
@@ -236,12 +201,12 @@
         assertGeometryBarelyEquals("LINESTRING Z(185001.03641700713 2428884.9937843247 63.33333333336688," +
                 " 184993.40201293994 2428878.7474537245 61.65000000004103)", rs.getObject(1), 0.01);
         rs.close();
->>>>>>> 25865fef
     }
 
     @Test
     public void testST_TriangleContouringWithZ() throws SQLException {
-        try (Statement st = connection.createStatement()) {
+        Statement st = connection.createStatement();
+        try {
             st.execute("DROP TABLE IF EXISTS TIN");
             st.execute("CREATE TABLE TIN AS SELECT 'POLYGON ((-9.19 3.7 1, 0.3 1.41 4.4, -5.7 -4.15 4, -9.19 3.7 1))'::geometry the_geom");
             ResultSet rs = st.executeQuery("select * from ST_TriangleContouring('TIN', 2,3,4,5)");
@@ -277,6 +242,8 @@
             assertGeometryBarelyEquals("POLYGON ((-5.7 -4.15 4, 0.3 1.41 4.4, -1.52 0.85 4, -5.7 -4.15 4))", rs.getObject(1));
             assertEquals(3, rs.getInt("idiso"));
             assertFalse(rs.next());
+        } finally {
+            st.close();
         }
     }
 
@@ -284,7 +251,8 @@
 
     @Test
     public void testST_TriangleContouringWithColumns() throws SQLException {
-        try (Statement st = connection.createStatement()) {
+        Statement st = connection.createStatement();
+        try {
             st.execute("DROP TABLE IF EXISTS TIN");
             st.execute("CREATE TABLE TIN AS SELECT 'POLYGON ((-9.19 3.7 1, 0.3 1.41 4.4, -5.7 -4.15 4, -9.19 3.7 1))'::geometry the_geom, 1.0 as m1, 4.4 as m2, 4.0 as m3");
             ResultSet rs = st.executeQuery("select * from ST_TriangleContouring('TIN','m1','m2','m3',2,3,4,5)");
@@ -320,13 +288,16 @@
             assertGeometryBarelyEquals("POLYGON ((-5.7 -4.15 4, 0.3 1.41 4.4, -1.52 0.85 4, -5.7 -4.15 4))", rs.getObject(1));
             assertEquals(3, rs.getInt("idiso"));
             assertFalse(rs.next());
+        } finally {
+            st.close();
         }
     }
 
 
     @Test
     public void testST_TriangleContouringWithZDoubleRange() throws SQLException {
-        try (Statement st = connection.createStatement()) {
+        Statement st = connection.createStatement();
+        try {
             st.execute("DROP TABLE IF EXISTS TIN");
             st.execute("CREATE TABLE TIN AS SELECT 'POLYGON ((-9.19 3.7 1, 0.3 1.41 4.4, -5.7 -4.15 4, -9.19 3.7 1))'::geometry the_geom");
             ResultSet rs = st.executeQuery("select * from ST_TriangleContouring('TIN', DOUBLERANGE(2,6,1))");
@@ -362,6 +333,8 @@
             assertGeometryBarelyEquals("POLYGON ((-5.7 -4.15 4, 0.3 1.41 4.4, -1.52 0.85 4, -5.7 -4.15 4))", rs.getObject(1));
             assertEquals(3, rs.getInt("idiso"));
             assertFalse(rs.next());
+        } finally {
+            st.close();
         }
     }
 
@@ -370,7 +343,8 @@
      * Check if an empty contouring does not stop the parsing of input table.
      */
     public void testContouringEmptyRow() throws SQLException {
-        try (Statement st = connection.createStatement()) {
+        Statement st = connection.createStatement();
+        try {
             st.execute("DROP TABLE IF EXISTS TIN");
             st.execute("CREATE TABLE TIN(pk serial, THE_GEOM GEOMETRY);");
             st.execute("INSERT INTO TIN(THE_GEOM) VALUES ('POLYGON((0 0 5, 3 0 5, 3 3 10, 0 0 10))')");
@@ -382,17 +356,13 @@
             }
             // There is no iso with the first triangle, however there is iso with the second
             assertTrue(pk.contains(2));
+        } finally {
+            st.close();
         }
     }
     
     @Test
     public void testST_Drape1() throws SQLException {
-<<<<<<< HEAD
-        try (Statement st = connection.createStatement()) {
-            ResultSet rs = st.executeQuery("select st_drape('LINESTRING (-5 5, 15 5)'::GEOMETRY, 'POLYGON ((0 0 0, 10 0 0, 10 10 10, 0 0 0))'::geometry)");
-            rs.next();
-            assertGeometryEquals("LINESTRING (-5 5, 5 5 5, 10 5 5, 15 5)", rs.getObject(1));
-=======
         Statement st = connection.createStatement();
         try {
             ResultSet rs = st.executeQuery("select st_drape('LINESTRING (-5 5, 15 5)'::GEOMETRY, 'POLYGONZ ((0 0 0, 10 0 0, 10 10 10, 0 0 0))'::geometry)");
@@ -400,18 +370,11 @@
             assertGeometryEquals("LINESTRING Z(-5 5 0, 5 5 5, 10 5 5, 15 5 0)", rs.getObject(1));
         } finally {
             st.close();
->>>>>>> 25865fef
         }
     }
 
     @Test
     public void testST_Drape2() throws SQLException {
-<<<<<<< HEAD
-        try (Statement st = connection.createStatement()) {
-            ResultSet rs = st.executeQuery("select st_drape('LINESTRING (-5 5, 15 5)'::GEOMETRY, 'MULTIPOLYGON (((0 0 0, 10 0 0, 10 10 10, 0 0 0)), ((10 10 10, 10 0 0, 15 0 0, 10 10 0)))'::geometry)");
-            rs.next();
-            assertGeometryEquals("LINESTRING (-5 5, 5 5 5, 10 5 5, 12.5 5 5, 15 5)", rs.getObject(1));
-=======
         Statement st = connection.createStatement();
         try {
             ResultSet rs = st.executeQuery("select st_drape('LINESTRING (-5 5, 15 5)'::GEOMETRY, 'MULTIPOLYGON Z (((0 0 0, 10 0 0, 10 10 10, 0 0 0)), ((10 10 10, 10 0 0, 15 0 0, 10 10 0)))'::geometry)");
@@ -419,18 +382,11 @@
             assertGeometryEquals("LINESTRING Z (-5 5 0, 5 5 5, 10 5 5, 12.5 5 5, 15 5 0)", rs.getObject(1));
         } finally {
             st.close();
->>>>>>> 25865fef
         }
     }
 
     @Test
     public void testST_Drape3() throws SQLException {
-<<<<<<< HEAD
-        try (Statement st = connection.createStatement()) {
-            ResultSet rs = st.executeQuery("select st_drape('POLYGON ((1 8, 8 8, 8 2, 1 2, 1 8))'::GEOMETRY, 'POLYGON ((0 0 0, 10 0 0, 10 10 10, 0 0 0))'::geometry)");
-            rs.next();
-            assertGeometryEquals("POLYGON ((1 2, 1 8, 8 8 8, 8 2 2, 2 2 2, 1 2))", rs.getObject(1));
-=======
         Statement st = connection.createStatement();
         try {
             ResultSet rs = st.executeQuery("select st_drape('POLYGON ((1 8, 8 8, 8 2, 1 2, 1 8))'::GEOMETRY, 'POLYGON Z ((0 0 0, 10 0 0, 10 10 10, 0 0 0))'::geometry)");
@@ -438,18 +394,11 @@
             assertGeometryEquals("POLYGON Z((1 2 0, 1 8 0, 8 8 8, 8 2 2, 2 2 2, 1 2 0))", rs.getObject(1));
         } finally {
             st.close();
->>>>>>> 25865fef
         }
     }
 
     @Test
     public void testST_Drape4() throws SQLException {
-<<<<<<< HEAD
-        try (Statement st = connection.createStatement()) {
-            ResultSet rs = st.executeQuery("select st_drape('POLYGON ((1 2, 1 8, 8 8, 8 2, 1 2),(3 6, 7 6, 7 4, 3 4, 3 6))'::GEOMETRY, 'POLYGON ((0 0 0, 10 0 0, 10 10 10, 0 0 0))'::geometry)");
-            rs.next();
-            assertGeometryEquals("POLYGON ((1 2, 1 8, 8 8 8, 8 2 2, 2 2 2, 1 2), (3 4, 4 4 4, 7 4 4, 7 6 6, 6 6 6, 3 6, 3 4))", rs.getObject(1));
-=======
         Statement st = connection.createStatement();
         try {
             ResultSet rs = st.executeQuery("select st_drape('POLYGON ((1 2, 1 8, 8 8, 8 2, 1 2),(3 6, 7 6, 7 4, 3 4, 3 6))'::GEOMETRY, 'POLYGON Z((0 0 0, 10 0 0, 10 10 10, 0 0 0))'::geometry)");
@@ -457,18 +406,11 @@
             assertGeometryEquals("POLYGON Z((1 2 0, 1 8 0, 8 8 8, 8 2 2, 2 2 2, 1 2 0), (3 4 0, 4 4 4, 7 4 4, 7 6 6, 6 6 6, 3 6 0, 3 4 0))", rs.getObject(1));
         } finally {
             st.close();
->>>>>>> 25865fef
         }
     }
     
     @Test
     public void testST_Drape5() throws SQLException {
-<<<<<<< HEAD
-        try (Statement st = connection.createStatement()) {
-            ResultSet rs = st.executeQuery("select st_drape('MULTIPOINT ((8 5.1), (5 2), (9 2), (6.1 4), (3 9), (0.3 7.2), (3.8 6.7), (11.5 7.4), (12.1 3), (0 0))'::GEOMETRY, 'POLYGON ((0 0 0, 10 0 0, 10 10 10, 0 0 0))'::geometry)");
-            rs.next();
-            assertGeometryEquals("MULTIPOINT ((0 0 0), (0.3 7.2), (3 9), (3.8 6.7), (5 2 2), (6.1 4 4), (8 5.1 5.1), (9 2 2), (11.5 7.4), (12.1 3))", rs.getObject(1));
-=======
         Statement st = connection.createStatement();
         try {
             ResultSet rs = st.executeQuery("select st_drape('MULTIPOINT ((8 5.1), (5 2), (9 2), (6.1 4), (3 9), (0.3 7.2), (3.8 6.7), (11.5 7.4), (12.1 3), (0 0))'::GEOMETRY, 'POLYGON Z((0 0 0, 10 0 0, 10 10 10, 0 0 0))'::geometry)");
@@ -476,18 +418,11 @@
             assertGeometryEquals("MULTIPOINT Z ((8 5.1 5.1), (5 2 2), (9 2 2), (6.1 4 4), (3 9 0), (0.3 7.2 0), (3.8 6.7 0), (11.5 7.4 0), (12.1 3 0), (0 0 0))", rs.getObject(1));
         } finally {
             st.close();
->>>>>>> 25865fef
         }
     }
     
     @Test
     public void testST_Drape6() throws SQLException {
-<<<<<<< HEAD
-        try (Statement st = connection.createStatement()) {
-            ResultSet rs = st.executeQuery("select st_drape('MULTILINESTRING ((-5 5, 15 5), (2 8, 15 8))'::GEOMETRY, 'POLYGON ((0 0 0, 10 0 0, 10 10 10, 0 0 0))'::geometry)");
-            rs.next();
-            assertGeometryEquals("MULTILINESTRING ((-5 5, 5 5 5, 10 5 5, 15 5), (2 8, 8 8 8, 10 8 8, 15 8))", rs.getObject(1));
-=======
         Statement st = connection.createStatement();
         try {
             ResultSet rs = st.executeQuery("select st_drape('MULTILINESTRING ((-5 5, 15 5), (2 8, 15 8))'::GEOMETRY, 'POLYGON Z((0 0 0, 10 0 0, 10 10 10, 0 0 0))'::geometry)");
@@ -495,18 +430,11 @@
             assertGeometryEquals("MULTILINESTRING Z((-5 5 0, 5 5 5, 10 5 5, 15 5 0), (2 8 0, 8 8 8, 10 8 8, 15 8 0))", rs.getObject(1));
         } finally {
             st.close();
->>>>>>> 25865fef
         }
     }
     
     @Test
     public void testST_Drape7() throws SQLException {
-<<<<<<< HEAD
-        try (Statement st = connection.createStatement()) {
-            ResultSet rs = st.executeQuery("select st_drape('MULTILINESTRING ((-5 5, 15 5), (15 5.1, 5 8, 2 3, 12.9 3))'::GEOMETRY, 'POLYGON ((0 0 0, 10 0 0, 10 10 10, 0 0 0))'::geometry)");
-            rs.next();
-            assertGeometryEquals("MULTILINESTRING ((-5 5, 5 5 5, 10 5 5, 15 5), (12.9 3, 10 3 3, 3 3 3, 2 3, 5 8, 7.325581395348837 7.325581395348837 7.325581395348837, 10 6.55 6.550000000000001, 15 5.1))", rs.getObject(1));
-=======
         Statement st = connection.createStatement();
         try {
             ResultSet rs = st.executeQuery("select st_drape('MULTILINESTRING ((-5 5, 15 5), (15 5.1, 5 8, 2 3, 12.9 3))'::GEOMETRY, 'POLYGON Z((0 0 0, 10 0 0, 10 10 10, 0 0 0))'::geometry)");
@@ -514,19 +442,12 @@
             assertGeometryEquals("MULTILINESTRING Z((-5 5 0, 5 5 5, 10 5 5, 15 5 0), (12.9 3 0, 10 3 3, 3 3 3, 2 3 0, 5 8 0, 7.325581395348837 7.325581395348837 7.325581395348837, 10 6.55 6.550000000000001, 15 5.1 0))", rs.getObject(1));
         } finally {
             st.close();
->>>>>>> 25865fef
         }
     }
     
     
     @Test
     public void testST_Drape8() throws SQLException {
-<<<<<<< HEAD
-        try (Statement st = connection.createStatement()) {
-            ResultSet rs = st.executeQuery("select st_drape('MULTIPOLYGON (((1 5, 6 5, 6 2, 1 2, 1 5)), ((9 8, 11 8, 11 5, 9 5, 9 8)))'::GEOMETRY, 'POLYGON ((0 0 0, 10 0 0, 10 10 10, 0 0 0))'::geometry)");
-            rs.next();
-            assertGeometryEquals("MULTIPOLYGON (((1 2, 1 5, 5 5 5, 6 5 5, 6 2 2, 2 2 2, 1 2)), ((9 5 5, 9 8 8, 10 8 8, 11 8, 11 5, 10 5 5, 9 5 5)))", rs.getObject(1));
-=======
         Statement st = connection.createStatement();
         try {
             ResultSet rs = st.executeQuery("select st_drape('MULTIPOLYGON (((1 5, 6 5, 6 2, 1 2, 1 5)), ((9 8, 11 8, 11 5, 9 5, 9 8)))'::GEOMETRY, 'POLYGON Z((0 0 0, 10 0 0, 10 10 10, 0 0 0))'::geometry)");
@@ -534,7 +455,6 @@
             assertGeometryEquals("MULTIPOLYGON Z(((1 2 0, 1 5 0, 5 5 5, 6 5 5, 6 2 2, 2 2 2, 1 2 0)), ((9 5 5, 9 8 8, 10 8 8, 11 8 0, 11 5 0, 10 5 5, 9 5 5)))", rs.getObject(1));
         } finally {
             st.close();
->>>>>>> 25865fef
         }
     }
 }