/**
 * H2GIS is a library that brings spatial support to the H2 Database Engine
 * <http://www.h2database.com>. H2GIS is developed by CNRS
 * <http://www.cnrs.fr/>.
 *
 * This code is part of the H2GIS project. H2GIS is free software; 
 * you can redistribute it and/or modify it under the terms of the GNU
 * Lesser General Public License as published by the Free Software Foundation;
 * version 3.0 of the License.
 *
 * H2GIS is distributed in the hope that it will be useful, but
 * WITHOUT ANY WARRANTY; without even the implied warranty of MERCHANTABILITY or
 * FITNESS FOR A PARTICULAR PURPOSE. See the GNU Lesser General Public License
 * for more details <http://www.gnu.org/licenses/>.
 *
 *
 * For more information, please consult: <http://www.h2gis.org/>
 * or contact directly: info_at_h2gis.org
 */

package org.h2gis.functions.spatial.crs;

import org.h2.jdbc.JdbcSQLException;
import org.h2gis.functions.factory.H2GISDBFactory;
import org.h2gis.utilities.SFSUtilities;
import org.junit.*;
import org.locationtech.jts.geom.Envelope;
import org.locationtech.jts.geom.Geometry;

import java.sql.Connection;
import java.sql.ResultSet;
import java.sql.SQLException;
import java.sql.Statement;
<<<<<<< HEAD
=======
import org.h2.jdbc.JdbcSQLException;
import org.h2.jdbc.JdbcSQLNonTransientException;
>>>>>>> 25865fef

import static org.h2gis.unitTest.GeometryAsserts.assertGeometryBarelyEquals;
import static org.junit.Assert.*;

/**
 *
 * @author Erwan Bocher
 */
public class CRSFunctionTest {

    private static Connection connection;
    private static Statement st;
    private static final String DB_NAME = "CRSFunctionTest";

    @BeforeClass
    public static void tearUp() throws Exception {
        // Keep a connection alive to not close the DataBase on each unit test
        connection = SFSUtilities.wrapConnection(H2GISDBFactory.createSpatialDataBase(DB_NAME));
    }

    @Before
    public void setUpStatement() throws Exception {
        st = connection.createStatement();
    }

    @After
    public void tearDownStatement() throws Exception {
        st.close();
    }

        @AfterClass
    public static void tearDown() throws Exception {
        connection.close();
    }

    @Test
    public void test_ST_Transform27572To4326() throws Exception {
        checkProjectedGeom("POINT(584173.736059813 2594514.82833411)", 27572, 4326,
                "POINT(2.114551398096724 50.34560979151726)",10E-3);
    }

    @Test
    public void testST_Transform4326to2154() throws Exception {
        checkProjectedGeom("POINT(2.114551393 50.345609791)", 4326, 2154,
                "POINT(636890.7403226076 7027895.263553156 0)",10E-3);
    }

    @Test
    public void test_ST_Transform27572to3857() throws Exception {
        checkProjectedGeom("POINT(282331 2273699.7)", 27572, 3857,
                "POINT(-208496.53743537163 6005369.877027287)",10E-3);
    }

    @Test
    public void testST_Transform27572to2154WithoutNadgrid() throws Exception {
        checkProjectedGeom("POINT(282331 2273699.7)", 27572, 2154,
                "POINT(332602.9618934966 6709788.264478932)",10E-3);
    }

    @Test
    public void testST_Transform27572to2154WithNadgrid() throws Exception {
        final int outProj = 310024140;
        final ResultSet rs = compute("POINT(565767.906 2669005.730)", 320002120, outProj);
        // Java 6: "POINT(619119.4605077105 7102502.97947694)"
        // Java 7: "POINT(619119.4605077105 7102502.979476939)"
        checkWithTolerance(rs, "POINT(619119.4605077105 7102502.9794769)", outProj, 10E-3);
    }

    @Test
    public void testST_TransformAsIdentity() throws Exception {
        checkProjectedGeom("POINT(565767.906 2669005.730)", 2154, 2154,
                "POINT(565767.906 2669005.730)",10E-3);
    }

    @Test
    public void testST_TransformProjectThenProjectBack() throws Exception {
        final String inGeom = "MULTILINESTRING ((0 0, 1 0))";
        final int inOutProj = 4326;
        final ResultSet rs = st.executeQuery("SELECT ST_TRANSFORM(ST_TRANSFORM(" +
                "ST_GeomFromText('" + inGeom + "', " + inOutProj + "), 2154), " + inOutProj + ");");
        // The actual result is "MULTILINESTRING ((0 0 0, 0.9999999999999996 0 0))"
        checkWithTolerance(rs, "MULTILINESTRING ((0 0 0, 1 0 0))", inOutProj, 10E-3);
    }

    @Test
    public void testST_TransformOnMULTILINESTRING() throws Exception {
        checkProjectedGeom("MULTILINESTRING ((0 0, 1 0))", 4326, 4326,
                "MULTILINESTRING ((0 0, 1 0))",10E-3);
        final ResultSet rs = st.executeQuery("SELECT ST_TRANSFORM(" +
                "ST_GeomFromText('MULTILINESTRING ((2.11 50.34, 2.15 51))',  4326 ), 2154);");
        checkWithTolerance(rs, 
                "MULTILINESTRING ((636559.3165826919 7027274.112512174 0, 640202.1706468144 7100786.438815401 0))", 2154,10E-3 );
    }
    
    @Test
    public void testST_TransformOnMULTIPOINT() throws Exception {
        checkProjectedGeom("MULTIPOINT ((0 0), (1 0))", 4326, 4326,
                "MULTIPOINT ((0 0), (1 0))",10E-3);
        final ResultSet rs = st.executeQuery("SELECT ST_TRANSFORM("
                + "ST_GeomFromText('MULTIPOINT ((2.11 50.34), (2.11 50.34))',  4326 ), 2154);");
        checkWithTolerance(rs,
                "MULTIPOINT ((636559.3165826919 7027274.112512174 0), (636559.3165826919 7027274.112512174 0))", 2154, 10E-3);
    }
    
     @Test
    public void testST_TransformOnMULTIPOLYGON() throws Exception {
        final ResultSet rs = st.executeQuery("SELECT ST_TRANSFORM("
                + "ST_GeomFromText('MULTIPOLYGON (((2 40, 3 40, 3 3, 2 3, 2 40)))',  4326 ), 2154);");
        checkWithTolerance(rs,
                "MULTIPOLYGON (((614156.72100231 5877577.312128516 0, 700000 5877033.734723133 0, 700000 1336875.474634381 0, "
                        + "556660.5833028702 1337783.1294808295 0, 614156.72100231 5877577.312128516 0)))", 2154, 10E-3);
    }
    
    @Test
    public void testST_TransformOnNullGeometry() throws Exception {
        try (ResultSet rs = st.executeQuery("SELECT ST_TRANSFORM("
                + "null, 2154);")) {
            rs.next();
            Assert.assertNull(rs.getObject(1));
        }
    }
    
    @Test
    public void testST_TransformOnNulls() throws Exception {
        try (ResultSet rs = st.executeQuery("SELECT ST_TRANSFORM("
                + "null, null);")) {
            rs.next();
            Assert.assertNull(rs.getObject(1));
        }
    }
    
    @Test(expected = JdbcSQLNonTransientException.class)
    public void testST_TransformOnNullSRID() throws Throwable {
        try {
            st.execute("SELECT ST_TRANSFORM("
                    + "ST_GeomFromText('MULTIPOLYGON (((2 40, 3 40, 3 3, 2 3, 2 40)))',  4326 ), null);");
        } catch (JdbcSQLException e) {
            throw e.getCause();
        }
    }

    @Test
    public void test_ST_Transform_envelope() throws Exception {
        st.execute("DROP TABLE IF EXISTS L93, L2E;");
        st.execute("CREATE TABLE L93(the_geom MULTIPOLYGON);");
        st.execute("INSERT INTO L93(THE_GEOM) VALUES (ST_MPOLYFROMTEXT('MULTIPOLYGON (((854602 6625825, 853779 6628650, 855453 6627756, 854602 6625825)))'));");
        st.execute("UPDATE L93 SET THE_GEOM = ST_SETSRID(THE_GEOM, 2154);");
        st.execute("CREATE TABLE L2E AS SELECT ST_TRANSFORM(THE_GEOM, 27582) as THE_GEOM FROM L93;");

        ResultSet rsL93 = st.executeQuery("select ST_Extent(THE_GEOM) EXTL93 from L93;");
        Assert.assertTrue(rsL93.next());
        Object resultObjL93 = rsL93.getObject("EXTL93");
        Assert.assertTrue(resultObjL93 instanceof Geometry);
        Envelope resultL93 = ((Geometry) resultObjL93).getEnvelopeInternal();

        ResultSet rsL2e = st.executeQuery("select ST_Extent(THE_GEOM) EXTL2E from L2E;");
        Assert.assertTrue(rsL2e.next());
        Object resultObjL2e = rsL2e.getObject("EXTL2E");
        Assert.assertTrue(resultObjL2e instanceof Geometry);
        Envelope resultL2e = ((Geometry) resultObjL2e).getEnvelopeInternal();

        assertNotEquals("Values should be different : "+resultL93.getMinX()+" and "+resultL2e.getMinX(), resultL93.getMinX(), resultL2e.getMinX(), 1);
        assertNotEquals("Values should be different : "+resultL93.getMaxX()+" and "+resultL2e.getMaxX(), resultL93.getMaxX(), resultL2e.getMaxX(), 1);
        assertNotEquals("Values should be different : "+resultL93.getMinY()+" and "+resultL2e.getMinY(), resultL93.getMinY(), resultL2e.getMinY(), 1);
        assertNotEquals("Values should be different : "+resultL93.getMaxY()+" and "+resultL2e.getMaxY(), resultL93.getMaxY(), resultL2e.getMaxY(), 1);

        st.execute("DROP TABLE IF EXISTS BASE_L93, BASE_L2E, BASE;");
    }
    
        
    private void checkProjectedGeom(String inputGeom, int inProj, int outProj, String expectedGeom,double  epsilon) throws SQLException {
        check(compute(inputGeom, inProj, outProj), expectedGeom, outProj, epsilon);
    }

    private ResultSet compute(String inputGeom, int inProj, int outProj) throws SQLException {
        return st.executeQuery("SELECT ST_TRANSFORM(" +
                "ST_GeomFromText('" + inputGeom + "', " + inProj + "), " + outProj + ");");
    }

    private void check(ResultSet rs, String expectedGeom, int outProj, double  epsilon) throws SQLException {
        try {
            assertTrue(rs.next());
            assertGeometryBarelyEquals(expectedGeom, outProj, rs.getObject(1), epsilon);
            assertFalse(rs.next());
        } finally {
            rs.close();
        }
    }

    private void checkWithTolerance(ResultSet rs, String inGeom, int inOutProj, double tolerance)
            throws SQLException {
        try {
            assertTrue(rs.next());
            assertGeometryBarelyEquals(inGeom, inOutProj, rs.getObject(1), tolerance);
            assertFalse(rs.next());
        } finally {
            rs.close();
        }
    }
}<|MERGE_RESOLUTION|>--- conflicted
+++ resolved
@@ -20,25 +20,24 @@
 
 package org.h2gis.functions.spatial.crs;
 
-import org.h2.jdbc.JdbcSQLException;
+import org.locationtech.jts.geom.Envelope;
+import org.locationtech.jts.geom.Geometry;
 import org.h2gis.functions.factory.H2GISDBFactory;
 import org.h2gis.utilities.SFSUtilities;
 import org.junit.*;
-import org.locationtech.jts.geom.Envelope;
-import org.locationtech.jts.geom.Geometry;
 
 import java.sql.Connection;
 import java.sql.ResultSet;
 import java.sql.SQLException;
 import java.sql.Statement;
-<<<<<<< HEAD
-=======
 import org.h2.jdbc.JdbcSQLException;
 import org.h2.jdbc.JdbcSQLNonTransientException;
->>>>>>> 25865fef
 
 import static org.h2gis.unitTest.GeometryAsserts.assertGeometryBarelyEquals;
-import static org.junit.Assert.*;
+import static org.h2gis.unitTest.GeometryAsserts.assertGeometryEquals;
+import static org.junit.Assert.assertFalse;
+import static org.junit.Assert.assertNotEquals;
+import static org.junit.Assert.assertTrue;
 
 /**
  *
@@ -74,25 +73,25 @@
     @Test
     public void test_ST_Transform27572To4326() throws Exception {
         checkProjectedGeom("POINT(584173.736059813 2594514.82833411)", 27572, 4326,
-                "POINT(2.114551398096724 50.34560979151726)",10E-3);
+                "POINT(2.114551398096724 50.34560979151726)");
     }
 
     @Test
     public void testST_Transform4326to2154() throws Exception {
         checkProjectedGeom("POINT(2.114551393 50.345609791)", 4326, 2154,
-                "POINT(636890.7403226076 7027895.263553156 0)",10E-3);
+                "POINT(636890.7403214505 7027895.263449971 0)");
     }
 
     @Test
     public void test_ST_Transform27572to3857() throws Exception {
         checkProjectedGeom("POINT(282331 2273699.7)", 27572, 3857,
-                "POINT(-208496.53743537163 6005369.877027287)",10E-3);
+                "POINT(-208496.53743537163 6005369.877027287)");
     }
 
     @Test
     public void testST_Transform27572to2154WithoutNadgrid() throws Exception {
         checkProjectedGeom("POINT(282331 2273699.7)", 27572, 2154,
-                "POINT(332602.9618934966 6709788.264478932)",10E-3);
+                "POINT(332602.96188705775 6709788.264374727)");
     }
 
     @Test
@@ -107,23 +106,23 @@
     @Test
     public void testST_TransformAsIdentity() throws Exception {
         checkProjectedGeom("POINT(565767.906 2669005.730)", 2154, 2154,
-                "POINT(565767.906 2669005.730)",10E-3);
+                "POINT(565767.906 2669005.730)");
     }
 
     @Test
     public void testST_TransformProjectThenProjectBack() throws Exception {
-        final String inGeom = "MULTILINESTRING ((0 0, 1 0))";
+        final String inGeom = "MULTILINESTRING ((0 0 0, 1 0 0))";
         final int inOutProj = 4326;
         final ResultSet rs = st.executeQuery("SELECT ST_TRANSFORM(ST_TRANSFORM(" +
                 "ST_GeomFromText('" + inGeom + "', " + inOutProj + "), 2154), " + inOutProj + ");");
-        // The actual result is "MULTILINESTRING ((0 0 0, 0.9999999999999996 0 0))"
-        checkWithTolerance(rs, "MULTILINESTRING ((0 0 0, 1 0 0))", inOutProj, 10E-3);
+        // The actual result is "MULTILINESTRING ((0 0, 0.9999999999999996 0))"
+        checkWithTolerance(rs, inGeom, inOutProj, 10E-13);
     }
 
     @Test
     public void testST_TransformOnMULTILINESTRING() throws Exception {
         checkProjectedGeom("MULTILINESTRING ((0 0, 1 0))", 4326, 4326,
-                "MULTILINESTRING ((0 0, 1 0))",10E-3);
+                "MULTILINESTRING ((0 0, 1 0))");
         final ResultSet rs = st.executeQuery("SELECT ST_TRANSFORM(" +
                 "ST_GeomFromText('MULTILINESTRING ((2.11 50.34, 2.15 51))',  4326 ), 2154);");
         checkWithTolerance(rs, 
@@ -133,7 +132,7 @@
     @Test
     public void testST_TransformOnMULTIPOINT() throws Exception {
         checkProjectedGeom("MULTIPOINT ((0 0), (1 0))", 4326, 4326,
-                "MULTIPOINT ((0 0), (1 0))",10E-3);
+                "MULTIPOINT ((0 0), (1 0))");
         final ResultSet rs = st.executeQuery("SELECT ST_TRANSFORM("
                 + "ST_GeomFromText('MULTIPOINT ((2.11 50.34), (2.11 50.34))',  4326 ), 2154);");
         checkWithTolerance(rs,
@@ -151,20 +150,20 @@
     
     @Test
     public void testST_TransformOnNullGeometry() throws Exception {
-        try (ResultSet rs = st.executeQuery("SELECT ST_TRANSFORM("
-                + "null, 2154);")) {
-            rs.next();
-            Assert.assertNull(rs.getObject(1));
-        }
+        final ResultSet rs = st.executeQuery("SELECT ST_TRANSFORM("
+                + "null, 2154);");
+        rs.next();
+        Assert.assertNull(rs.getObject(1));
+        rs.close();
     }
     
     @Test
     public void testST_TransformOnNulls() throws Exception {
-        try (ResultSet rs = st.executeQuery("SELECT ST_TRANSFORM("
-                + "null, null);")) {
-            rs.next();
-            Assert.assertNull(rs.getObject(1));
-        }
+        final ResultSet rs = st.executeQuery("SELECT ST_TRANSFORM("
+                + "null, null);");
+        rs.next();
+        Assert.assertNull(rs.getObject(1));
+        rs.close();
     }
     
     @Test(expected = JdbcSQLNonTransientException.class)
@@ -180,7 +179,7 @@
     @Test
     public void test_ST_Transform_envelope() throws Exception {
         st.execute("DROP TABLE IF EXISTS L93, L2E;");
-        st.execute("CREATE TABLE L93(the_geom MULTIPOLYGON);");
+        st.execute("CREATE TABLE L93(the_geom GEOMETRY(MULTIPOLYGON));");
         st.execute("INSERT INTO L93(THE_GEOM) VALUES (ST_MPOLYFROMTEXT('MULTIPOLYGON (((854602 6625825, 853779 6628650, 855453 6627756, 854602 6625825)))'));");
         st.execute("UPDATE L93 SET THE_GEOM = ST_SETSRID(THE_GEOM, 2154);");
         st.execute("CREATE TABLE L2E AS SELECT ST_TRANSFORM(THE_GEOM, 27582) as THE_GEOM FROM L93;");
@@ -206,8 +205,8 @@
     }
     
         
-    private void checkProjectedGeom(String inputGeom, int inProj, int outProj, String expectedGeom,double  epsilon) throws SQLException {
-        check(compute(inputGeom, inProj, outProj), expectedGeom, outProj, epsilon);
+    private void checkProjectedGeom(String inputGeom, int inProj, int outProj, String expectedGeom) throws SQLException {
+        check(compute(inputGeom, inProj, outProj), expectedGeom, outProj);
     }
 
     private ResultSet compute(String inputGeom, int inProj, int outProj) throws SQLException {
@@ -215,10 +214,10 @@
                 "ST_GeomFromText('" + inputGeom + "', " + inProj + "), " + outProj + ");");
     }
 
-    private void check(ResultSet rs, String expectedGeom, int outProj, double  epsilon) throws SQLException {
+    private void check(ResultSet rs, String expectedGeom, int outProj) throws SQLException {
         try {
             assertTrue(rs.next());
-            assertGeometryBarelyEquals(expectedGeom, outProj, rs.getObject(1), epsilon);
+            assertGeometryEquals(expectedGeom, outProj, rs.getObject(1));
             assertFalse(rs.next());
         } finally {
             rs.close();
