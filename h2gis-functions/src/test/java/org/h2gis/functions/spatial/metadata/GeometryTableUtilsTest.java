--- conflicted
+++ resolved
@@ -400,11 +400,7 @@
         st.execute("CREATE TABLE POINT3D (gid int , the_geom GEOMETRY(POINTZ, 4326))");
         assertEquals(4326, GeometryTableUtilities.getSRID(connection, TableLocation.parse("POINT3D")));
     }
-<<<<<<< HEAD
-    
-=======
-
->>>>>>> f17753e8
+
     @Test
     public void testGetSRIDFromColumn() throws SQLException {
         assertEquals(0, GeometryTableUtilities.getSRID(connection, TableLocation.parse("NOGEOM"),"ID" ));
@@ -511,11 +507,7 @@
         st.execute("drop schema if exists blah");
         st.execute("create schema blah");
         st.execute("create table blah.testSFSUtilities(id integer, the_geom GEOMETRY(point))");
-<<<<<<< HEAD
-        LinkedHashMap<String, Integer> geomFields = GeometryTableUtilities.getGeometryColumnNamesAndIndexes(connection, TableLocation.parse("blah.testSFSUtilities", DBTypes.H2GIS));
-=======
         LinkedHashMap<String, Integer> geomFields = GeometryTableUtilities.getGeometryColumnNamesAndIndexes(connection, TableLocation.parse("blah.testSFSUtilities"));
->>>>>>> f17753e8
         assertEquals(1, geomFields.size());
         Map.Entry<String, Integer> entry = geomFields.entrySet().iterator().next();
         assertEquals("THE_GEOM", entry.getKey());
@@ -756,11 +748,7 @@
         st.execute("SELECT UpdateGeometrySRID('geo_point','the_geom',4326);");
         geomMetadata = GeometryTableUtilities.getMetaData(connection, location, "THE_GEOM");
         assertEquals("GEOMETRY(POINTZ,4326)", geomMetadata.getSQL());
-<<<<<<< HEAD
-        assertEquals(4326, geomMetadata.getSRID()); 
-=======
         assertEquals(4326, geomMetadata.getSRID());
->>>>>>> f17753e8
         st.execute("SELECT UpdateGeometrySRID('geo_point','THE_GEOM',4326);");
         geomMetadata = GeometryTableUtilities.getMetaData(connection, location, "THE_GEOM");
         assertEquals("GEOMETRY(POINTZ,4326)", geomMetadata.getSQL());
@@ -911,39 +899,23 @@
         st.execute("CREATE TABLE perstable (id INTEGER PRIMARY KEY, the_geom GEOMETRY, type int, name varchar, city varchar(12), "
                 + "temperature double precision, location GEOMETRY(POINTZ, 4326), wind CHARACTER VARYING(64))");
         String ddl = JDBCUtilities.createTableDDL(connection, location, TableLocation.parse("orbisgis",DBTypes.H2));
-<<<<<<< HEAD
-        assertEquals("CREATE TABLE ORBISGIS (ID INTEGER,THE_GEOM GEOMETRY,TYPE INTEGER,NAME VARCHAR,CITY VARCHAR(12),TEMPERATURE DOUBLE PRECISION,LOCATION GEOMETRY(POINTZ,4326),WIND VARCHAR(64))",
-=======
         assertEquals("CREATE TABLE ORBISGIS (ID INTEGER,THE_GEOM GEOMETRY,TYPE INTEGER,NAME CHARACTER VARYING(1048576),CITY CHARACTER VARYING(12),TEMPERATURE DOUBLE PRECISION,LOCATION GEOMETRY(POINTZ,4326),WIND CHARACTER VARYING(64))",
->>>>>>> f17753e8
                 ddl);
         st.execute("DROP TABLE IF EXISTS perstable");
         st.execute("CREATE TABLE perstable (id INTEGER PRIMARY KEY, the_geom GEOMETRY, type int, name varchar, city varchar(12), "
                 + "temperature double precision, location GEOMETRY(POINTZ, 4326), wind CHARACTER VARYING(64))");
         ddl = JDBCUtilities.createTableDDL(connection, location, TableLocation.parse("\"OrbisGIS\"",DBTypes.H2));
-<<<<<<< HEAD
-        assertEquals("CREATE TABLE \"OrbisGIS\" (ID INTEGER,THE_GEOM GEOMETRY,TYPE INTEGER,NAME VARCHAR,CITY VARCHAR(12),TEMPERATURE DOUBLE PRECISION,LOCATION GEOMETRY(POINTZ,4326),WIND VARCHAR(64))",
-=======
         assertEquals("CREATE TABLE \"OrbisGIS\" (ID INTEGER,THE_GEOM GEOMETRY,TYPE INTEGER,NAME CHARACTER VARYING(1048576),CITY CHARACTER VARYING(12),TEMPERATURE DOUBLE PRECISION,LOCATION GEOMETRY(POINTZ,4326),WIND CHARACTER VARYING(64))",
->>>>>>> f17753e8
                 ddl);
         st.execute("DROP TABLE IF EXISTS perstable");
         st.execute("CREATE TABLE perstable (id INTEGER PRIMARY KEY, name varchar(26))");       
         ddl = JDBCUtilities.createTableDDL(connection, location, TableLocation.parse("\"OrbisGIS\"",DBTypes.H2));
-<<<<<<< HEAD
-        assertEquals("CREATE TABLE \"OrbisGIS\" (ID INTEGER,NAME VARCHAR(26))",
-=======
         assertEquals("CREATE TABLE \"OrbisGIS\" (ID INTEGER,NAME CHARACTER VARYING(26))",
->>>>>>> f17753e8
                 ddl);
         st.execute("DROP TABLE IF EXISTS perstable");
         st.execute("CREATE TABLE perstable (id INTEGER PRIMARY KEY, name varchar)");       
         ddl = JDBCUtilities.createTableDDL(connection,location, TableLocation.parse("\"OrbisGIS\"",DBTypes.H2));
-<<<<<<< HEAD
-        assertEquals("CREATE TABLE \"OrbisGIS\" (ID INTEGER,NAME VARCHAR)",
-=======
         assertEquals("CREATE TABLE \"OrbisGIS\" (ID INTEGER,NAME CHARACTER VARYING(1048576))",
->>>>>>> f17753e8
                 ddl);
     }   
   
