/**
 * H2GIS is a library that brings spatial support to the H2 Database Engine
 * <http://www.h2database.com>. H2GIS is developed by CNRS
 * <http://www.cnrs.fr/>.
 *
 * This code is part of the H2GIS project. H2GIS is free software; 
 * you can redistribute it and/or modify it under the terms of the GNU
 * Lesser General Public License as published by the Free Software Foundation;
 * version 3.0 of the License.
 *
 * H2GIS is distributed in the hope that it will be useful, but
 * WITHOUT ANY WARRANTY; without even the implied warranty of MERCHANTABILITY or
 * FITNESS FOR A PARTICULAR PURPOSE. See the GNU Lesser General Public License
 * for more details <http://www.gnu.org/licenses/>.
 *
 *
 * For more information, please consult: <http://www.h2gis.org/>
 * or contact directly: info_at_h2gis.org
 */

package org.h2gis.functions.io.shp;

import org.h2.util.StringUtils;
import org.h2gis.api.DriverFunction;
import org.h2gis.api.EmptyProgressVisitor;
import org.h2gis.functions.factory.H2GISDBFactory;
import org.h2gis.functions.factory.H2GISFunctions;
import org.h2gis.functions.io.DriverManager;
import org.h2gis.functions.io.dbf.DBFRead;
import org.h2gis.functions.io.dbf.DBFWrite;
import org.h2gis.functions.io.file_table.H2TableIndex;
import org.h2gis.functions.io.shp.internal.SHPDriver;
import org.junit.AfterClass;
import org.junit.BeforeClass;
import org.junit.Test;
import org.locationtech.jts.geom.Coordinate;
import org.locationtech.jts.geom.Geometry;
import org.locationtech.jts.io.WKTWriter;

import java.io.File;
import java.io.IOException;
import java.sql.Connection;
import java.sql.ResultSet;
import java.sql.SQLException;
import java.sql.Statement;
<<<<<<< HEAD
=======
import org.h2.value.Value;
import org.h2gis.functions.io.dbf.DBFRead;
import org.h2gis.functions.io.dbf.DBFWrite;
>>>>>>> 25865fef

import static org.junit.Assert.assertEquals;
import static org.junit.Assert.assertTrue;

/**
 * Test copy data from SHP to database
 * @author Nicolas Fortin
 */
public class SHPImportExportTest {
    private static Connection connection;
    private static final String DB_NAME = "SHPImportTest";

    @BeforeClass
    public static void tearUp() throws Exception {
        // Keep a connection alive to not close the DataBase on each unit test
        connection = H2GISDBFactory.createSpatialDataBase(DB_NAME);
        H2GISFunctions.registerFunction(connection.createStatement(), new SHPRead(), "");
        H2GISFunctions.registerFunction(connection.createStatement(), new SHPWrite(), "");
        H2GISFunctions.registerFunction(connection.createStatement(), new DBFWrite(), "");
        H2GISFunctions.registerFunction(connection.createStatement(), new DBFRead(), "");
    }

    @AfterClass
    public static void tearDown() throws Exception {
        connection.close();
    }

    @Test
    public void exportTableTestGeomEnd() throws SQLException, IOException {
        Statement stat = connection.createStatement();
        File shpFile = new File("target/area_export.shp");
        stat.execute("DROP TABLE IF EXISTS AREA");
        stat.execute("create table area(idarea int primary key, the_geom POLYGON)");
        stat.execute("insert into area values(1, 'POLYGON ((-10 109, 90 109, 90 9, -10 9, -10 109))')");
        stat.execute("insert into area values(2, 'POLYGON ((90 109, 190 109, 190 9, 90 9, 90 109))')");
        // Create a shape file using table area
        stat.execute("CALL SHPWrite('target/area_export.shp', 'AREA')");
        // Read this shape file to check values
        assertTrue(shpFile.exists());
        SHPDriver shpDriver = new SHPDriver();
        shpDriver.initDriverFromFile(shpFile);
        shpDriver.setGeometryFieldIndex(1);
        assertEquals(2, shpDriver.getFieldCount());
        assertEquals(2, shpDriver.getRowCount());
        Value[] row = shpDriver.getRow(0);
        assertEquals(1, row[0].getInt());
        // The driver can not create POLYGON
        assertEquals("MULTIPOLYGON (((-10 109, 90 109, 90 9, -10 9, -10 109)))",row[1].getObject().toString());
        row = shpDriver.getRow(1);
        assertEquals(2, row[0].getInt());
        assertEquals("MULTIPOLYGON (((90 109, 190 109, 190 9, 90 9, 90 109)))", row[1].getObject().toString());
    }

    @Test
    public void exportTableTestGeomDeb() throws SQLException, IOException {
        Statement stat = connection.createStatement();
        File shpFile = new File("target/area_export1.shp");
        stat.execute("DROP TABLE IF EXISTS AREA");
        stat.execute("create table area(the_geom POLYGON, idarea int primary key)");
        stat.execute("insert into area values('POLYGON ((-10 109, 90 109, 90 9, -10 9, -10 109))', 1)");
        stat.execute("insert into area values('POLYGON ((90 109, 190 109, 190 9, 90 9, 90 109))', 2)");
        // Create a shape file using table area
        stat.execute("CALL SHPWrite('target/area_export1.shp', 'AREA')");
        // Read this shape file to check values
        assertTrue(shpFile.exists());
        SHPDriver shpDriver = new SHPDriver();
        shpDriver.initDriverFromFile(shpFile);
        shpDriver.setGeometryFieldIndex(0);
        assertEquals(2, shpDriver.getFieldCount());
        assertEquals(2, shpDriver.getRowCount());
        Value[] row = shpDriver.getRow(0);
        assertEquals(1, row[1].getInt());
        // The driver can not create POLYGON
        assertEquals("MULTIPOLYGON (((-10 109, 90 109, 90 9, -10 9, -10 109)))", row[0].getObject().toString());
        row = shpDriver.getRow(1);
        assertEquals(2, row[1].getInt());
        assertEquals("MULTIPOLYGON (((90 109, 190 109, 190 9, 90 9, 90 109)))", row[0].getObject().toString());
    }

    @Test
    public void copySHPTest() throws SQLException {
        Statement st = connection.createStatement();
        st.execute("DROP TABLE IF EXISTS WATERNETWORK");
        final String path = StringUtils.quoteStringSQL(SHPEngineTest.class.getResource("waternetwork.shp").getPath());
        st.execute("CALL SHPRead(" + path + ", 'WATERNETWORK');");
        checkSHPReadResult(st);
    }


    @Test
    public void copySHPTestAutomaticTableName() throws SQLException {
        Statement st = connection.createStatement();
        st.execute("DROP TABLE IF EXISTS WATERNETWORK");
        final String path = StringUtils.quoteStringSQL(SHPEngineTest.class.getResource("waternetwork.shp").getPath());
        // No table name is specified:
        st.execute("CALL SHPRead(" + path + ", 'waternetwork');");
        checkSHPReadResult(st);
    }

    private void checkSHPReadResult(Statement st) throws SQLException {
        // Query declared Table columns
        ResultSet rs = st.executeQuery("SELECT * FROM INFORMATION_SCHEMA.COLUMNS where TABLE_NAME = 'WATERNETWORK'");
        assertTrue(rs.next());
        assertEquals(H2TableIndex.PK_COLUMN_NAME, rs.getString("COLUMN_NAME"));
        assertEquals("INTEGER", rs.getString("TYPE_NAME"));
        assertTrue(rs.next());
        assertEquals("THE_GEOM", rs.getString("COLUMN_NAME"));
        assertEquals("GEOMETRY", rs.getString("TYPE_NAME"));
        assertTrue(rs.next());
        assertEquals("TYPE_AXE",rs.getString("COLUMN_NAME"));
        assertEquals("VARCHAR", rs.getString("TYPE_NAME"));
        assertEquals(254, rs.getInt("CHARACTER_MAXIMUM_LENGTH"));
        assertTrue(rs.next());
        assertEquals("GID",rs.getString("COLUMN_NAME"));
        assertEquals("BIGINT", rs.getString("TYPE_NAME"));
        assertTrue(rs.next());
        assertEquals("LENGTH",rs.getString("COLUMN_NAME"));
        assertEquals("DOUBLE",rs.getString("TYPE_NAME"));
        rs.close();
        // Check content
        rs = st.executeQuery("SELECT * FROM WATERNETWORK");
        assertTrue(rs.next());
        assertEquals(1, rs.getInt(H2TableIndex.PK_COLUMN_NAME));
        assertEquals("MULTILINESTRING ((183299.71875 2425074.75, 183304.828125 2425066.75))",rs.getString("the_geom"));
        assertEquals("river",rs.getString("type_axe"));
        assertEquals(9.492402903934545, rs.getDouble("length"), 1e-12);
        assertEquals(1, rs.getInt("GID"));
        assertTrue(rs.next());
        assertEquals("ditch", rs.getString("type_axe"));
        assertEquals(261.62989135452983, rs.getDouble("length"), 1e-12);
        assertEquals(2, rs.getInt("GID"));
        rs.close();
        // Computation
        rs = st.executeQuery("SELECT SUM(length) sumlen FROM WATERNETWORK");
        assertTrue(rs.next());
        assertEquals(28469.778049948833, rs.getDouble(1), 1e-12);
        rs.close();
        st.execute("drop table WATERNETWORK");
    }

    @Test
    public void exportTableWithoutConstraint() throws SQLException, IOException {
        Statement stat = connection.createStatement();
        File shpFile = new File("target/area_export2.shp");
        stat.execute("DROP TABLE IF EXISTS AREA");
        stat.execute("create table area(the_geom GEOMETRY, idarea int primary key)");
        stat.execute("insert into area values('POLYGON ((-10 109, 90 109, 90 9, -10 9, -10 109))', 1)");
        stat.execute("insert into area values('POLYGON ((90 109, 190 109, 190 9, 90 9, 90 109))', 2)");
        // Create a shape file using table area
        stat.execute("CALL SHPWrite('target/area_export2.shp', 'AREA')");
        // Read this shape file to check values
        assertTrue(shpFile.exists());
        SHPDriver shpDriver = new SHPDriver();
        shpDriver.initDriverFromFile(shpFile);
        shpDriver.setGeometryFieldIndex(0);
        assertEquals(2, shpDriver.getFieldCount());
        assertEquals(2, shpDriver.getRowCount());
        Value[] row = shpDriver.getRow(0);
        assertEquals(1, row[1].getInt());
        // The driver can not create POLYGON
        assertEquals("MULTIPOLYGON (((-10 109, 90 109, 90 9, -10 9, -10 109)))",row[0].getObject().toString());
        row = shpDriver.getRow(1);
        assertEquals(2, row[1].getInt());
        assertEquals("MULTIPOLYGON (((90 109, 190 109, 190 9, 90 9, 90 109)))", row[0].getObject().toString());
    }

    @Test(expected = SQLException.class)
    public void exportTableWithoutConstraintException() throws SQLException, IOException {
        Statement stat = connection.createStatement();
        stat.execute("DROP TABLE IF EXISTS AREA");
        stat.execute("create table area(the_geom GEOMETRY, idarea int primary key)");
        stat.execute("insert into area values('POINT (-10 109)', 1)");
        stat.execute("insert into area values('POLYGON ((90 109, 190 109, 190 9, 90 9, 90 109))', 2)");
        // Create a shape file using table area
        stat.execute("CALL SHPWrite('target/area_export_ex.shp', 'AREA')");
    }

    @Test
    public void testDriverManager() throws SQLException, IOException {
        Statement stat = connection.createStatement();
        stat.execute("DROP TABLE IF EXISTS AREA");
        stat.execute("create table area(the_geom GEOMETRY, idarea int primary key)");
        stat.execute("insert into area values('POLYGON ((-10 109, 90 109, 90 9, -10 9, -10 109))', 1)");
        stat.execute("insert into area values('POLYGON ((90 109, 190 109, 190 9, 90 9, 90 109))', 2)");
        // Export in target with special chars
        File shpFile = new File("target/area éxport.shp");
        DriverFunction exp = new SHPDriverFunction();
        exp.exportTable(connection, "AREA", shpFile,new EmptyProgressVisitor());
        stat.execute("DROP TABLE IF EXISTS myshp");
        DriverFunction manager = new DriverManager();
        manager.importFile(connection, "MYSHP", shpFile, new EmptyProgressVisitor());
        try (ResultSet rs = stat.executeQuery("select SUM(ST_AREA(the_geom)) from myshp")) {
            assertTrue(rs.next());
            assertEquals(20000,rs.getDouble(1),1e-6);
        }
    }

    @Test(expected = SQLException.class)
    public void exportTableWithNullGeom() throws SQLException, IOException {
        Statement stat = connection.createStatement();
        stat.execute("DROP TABLE IF EXISTS AREA");
        stat.execute("create table area(the_geom GEOMETRY, idarea int primary key)");
        stat.execute("insert into area values('POLYGON ((-10 109, 90 109, 90 9, -10 9, -10 109))', 1)");
        stat.execute("insert into area values(NULL, 2)");
        // Create a shape file using table area
        stat.execute("CALL SHPWrite('target/area_export3.shp', 'AREA')");
    }

    @Test
    public void exportTableLineString() throws SQLException, IOException {
        Statement stat = connection.createStatement();
        File shpFile = new File("target/line_export.shp");
        stat.execute("DROP TABLE IF EXISTS LINE");
        stat.execute("create table LINE(idarea int primary key, the_geom LINESTRING)");
        stat.execute("insert into LINE values(1, 'LINESTRING (-10 109, 90 109, 90 9, -10 9)')");
        stat.execute("insert into LINE values(2, 'LINESTRING (90 109, 190 109, 190 9, 90 9)')");
        // Create a shape file using table area
        stat.execute("CALL SHPWrite('target/line_export.shp', 'LINE')");
        // Read this shape file to check values
        assertTrue(shpFile.exists());
        SHPDriver shpDriver = new SHPDriver();
        shpDriver.initDriverFromFile(shpFile);
        shpDriver.setGeometryFieldIndex(1);
        assertEquals(2, shpDriver.getFieldCount());
        assertEquals(2, shpDriver.getRowCount());
        Value[] row = shpDriver.getRow(0);
        assertEquals(1, row[0].getInt());
        // The driver can not create POLYGON
        assertEquals("MULTILINESTRING ((-10 109, 90 109, 90 9, -10 9))",row[1].getObject().toString());
        row = shpDriver.getRow(1);
        assertEquals(2, row[0].getInt());
        assertEquals("MULTILINESTRING ((90 109, 190 109, 190 9, 90 9))", row[1].getObject().toString());
    }

    @Test
    public void readSHPURITest() throws Exception {
        Statement st = connection.createStatement();
        st.execute("DROP TABLE IF EXISTS WATERNETWORK");
        final String path = StringUtils.quoteStringSQL(SHPEngineTest.class.getResource("waternetwork.shp").toURI().toString());
        st.execute("CALL SHPRead(" + path + ", 'WATERNETWORK');");
        checkSHPReadResult(st);
    }

    @Test
    public void readSHPIntoTwoTablesWithSameSridTest() throws Exception {
        doReadSHPIntoTwoTables("SRIDTABLE1", "SRIDTABLE2", "sridtable1.shp", "sridtable1.shp");
    }

    @Test
    public void readSHPIntoTwoTablesWithDifferentSridTest() throws Exception {
        doReadSHPIntoTwoTables("SRIDTABLE1", "SRIDTABLE2", "sridtable1.shp", "sridtable2.shp");
    }

    private void doReadSHPIntoTwoTables(String table1, String table2, String shpFile1, String shpFile2) throws Exception {
        Statement st = connection.createStatement();
        st.execute("DROP TABLE IF EXISTS " + table1);
        st.execute("DROP TABLE IF EXISTS " + table2);
        final String path1 = StringUtils.quoteStringSQL(SHPEngineTest.class.getResource(shpFile1).toURI().toString());
        final String path2 = StringUtils.quoteStringSQL(SHPEngineTest.class.getResource(shpFile2).toURI().toString());
        st.execute("CALL SHPRead(" + path1 + ", '" + table1 + "');");
        st.execute("CALL SHPRead(" + path2 + ", '" + table2 + "');");
        ResultSet rs = st.executeQuery("SELECT count(*) FROM " + table1);
        assertTrue(rs.next());
        assertEquals(382, rs.getInt(1));
        rs.close();
        rs = st.executeQuery("SELECT count(*) FROM " + table2);
        assertTrue(rs.next());
        assertEquals(382, rs.getInt(1));
        rs.close();
        st.execute("drop table " + table1);
        st.execute("drop table " + table2);
    }

    @Test
    public void testReservedKeyWord() throws SQLException, IOException {
        Statement stat = connection.createStatement();
        stat.execute("DROP TABLE IF EXISTS AREA");
        stat.execute("create table area(the_geom GEOMETRY, idarea int primary key, \"NATURAL\" boolean)");
        stat.execute("insert into area values('POLYGON ((-10 109, 90 109, 90 9, -10 9, -10 109))', 1, True)");
        stat.execute("insert into area values('POLYGON ((90 109, 190 109, 190 9, 90 9, 90 109))', 2, False)");
        // Export in target with special chars
        File shpFile = new File("target/test_export4.shp");
        DriverFunction exp = new SHPDriverFunction();
        exp.exportTable(connection, "AREA", shpFile,new EmptyProgressVisitor());
        stat.execute("DROP TABLE IF EXISTS myshp");
        SHPDriverFunction driverFunction = new SHPDriverFunction();
        driverFunction.importFile(connection, "MYSHP", shpFile, new EmptyProgressVisitor());
        try (ResultSet rs = stat.executeQuery("select * from myshp")) {
            assertEquals(4,rs.findColumn("NATURAL"));
        }
    }

    @Test
    public void exportTableTestZ() throws SQLException, IOException {
        Statement stat = connection.createStatement();
        File shpFile = new File("target/area_export5.shp");
        stat.execute("DROP TABLE IF EXISTS AREA");
        stat.execute("create table area(idarea int primary key, the_geom POLYGON)");
        stat.execute("insert into area values(1, 'POLYGON ((-10 109 5, 90 109 5, 90 9 5, -10 9 5, -10 109 5))')");
        stat.execute("insert into area values(2, 'POLYGON ((90 109 3, 190 109 3, 190 9 3, 90 9 3, 90 109 3))')");
        // Create a shape file using table area
        stat.execute("CALL SHPWrite('target/area_export5.shp', 'AREA')");
        // Read this shape file to check values
        assertTrue(shpFile.exists());
        SHPDriver shpDriver = new SHPDriver();
        shpDriver.initDriverFromFile(shpFile);
        shpDriver.setGeometryFieldIndex(1);
        assertEquals(2, shpDriver.getFieldCount());
        assertEquals(2, shpDriver.getRowCount());
        Value[] row = shpDriver.getRow(0);
        assertEquals(1, row[0].getInt());
        // The driver can not create POLYGON
        WKTWriter toText = new WKTWriter(3);
        assertEquals("MULTIPOLYGON (((-10 109 5, 90 109 5, 90 9 5, -10 9 5, -10 109 5)))", toText.write((Geometry) row[1].getObject()));
        row = shpDriver.getRow(1);
        assertEquals(2, row[0].getInt());
        assertEquals("MULTIPOLYGON (((90 109 3, 190 109 3, 190 9 3, 90 9 3, 90 109 3)))", toText.write((Geometry)row[1].getObject()));
    }
    
    @Test
    public void exportImportPolygonZ() throws SQLException, IOException {
        Statement stat = connection.createStatement();
        File shpFile = new File("target/area_export6.shp");
        stat.execute("DROP TABLE IF EXISTS AREA");
        stat.execute("create table area(idarea int primary key, the_geom POLYGON)");
        stat.execute("insert into area values(1, 'POLYGON ((-10 109 5, 90 109 5, 90 9 5, -10 9 5, -10 109 5))')");
        // Create a shape file using table area
        stat.execute("CALL SHPWrite('target/area_export6.shp', 'AREA')");
        // Read this shape file to check values
        assertTrue(shpFile.exists());
        stat.execute("DROP TABLE IF EXISTS IMPORT_AREA;");
        stat.execute("CALL SHPRead('target/area_export6.shp', 'IMPORT_AREA')");
        try (ResultSet res = stat.executeQuery("SELECT THE_GEOM FROM IMPORT_AREA;")) {
            res.next();
            Geometry geom = (Geometry) res.getObject(1);
            Coordinate[] coords = geom.getCoordinates();
            int count = 0;
            for (Coordinate coord : coords) {
                if (coord.z == 5) {
                    count++;
                }
            }
            assertEquals(count, coords.length);
        }

    }

    @Test
    public void exportImportPointZ() throws SQLException, IOException {
        Statement stat = connection.createStatement();
        File shpFile = new File("target/punctual_export.shp");
        stat.execute("DROP TABLE IF EXISTS PUNCTUAL");
        stat.execute("create table punctual(idarea int primary key, the_geom POINT)");
        stat.execute("insert into punctual values(1, 'POINT(-10 109 5)')");
        // Create a shape file using table area
        stat.execute("CALL SHPWrite('target/punctual_export.shp', 'PUNCTUAL')");
        // Read this shape file to check values
        assertTrue(shpFile.exists());
        stat.execute("DROP TABLE IF EXISTS IMPORT_PUNCTUAL;");
        stat.execute("CALL SHPRead('target/punctual_export.shp', 'IMPORT_PUNCTUAL')");
        try (ResultSet res = stat.executeQuery("SELECT THE_GEOM FROM IMPORT_PUNCTUAL;")) {
            res.next();
            Geometry geom = (Geometry) res.getObject(1);
            Coordinate coord = geom.getCoordinate();
            assertEquals(coord.z, 5, 10E-1);
        }
    }
    
     @Test
    public void exportImportLineStringZ() throws SQLException, IOException {
        Statement stat = connection.createStatement();
        File shpFile = new File("target/lineal_export.shp");
        stat.execute("DROP TABLE IF EXISTS LINEAL");
        stat.execute("create table lineal(idarea int primary key, the_geom LINESTRING)");
        stat.execute("insert into lineal values(1, 'LINESTRING(-10 109 5, 12  6 0)')");
        // Create a shape file using table area
        stat.execute("CALL SHPWrite('target/lineal_export.shp', 'LINEAL')");
        // Read this shape file to check values
        assertTrue(shpFile.exists());
        stat.execute("DROP TABLE IF EXISTS IMPORT_LINEAL;");
        stat.execute("CALL SHPRead('target/lineal_export.shp', 'IMPORT_LINEAL')");
        try (ResultSet res = stat.executeQuery("SELECT THE_GEOM FROM IMPORT_LINEAL;")) {
            res.next();
            Geometry geom = (Geometry) res.getObject(1);
            Coordinate[] coords = geom.getCoordinates();
            assertEquals(coords[0].z, 5, 10E-1);
            //Since the 'NaN' DOUBLE values for Z coordinates is invalid in a shapefile, it is converted to '0.0'.
            assertEquals(coords[1].z, 0, 10E-1);
        }
    }
    
    @Test(expected = SQLException.class)
    public void exportTableWithBadExtensionName() throws SQLException, IOException {
        Statement stat = connection.createStatement();
        stat.execute("DROP TABLE IF EXISTS AREA");
        stat.execute("create table area(the_geom GEOMETRY, idarea int primary key)");
        stat.execute("insert into area values('POLYGON ((-10 109, 90 109, 90 9, -10 9, -10 109))', 1)");
        
        // Create a shape file using table area
        stat.execute("CALL SHPWrite('target/area_export.blabla', 'AREA')");
    }
    
    @Test(expected = SQLException.class)
    public void exportTableWithBadNullExtension() throws SQLException, IOException {
        Statement stat = connection.createStatement();
        stat.execute("DROP TABLE IF EXISTS AREA");
        stat.execute("create table area(the_geom GEOMETRY, idarea int primary key)");
        stat.execute("insert into area values('POLYGON ((-10 109, 90 109, 90 9, -10 9, -10 109))', 1)");
        
        // Create a shape file using table area
        stat.execute("CALL SHPWrite('target/area_export.', 'AREA')");
    }
    
    @Test(expected = SQLException.class)
    public void importFileNoExist() throws SQLException, IOException {
        Statement stat = connection.createStatement();
        stat.execute("CALL SHPRead('target/blabla.shp', 'BLABLA')");
    }
    
    @Test(expected = SQLException.class)
    public void importFileWithBadExtension() throws SQLException, IOException {
        Statement stat = connection.createStatement();        
        File file = new File("target/area_export.blabla");
        file.delete();
        file.createNewFile();        
        stat.execute("CALL SHPRead('target/area_export.blabla', 'BLABLA')");
        file.delete();
    }
    
    @Test
    public void exportTableWithNoPRJ() throws SQLException, IOException {
        Statement stat = connection.createStatement();
        stat.execute("DROP TABLE IF EXISTS AREA");
        stat.execute("create table area(the_geom GEOMETRY, idarea int primary key)");
        stat.execute("insert into area values('POLYGON ((-10 109, 90 109, 90 9, -10 9, -10 109))', 1)");
        
        // Create a shape file using table area
        stat.execute("CALL SHPWrite('target/area_export7.shp', 'AREA')");
        
        assertTrue(!new File("target/area_export7.prj").exists());
    }
    
    @Test
    public void exportTableWithPRJ() throws SQLException, IOException {
        Statement stat = connection.createStatement();
        stat.execute("DROP TABLE IF EXISTS AREA");
        stat.execute("create table area(the_geom GEOMETRY CHECK ST_SRID(THE_GEOM) = 4326, idarea int primary key)");
        stat.execute("insert into area values(ST_GEOMFROMTEXT('POLYGON ((-10 109, 90 109, 90 9, -10 9, -10 109))', 4326), 1)"); 
        // Create a shape file using table area
        stat.execute("CALL SHPWrite('target/area_export8.shp', 'AREA')");        
        assertTrue(new File("target/area_export8.prj").exists());
    }
    
    @Test
    public void exportImportTableWithOGCPRJ() throws SQLException, IOException {
        Statement stat = connection.createStatement();
        stat.execute("DROP TABLE IF EXISTS AREA, AREA_READ");
        stat.execute("create table area(the_geom GEOMETRY CHECK ST_SRID(THE_GEOM) = 4326, idarea int primary key)");
        stat.execute("insert into area values(ST_GEOMFROMTEXT('POLYGON ((-10 109, 90 109, 90 9, -10 9, -10 109))', 4326), 1)"); 
        // Create a shape file using table area
        stat.execute("CALL SHPWrite('target/area_export9.shp', 'AREA')");
        stat.execute("CALL SHPRead('target/area_export9.shp', 'AREA_READ')");
        try (ResultSet res = stat.executeQuery("SELECT ST_SRID(THE_GEOM) FROM AREA_READ;")) {
            res.next();
            assertTrue(res.getInt(1)==4326);
        }        
    }
    
    @Test
    public void exportUnknownhSRIDPRJ() throws SQLException, IOException {
        Statement stat = connection.createStatement();
        stat.execute("DROP TABLE IF EXISTS AREA");
        stat.execute("create table area(the_geom GEOMETRY CHECK ST_SRID(THE_GEOM) = 9999, idarea int primary key)");
        stat.execute("insert into area values(ST_GEOMFROMTEXT('POLYGON ((-10 109, 90 109, 90 9, -10 9, -10 109))', 9999), 1)"); 
        // Create a shape file using table area
        stat.execute("CALL SHPWrite('target/area_export10.shp', 'AREA')");        
    }
    
    @Test
    public void readEmptyPRJ() throws SQLException, IOException {        
        Statement stat = connection.createStatement();
        stat.execute("DROP TABLE IF EXISTS AREA, AREA_READ");
        stat.execute("create table area(the_geom GEOMETRY, idarea int primary key)");
        stat.execute("insert into area values(ST_GEOMFROMTEXT('POLYGON ((-10 109, 90 109, 90 9, -10 9, -10 109))'), 1)"); 
        // Create a shape file using table area
        stat.execute("CALL SHPWrite('target/area_export11.shp', 'AREA')"); 
        new File("target/area_export.prj").createNewFile();
        stat.execute("CALL SHPRead('target/area_export11.shp', 'AREA_READ')");
        try (ResultSet res = stat.executeQuery("SELECT ST_SRID(THE_GEOM) FROM AREA_READ;")) {
            res.next();
            assertTrue(res.getInt(1)==0);
        }  
    }
    
    @Test(expected = SQLException.class)
    public void exportTableGeometryCollection() throws SQLException, IOException {
        Statement stat = connection.createStatement();
        stat.execute("DROP TABLE IF EXISTS GEOM_COLL");
        stat.execute("create table GEOM_COLL(idarea int primary key, the_geom GEOMETRY)");
        stat.execute("insert into GEOM_COLL values(1, 'GEOMETRYCOLLECTION (LINESTRING (184 375, 97 245), POLYGON ((180 270, 220 270, 220 230, 180 230, 180 270)))')");
        // Create a shape file using table area
        stat.execute("CALL SHPWrite('target/geomcoll_export.shp', 'GEOM_COLL')");
    }
    
    @Test
    public void geomTableToDBF() throws SQLException, IOException {        
        Statement stat = connection.createStatement();
        stat.execute("DROP TABLE IF EXISTS AREA, AREA_READ");
        stat.execute("create table area(the_geom GEOMETRY, idarea int primary key, type varchar)");
        stat.execute("insert into area values(ST_GEOMFROMTEXT('POLYGON ((-10 109, 90 109, 90 9, -10 9, -10 109))'), 1, 'breton')"); 
        stat.execute("CALL DBFWrite('target/area_export12.dbf', 'AREA')"); 
        stat.execute("CALL DBFRead('target/area_export12.dbf', 'AREA_READ')");
        try (ResultSet res = stat.executeQuery("SELECT * FROM AREA_READ;")) {
            res.next();
            assertTrue(res.getInt(2)==1);
            assertTrue(res.getString(3).equals("breton"));
        }  
    }
    
    @Test
    public void twoGeomTableToDBF() throws SQLException, IOException {        
        Statement stat = connection.createStatement();
        stat.execute("DROP TABLE IF EXISTS AREA, AREA_READ");
        stat.execute("create table area(the_geom GEOMETRY, idarea int primary key, geom GEOMETRY, type varchar)");
        stat.execute("insert into area values(ST_GEOMFROMTEXT('POLYGON ((-10 109, 90 109, 90 9, -10 9, -10 109))'), 1,"
                + "ST_GEOMFROMTEXT('POINT (-10 109)'), 'breton')"); 
        stat.execute("CALL DBFWrite('target/area_export13.dbf', 'AREA')"); 
        stat.execute("CALL DBFRead('target/area_export13.dbf', 'AREA_READ')");
        try (ResultSet res = stat.executeQuery("SELECT * FROM AREA_READ;")) {
            res.next();
            assertTrue(res.getInt(2)==1);
            assertTrue(res.getString(3).equals("breton"));
        }  
    }
    
     @Test
    public void writeReadTableWithTwoGeometries() throws SQLException, IOException {        
        Statement stat = connection.createStatement();
        stat.execute("DROP TABLE IF EXISTS AREA, AREA_READ");
        stat.execute("create table area(the_geom GEOMETRY, idarea int primary key, geom GEOMETRY)");
        stat.execute("insert into area values(ST_GEOMFROMTEXT('POLYGON ((-10 109, 90 109, 90 9, -10 9, -10 109))'), 1,ST_GEOMFROMTEXT('POINT (-10 109)'))"); 
        // Create a shape file using table area
        stat.execute("CALL SHPWrite('target/area_export14.shp', 'AREA')"); 
        new File("target/area_export.prj").createNewFile();
        stat.execute("CALL SHPRead('target/area_export14.shp', 'AREA_READ')");
        try (ResultSet res = stat.executeQuery("SELECT * FROM AREA_READ;")) {
            res.next();
            assertTrue(res.getInt(3)==1);
        }  
    }
    
    @Test
    public void read_similar_paths() throws SQLException {
        Statement st = connection.createStatement();
        st.execute("DROP TABLE IF EXISTS WATERNETWORK");
        final String path = StringUtils.quoteStringSQL(SHPEngineTest.class.getResource("waternetwork.shp").getPath());
        st.execute("CALL SHPRead(" + path + ", 'WATERNETWORK');");
        st.execute("CALL SHPWrite('target/test_river.shp', 'WATERNETWORK')");
        st.execute("CALL SHPWrite('target/river.shp', 'WATERNETWORK')");
        st.execute("CALL SHPRead('target/test_river.shp', 'RIVER');");

        try ( // Check content
                ResultSet rs = st.executeQuery("SELECT * FROM RIVER")) {
            assertTrue(rs.next());
            assertEquals(1, rs.getInt(H2TableIndex.PK_COLUMN_NAME));
            assertEquals("MULTILINESTRING ((183299.71875 2425074.75, 183304.828125 2425066.75))", rs.getString("the_geom"));
            assertEquals("river", rs.getString("type_axe"));
            assertEquals(9.492402903934545, rs.getDouble("length"), 1e-12);
            assertEquals(1, rs.getInt("GID"));
            assertTrue(rs.next());
            assertEquals("ditch", rs.getString("type_axe"));
            assertEquals(261.62989135452983, rs.getDouble("length"), 1e-12);
            assertEquals(2, rs.getInt("GID"));
        }
    }
    
    
    @Test
    public void exportAndReadFileWithOGCPRJ() throws SQLException, IOException {
        Statement stat = connection.createStatement();
        stat.execute("DROP TABLE IF EXISTS AREA, AREA_READ");
        stat.execute("create table area(the_geom GEOMETRY CHECK ST_SRID(THE_GEOM) = 4326, idarea int primary key)");
        stat.execute("insert into area values(ST_GEOMFROMTEXT('POLYGON ((-10 109, 90 109, 90 9, -10 9, -10 109))', 4326), 1)"); 
        // Create a shape file using table area
        stat.execute("CALL SHPWrite('target/area_export_srid.shp', 'AREA')");
        stat.execute("CALL FILE_TABLE('target/area_export_srid.shp', 'AREA_SRID');");
        try (ResultSet res = stat.executeQuery("SELECT ST_SRID(THE_GEOM) FROM AREA_SRID;")) {
            res.next();
            assertTrue(res.getInt(1)==4326);
        }        
    }
    
    @Test
    public void exportSelect() throws SQLException {
        Statement st = connection.createStatement();
        st.execute("DROP TABLE IF EXISTS WATERNETWORK,RIVER");
        final String path = StringUtils.quoteStringSQL(SHPEngineTest.class.getResource("waternetwork.shp").getPath());
        st.execute("CALL SHPRead(" + path + ", 'WATERNETWORK');");
        st.execute("CALL SHPWrite('target/test_river.shp', '(select * from WATERNETWORK)')");
        st.execute("CALL SHPRead('target/test_river.shp', 'RIVER');");
        try ( // Check content
                ResultSet rs = st.executeQuery("SELECT * FROM RIVER")) {
            assertTrue(rs.next());
            assertEquals(1, rs.getInt(H2TableIndex.PK_COLUMN_NAME));
            assertEquals("MULTILINESTRING ((183299.71875 2425074.75, 183304.828125 2425066.75))", rs.getString("the_geom"));
            assertEquals("river", rs.getString("type_axe"));
            assertEquals(9.492402903934545, rs.getDouble("length"), 1e-12);
            assertEquals(1, rs.getInt("GID"));
            assertTrue(rs.next());
            assertEquals("ditch", rs.getString("type_axe"));
            assertEquals(261.62989135452983, rs.getDouble("length"), 1e-12);
            assertEquals(2, rs.getInt("GID"));
        }
    }
    
    @Test
    public void exportSelectLimit() throws SQLException {
        Statement st = connection.createStatement();
        st.execute("DROP TABLE IF EXISTS WATERNETWORK,RIVER");
        final String path = StringUtils.quoteStringSQL(SHPEngineTest.class.getResource("waternetwork.shp").getPath());
        st.execute("CALL SHPRead(" + path + ", 'WATERNETWORK');");
        st.execute("CALL SHPWrite('target/test_river.shp', '(select * from WATERNETWORK limit 1)')");
        st.execute("CALL SHPRead('target/test_river.shp', 'RIVER');");
        try ( // Check content
                ResultSet rs = st.executeQuery("SELECT count(*) FROM RIVER")) {
            assertTrue(rs.next());
            assertEquals(1, rs.getInt(1));
        }
    }   
    
    
    @Test
    public void exportImportCharacters() throws SQLException, IOException {
        Statement stat = connection.createStatement();
        File shpFile = new File("target/area_export_characters.shp");
        stat.execute("DROP TABLE IF EXISTS AREA, table_characters");
        stat.execute("create table area(the_geom GEOMETRY, idarea int primary key, cover varchar)");
        stat.execute("insert into area values('POLYGON ((-10 109, 90 109, 90 9, -10 9, -10 109))', 1, 'Forêt')");
        stat.execute("insert into area values('POLYGON ((90 109, 190 109, 190 9, 90 9, 90 109))',2, 'Zone arborée')");
        // Create a shape file using table area
        stat.execute("CALL SHPWrite('target/area_export_characters.shp', 'AREA')");
        // Read this shape file to check values
        assertTrue(shpFile.exists());
        
        stat.execute("CALL SHPRead('target/area_export_characters.shp', 'table_characters')");
        try ( // Check content
                ResultSet rs = stat.executeQuery("SELECT * FROM table_characters")) {
            assertTrue(rs.next());
            assertEquals("Forêt", rs.getString("cover"));
            assertTrue(rs.next());
            assertEquals("Zone arborée", rs.getString("cover"));
        }
    }
    
    @Test(expected = SQLException.class)
    public void exportImportFileWithSpace() throws SQLException, IOException {
        Statement stat = connection.createStatement();
        File shpFile = new File("target/lineal export.shp");
        stat.execute("DROP TABLE IF EXISTS LINEAL");
        stat.execute("create table lineal(idarea int primary key, the_geom LINESTRING)");
        stat.execute("insert into lineal values(1, 'LINESTRING(-10 109 5, 12  6)')");
        // Create a shape file using table area
        stat.execute("CALL SHPWrite('target/lineal export.shp', 'LINEAL')");
        // Read this shape file to check values
        assertTrue(shpFile.exists());
        stat.execute("DROP TABLE IF EXISTS IMPORT_LINEAL;");
        stat.execute("CALL SHPRead('target/lineal export.shp')");
    }
    
    @Test(expected = SQLException.class)
    public void exportImportFileWithDot() throws SQLException, IOException {
        Statement stat = connection.createStatement();
        File shpFile = new File("target/lineal.export.shp");
        stat.execute("DROP TABLE IF EXISTS LINEAL");
        stat.execute("create table lineal(idarea int primary key, the_geom LINESTRING)");
        stat.execute("insert into lineal values(1, 'LINESTRING(-10 109 5, 12  6)')");
        // Create a shape file using table area
        stat.execute("CALL SHPWrite('target/lineal.export.shp', 'LINEAL')");
        // Read this shape file to check values
        assertTrue(shpFile.exists());
        stat.execute("DROP TABLE IF EXISTS IMPORT_LINEAL;");
        stat.execute("CALL SHPRead('target/lineal.export.shp')");
    }
    
}<|MERGE_RESOLUTION|>--- conflicted
+++ resolved
@@ -20,22 +20,20 @@
 
 package org.h2gis.functions.io.shp;
 
+import org.locationtech.jts.geom.Coordinate;
+import org.locationtech.jts.geom.Geometry;
+import org.locationtech.jts.io.WKTWriter;
 import org.h2.util.StringUtils;
+import org.h2gis.functions.io.DriverManager;
+import org.h2gis.functions.io.file_table.H2TableIndex;
+import org.h2gis.functions.io.shp.internal.SHPDriver;
+import org.h2gis.functions.factory.H2GISFunctions;
+import org.h2gis.functions.factory.H2GISDBFactory;
 import org.h2gis.api.DriverFunction;
 import org.h2gis.api.EmptyProgressVisitor;
-import org.h2gis.functions.factory.H2GISDBFactory;
-import org.h2gis.functions.factory.H2GISFunctions;
-import org.h2gis.functions.io.DriverManager;
-import org.h2gis.functions.io.dbf.DBFRead;
-import org.h2gis.functions.io.dbf.DBFWrite;
-import org.h2gis.functions.io.file_table.H2TableIndex;
-import org.h2gis.functions.io.shp.internal.SHPDriver;
 import org.junit.AfterClass;
 import org.junit.BeforeClass;
 import org.junit.Test;
-import org.locationtech.jts.geom.Coordinate;
-import org.locationtech.jts.geom.Geometry;
-import org.locationtech.jts.io.WKTWriter;
 
 import java.io.File;
 import java.io.IOException;
@@ -43,12 +41,9 @@
 import java.sql.ResultSet;
 import java.sql.SQLException;
 import java.sql.Statement;
-<<<<<<< HEAD
-=======
 import org.h2.value.Value;
 import org.h2gis.functions.io.dbf.DBFRead;
 import org.h2gis.functions.io.dbf.DBFWrite;
->>>>>>> 25865fef
 
 import static org.junit.Assert.assertEquals;
 import static org.junit.Assert.assertTrue;
@@ -81,7 +76,7 @@
         Statement stat = connection.createStatement();
         File shpFile = new File("target/area_export.shp");
         stat.execute("DROP TABLE IF EXISTS AREA");
-        stat.execute("create table area(idarea int primary key, the_geom POLYGON)");
+        stat.execute("create table area(idarea int primary key, the_geom GEOMETRY(POLYGON))");
         stat.execute("insert into area values(1, 'POLYGON ((-10 109, 90 109, 90 9, -10 9, -10 109))')");
         stat.execute("insert into area values(2, 'POLYGON ((90 109, 190 109, 190 9, 90 9, 90 109))')");
         // Create a shape file using table area
@@ -107,7 +102,7 @@
         Statement stat = connection.createStatement();
         File shpFile = new File("target/area_export1.shp");
         stat.execute("DROP TABLE IF EXISTS AREA");
-        stat.execute("create table area(the_geom POLYGON, idarea int primary key)");
+        stat.execute("create table area(the_geom GEOMETRY(POLYGON), idarea int primary key)");
         stat.execute("insert into area values('POLYGON ((-10 109, 90 109, 90 9, -10 9, -10 109))', 1)");
         stat.execute("insert into area values('POLYGON ((90 109, 190 109, 190 9, 90 9, 90 109))', 2)");
         // Create a shape file using table area
@@ -240,9 +235,12 @@
         stat.execute("DROP TABLE IF EXISTS myshp");
         DriverFunction manager = new DriverManager();
         manager.importFile(connection, "MYSHP", shpFile, new EmptyProgressVisitor());
-        try (ResultSet rs = stat.executeQuery("select SUM(ST_AREA(the_geom)) from myshp")) {
+        ResultSet rs = stat.executeQuery("select SUM(ST_AREA(the_geom)) from myshp");
+        try {
             assertTrue(rs.next());
             assertEquals(20000,rs.getDouble(1),1e-6);
+        } finally {
+            rs.close();
         }
     }
 
@@ -262,7 +260,7 @@
         Statement stat = connection.createStatement();
         File shpFile = new File("target/line_export.shp");
         stat.execute("DROP TABLE IF EXISTS LINE");
-        stat.execute("create table LINE(idarea int primary key, the_geom LINESTRING)");
+        stat.execute("create table LINE(idarea int primary key, the_geom GEOMETRY(LINESTRING))");
         stat.execute("insert into LINE values(1, 'LINESTRING (-10 109, 90 109, 90 9, -10 9)')");
         stat.execute("insert into LINE values(2, 'LINESTRING (90 109, 190 109, 190 9, 90 9)')");
         // Create a shape file using table area
@@ -336,8 +334,11 @@
         stat.execute("DROP TABLE IF EXISTS myshp");
         SHPDriverFunction driverFunction = new SHPDriverFunction();
         driverFunction.importFile(connection, "MYSHP", shpFile, new EmptyProgressVisitor());
-        try (ResultSet rs = stat.executeQuery("select * from myshp")) {
+        ResultSet rs = stat.executeQuery("select * from myshp");
+        try {
             assertEquals(4,rs.findColumn("NATURAL"));
+        } finally {
+            rs.close();
         }
     }
 
@@ -346,7 +347,7 @@
         Statement stat = connection.createStatement();
         File shpFile = new File("target/area_export5.shp");
         stat.execute("DROP TABLE IF EXISTS AREA");
-        stat.execute("create table area(idarea int primary key, the_geom POLYGON)");
+        stat.execute("create table area(idarea int primary key, the_geom GEOMETRY(POLYGON Z))");
         stat.execute("insert into area values(1, 'POLYGON ((-10 109 5, 90 109 5, 90 9 5, -10 9 5, -10 109 5))')");
         stat.execute("insert into area values(2, 'POLYGON ((90 109 3, 190 109 3, 190 9 3, 90 9 3, 90 109 3))')");
         // Create a shape file using table area
@@ -373,7 +374,7 @@
         Statement stat = connection.createStatement();
         File shpFile = new File("target/area_export6.shp");
         stat.execute("DROP TABLE IF EXISTS AREA");
-        stat.execute("create table area(idarea int primary key, the_geom POLYGON)");
+        stat.execute("create table area(idarea int primary key, the_geom GEOMETRY(POLYGON Z))");
         stat.execute("insert into area values(1, 'POLYGON ((-10 109 5, 90 109 5, 90 9 5, -10 9 5, -10 109 5))')");
         // Create a shape file using table area
         stat.execute("CALL SHPWrite('target/area_export6.shp', 'AREA')");
@@ -381,18 +382,18 @@
         assertTrue(shpFile.exists());
         stat.execute("DROP TABLE IF EXISTS IMPORT_AREA;");
         stat.execute("CALL SHPRead('target/area_export6.shp', 'IMPORT_AREA')");
-        try (ResultSet res = stat.executeQuery("SELECT THE_GEOM FROM IMPORT_AREA;")) {
-            res.next();
-            Geometry geom = (Geometry) res.getObject(1);
-            Coordinate[] coords = geom.getCoordinates();
-            int count = 0;
-            for (Coordinate coord : coords) {
-                if (coord.z == 5) {
-                    count++;
-                }
+        ResultSet res = stat.executeQuery("SELECT THE_GEOM FROM IMPORT_AREA;");
+        res.next();
+        Geometry geom = (Geometry) res.getObject(1);
+        Coordinate[] coords = geom.getCoordinates();
+        int count = 0;
+        for (Coordinate coord : coords) {
+            if (coord.z == 5) {
+                count++;
             }
-            assertEquals(count, coords.length);
         }
+        assertEquals(count, coords.length);
+        res.close();
 
     }
 
@@ -401,7 +402,7 @@
         Statement stat = connection.createStatement();
         File shpFile = new File("target/punctual_export.shp");
         stat.execute("DROP TABLE IF EXISTS PUNCTUAL");
-        stat.execute("create table punctual(idarea int primary key, the_geom POINT)");
+        stat.execute("create table punctual(idarea int primary key, the_geom GEOMETRY(POINT Z))");
         stat.execute("insert into punctual values(1, 'POINT(-10 109 5)')");
         // Create a shape file using table area
         stat.execute("CALL SHPWrite('target/punctual_export.shp', 'PUNCTUAL')");
@@ -409,12 +410,12 @@
         assertTrue(shpFile.exists());
         stat.execute("DROP TABLE IF EXISTS IMPORT_PUNCTUAL;");
         stat.execute("CALL SHPRead('target/punctual_export.shp', 'IMPORT_PUNCTUAL')");
-        try (ResultSet res = stat.executeQuery("SELECT THE_GEOM FROM IMPORT_PUNCTUAL;")) {
-            res.next();
-            Geometry geom = (Geometry) res.getObject(1);
-            Coordinate coord = geom.getCoordinate();
-            assertEquals(coord.z, 5, 10E-1);
-        }
+        ResultSet res = stat.executeQuery("SELECT THE_GEOM FROM IMPORT_PUNCTUAL;");
+        res.next();
+        Geometry geom = (Geometry) res.getObject(1);
+        Coordinate coord = geom.getCoordinate();
+        assertEquals(coord.z, 5, 10E-1);
+        res.close();
     }
     
      @Test
@@ -422,22 +423,22 @@
         Statement stat = connection.createStatement();
         File shpFile = new File("target/lineal_export.shp");
         stat.execute("DROP TABLE IF EXISTS LINEAL");
-        stat.execute("create table lineal(idarea int primary key, the_geom LINESTRING)");
-        stat.execute("insert into lineal values(1, 'LINESTRING(-10 109 5, 12  6 0)')");
+        stat.execute("create table lineal(idarea int primary key, the_geom GEOMETRY(LINESTRING Z))");
+        stat.execute("insert into lineal values(1, 'LINESTRING(-10 109 5, 12 6 0)')");
         // Create a shape file using table area
         stat.execute("CALL SHPWrite('target/lineal_export.shp', 'LINEAL')");
         // Read this shape file to check values
         assertTrue(shpFile.exists());
         stat.execute("DROP TABLE IF EXISTS IMPORT_LINEAL;");
         stat.execute("CALL SHPRead('target/lineal_export.shp', 'IMPORT_LINEAL')");
-        try (ResultSet res = stat.executeQuery("SELECT THE_GEOM FROM IMPORT_LINEAL;")) {
-            res.next();
-            Geometry geom = (Geometry) res.getObject(1);
-            Coordinate[] coords = geom.getCoordinates();
-            assertEquals(coords[0].z, 5, 10E-1);
-            //Since the 'NaN' DOUBLE values for Z coordinates is invalid in a shapefile, it is converted to '0.0'.
-            assertEquals(coords[1].z, 0, 10E-1);
-        }
+        ResultSet res = stat.executeQuery("SELECT THE_GEOM FROM IMPORT_LINEAL;");
+        res.next();
+        Geometry geom = (Geometry) res.getObject(1);
+        Coordinate[] coords = geom.getCoordinates();
+        assertEquals(coords[0].z, 5, 10E-1);
+        //Since the 'NaN' DOUBLE values for Z coordinates is invalid in a shapefile, it is converted to '0.0'. 
+        assertEquals(coords[1].z, 0, 10E-1);
+        res.close();
     }
     
     @Test(expected = SQLException.class)
@@ -511,10 +512,10 @@
         // Create a shape file using table area
         stat.execute("CALL SHPWrite('target/area_export9.shp', 'AREA')");
         stat.execute("CALL SHPRead('target/area_export9.shp', 'AREA_READ')");
-        try (ResultSet res = stat.executeQuery("SELECT ST_SRID(THE_GEOM) FROM AREA_READ;")) {
-            res.next();
-            assertTrue(res.getInt(1)==4326);
-        }        
+        ResultSet res = stat.executeQuery("SELECT ST_SRID(THE_GEOM) FROM AREA_READ;");
+        res.next();
+        assertTrue(res.getInt(1)==4326);
+        res.close();        
     }
     
     @Test
@@ -537,10 +538,10 @@
         stat.execute("CALL SHPWrite('target/area_export11.shp', 'AREA')"); 
         new File("target/area_export.prj").createNewFile();
         stat.execute("CALL SHPRead('target/area_export11.shp', 'AREA_READ')");
-        try (ResultSet res = stat.executeQuery("SELECT ST_SRID(THE_GEOM) FROM AREA_READ;")) {
-            res.next();
-            assertTrue(res.getInt(1)==0);
-        }  
+        ResultSet res = stat.executeQuery("SELECT ST_SRID(THE_GEOM) FROM AREA_READ;");
+        res.next();
+        assertTrue(res.getInt(1)==0);
+        res.close();  
     }
     
     @Test(expected = SQLException.class)
@@ -561,11 +562,11 @@
         stat.execute("insert into area values(ST_GEOMFROMTEXT('POLYGON ((-10 109, 90 109, 90 9, -10 9, -10 109))'), 1, 'breton')"); 
         stat.execute("CALL DBFWrite('target/area_export12.dbf', 'AREA')"); 
         stat.execute("CALL DBFRead('target/area_export12.dbf', 'AREA_READ')");
-        try (ResultSet res = stat.executeQuery("SELECT * FROM AREA_READ;")) {
-            res.next();
-            assertTrue(res.getInt(2)==1);
-            assertTrue(res.getString(3).equals("breton"));
-        }  
+        ResultSet res = stat.executeQuery("SELECT * FROM AREA_READ;");
+        res.next();
+        assertTrue(res.getInt(2)==1);
+        assertTrue(res.getString(3).equals("breton"));        
+        res.close();  
     }
     
     @Test
@@ -577,11 +578,11 @@
                 + "ST_GEOMFROMTEXT('POINT (-10 109)'), 'breton')"); 
         stat.execute("CALL DBFWrite('target/area_export13.dbf', 'AREA')"); 
         stat.execute("CALL DBFRead('target/area_export13.dbf', 'AREA_READ')");
-        try (ResultSet res = stat.executeQuery("SELECT * FROM AREA_READ;")) {
-            res.next();
-            assertTrue(res.getInt(2)==1);
-            assertTrue(res.getString(3).equals("breton"));
-        }  
+        ResultSet res = stat.executeQuery("SELECT * FROM AREA_READ;");
+        res.next();
+        assertTrue(res.getInt(2)==1);
+        assertTrue(res.getString(3).equals("breton"));        
+        res.close();  
     }
     
      @Test
@@ -594,10 +595,10 @@
         stat.execute("CALL SHPWrite('target/area_export14.shp', 'AREA')"); 
         new File("target/area_export.prj").createNewFile();
         stat.execute("CALL SHPRead('target/area_export14.shp', 'AREA_READ')");
-        try (ResultSet res = stat.executeQuery("SELECT * FROM AREA_READ;")) {
-            res.next();
-            assertTrue(res.getInt(3)==1);
-        }  
+        ResultSet res = stat.executeQuery("SELECT * FROM AREA_READ;");
+        res.next();        
+        assertTrue(res.getInt(3)==1);
+        res.close();  
     }
     
     @Test
@@ -610,19 +611,19 @@
         st.execute("CALL SHPWrite('target/river.shp', 'WATERNETWORK')");
         st.execute("CALL SHPRead('target/test_river.shp', 'RIVER');");
 
-        try ( // Check content
-                ResultSet rs = st.executeQuery("SELECT * FROM RIVER")) {
-            assertTrue(rs.next());
-            assertEquals(1, rs.getInt(H2TableIndex.PK_COLUMN_NAME));
-            assertEquals("MULTILINESTRING ((183299.71875 2425074.75, 183304.828125 2425066.75))", rs.getString("the_geom"));
-            assertEquals("river", rs.getString("type_axe"));
-            assertEquals(9.492402903934545, rs.getDouble("length"), 1e-12);
-            assertEquals(1, rs.getInt("GID"));
-            assertTrue(rs.next());
-            assertEquals("ditch", rs.getString("type_axe"));
-            assertEquals(261.62989135452983, rs.getDouble("length"), 1e-12);
-            assertEquals(2, rs.getInt("GID"));
-        }
+        // Check content
+        ResultSet rs = st.executeQuery("SELECT * FROM RIVER");
+        assertTrue(rs.next());
+        assertEquals(1, rs.getInt(H2TableIndex.PK_COLUMN_NAME));
+        assertEquals("MULTILINESTRING ((183299.71875 2425074.75, 183304.828125 2425066.75))", rs.getString("the_geom"));
+        assertEquals("river", rs.getString("type_axe"));
+        assertEquals(9.492402903934545, rs.getDouble("length"), 1e-12);
+        assertEquals(1, rs.getInt("GID"));
+        assertTrue(rs.next());
+        assertEquals("ditch", rs.getString("type_axe"));
+        assertEquals(261.62989135452983, rs.getDouble("length"), 1e-12);
+        assertEquals(2, rs.getInt("GID"));
+        rs.close();
     }
     
     
@@ -635,10 +636,10 @@
         // Create a shape file using table area
         stat.execute("CALL SHPWrite('target/area_export_srid.shp', 'AREA')");
         stat.execute("CALL FILE_TABLE('target/area_export_srid.shp', 'AREA_SRID');");
-        try (ResultSet res = stat.executeQuery("SELECT ST_SRID(THE_GEOM) FROM AREA_SRID;")) {
-            res.next();
-            assertTrue(res.getInt(1)==4326);
-        }        
+        ResultSet res = stat.executeQuery("SELECT ST_SRID(THE_GEOM) FROM AREA_SRID;");
+        res.next();
+        assertTrue(res.getInt(1)==4326);
+        res.close();        
     }
     
     @Test
@@ -649,19 +650,19 @@
         st.execute("CALL SHPRead(" + path + ", 'WATERNETWORK');");
         st.execute("CALL SHPWrite('target/test_river.shp', '(select * from WATERNETWORK)')");
         st.execute("CALL SHPRead('target/test_river.shp', 'RIVER');");
-        try ( // Check content
-                ResultSet rs = st.executeQuery("SELECT * FROM RIVER")) {
-            assertTrue(rs.next());
-            assertEquals(1, rs.getInt(H2TableIndex.PK_COLUMN_NAME));
-            assertEquals("MULTILINESTRING ((183299.71875 2425074.75, 183304.828125 2425066.75))", rs.getString("the_geom"));
-            assertEquals("river", rs.getString("type_axe"));
-            assertEquals(9.492402903934545, rs.getDouble("length"), 1e-12);
-            assertEquals(1, rs.getInt("GID"));
-            assertTrue(rs.next());
-            assertEquals("ditch", rs.getString("type_axe"));
-            assertEquals(261.62989135452983, rs.getDouble("length"), 1e-12);
-            assertEquals(2, rs.getInt("GID"));
-        }
+        // Check content
+        ResultSet rs = st.executeQuery("SELECT * FROM RIVER");
+        assertTrue(rs.next());
+        assertEquals(1, rs.getInt(H2TableIndex.PK_COLUMN_NAME));
+        assertEquals("MULTILINESTRING ((183299.71875 2425074.75, 183304.828125 2425066.75))", rs.getString("the_geom"));
+        assertEquals("river", rs.getString("type_axe"));
+        assertEquals(9.492402903934545, rs.getDouble("length"), 1e-12);
+        assertEquals(1, rs.getInt("GID"));
+        assertTrue(rs.next());
+        assertEquals("ditch", rs.getString("type_axe"));
+        assertEquals(261.62989135452983, rs.getDouble("length"), 1e-12);
+        assertEquals(2, rs.getInt("GID"));
+        rs.close();
     }
     
     @Test
@@ -672,11 +673,11 @@
         st.execute("CALL SHPRead(" + path + ", 'WATERNETWORK');");
         st.execute("CALL SHPWrite('target/test_river.shp', '(select * from WATERNETWORK limit 1)')");
         st.execute("CALL SHPRead('target/test_river.shp', 'RIVER');");
-        try ( // Check content
-                ResultSet rs = st.executeQuery("SELECT count(*) FROM RIVER")) {
-            assertTrue(rs.next());
-            assertEquals(1, rs.getInt(1));
-        }
+        // Check content
+        ResultSet rs = st.executeQuery("SELECT count(*) FROM RIVER");
+        assertTrue(rs.next());
+        assertEquals(1, rs.getInt(1));        
+        rs.close();
     }   
     
     
@@ -694,43 +695,13 @@
         assertTrue(shpFile.exists());
         
         stat.execute("CALL SHPRead('target/area_export_characters.shp', 'table_characters')");
-        try ( // Check content
-                ResultSet rs = stat.executeQuery("SELECT * FROM table_characters")) {
-            assertTrue(rs.next());
-            assertEquals("Forêt", rs.getString("cover"));
-            assertTrue(rs.next());
-            assertEquals("Zone arborée", rs.getString("cover"));
-        }
-    }
-    
-    @Test(expected = SQLException.class)
-    public void exportImportFileWithSpace() throws SQLException, IOException {
-        Statement stat = connection.createStatement();
-        File shpFile = new File("target/lineal export.shp");
-        stat.execute("DROP TABLE IF EXISTS LINEAL");
-        stat.execute("create table lineal(idarea int primary key, the_geom LINESTRING)");
-        stat.execute("insert into lineal values(1, 'LINESTRING(-10 109 5, 12  6)')");
-        // Create a shape file using table area
-        stat.execute("CALL SHPWrite('target/lineal export.shp', 'LINEAL')");
-        // Read this shape file to check values
-        assertTrue(shpFile.exists());
-        stat.execute("DROP TABLE IF EXISTS IMPORT_LINEAL;");
-        stat.execute("CALL SHPRead('target/lineal export.shp')");
-    }
-    
-    @Test(expected = SQLException.class)
-    public void exportImportFileWithDot() throws SQLException, IOException {
-        Statement stat = connection.createStatement();
-        File shpFile = new File("target/lineal.export.shp");
-        stat.execute("DROP TABLE IF EXISTS LINEAL");
-        stat.execute("create table lineal(idarea int primary key, the_geom LINESTRING)");
-        stat.execute("insert into lineal values(1, 'LINESTRING(-10 109 5, 12  6)')");
-        // Create a shape file using table area
-        stat.execute("CALL SHPWrite('target/lineal.export.shp', 'LINEAL')");
-        // Read this shape file to check values
-        assertTrue(shpFile.exists());
-        stat.execute("DROP TABLE IF EXISTS IMPORT_LINEAL;");
-        stat.execute("CALL SHPRead('target/lineal.export.shp')");
+        // Check content
+        ResultSet rs = stat.executeQuery("SELECT * FROM table_characters");
+        assertTrue(rs.next());
+        assertEquals("Forêt", rs.getString("cover"));
+        assertTrue(rs.next());
+        assertEquals("Zone arborée", rs.getString("cover"));
+        rs.close();
     }
     
 }