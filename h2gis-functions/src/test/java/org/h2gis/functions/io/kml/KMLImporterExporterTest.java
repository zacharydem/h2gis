/**
 * H2GIS is a library that brings spatial support to the H2 Database Engine
 * <http://www.h2database.com>. H2GIS is developed by CNRS
 * <http://www.cnrs.fr/>.
 *
 * This code is part of the H2GIS project. H2GIS is free software; 
 * you can redistribute it and/or modify it under the terms of the GNU
 * Lesser General Public License as published by the Free Software Foundation;
 * version 3.0 of the License.
 *
 * H2GIS is distributed in the hope that it will be useful, but
 * WITHOUT ANY WARRANTY; without even the implied warranty of MERCHANTABILITY or
 * FITNESS FOR A PARTICULAR PURPOSE. See the GNU Lesser General Public License
 * for more details <http://www.gnu.org/licenses/>.
 *
 *
 * For more information, please consult: <http://www.h2gis.org/>
 * or contact directly: info_at_h2gis.org
 */

package org.h2gis.functions.io.kml;

import org.h2.jdbc.JdbcSQLException;
import org.h2gis.functions.factory.H2GISDBFactory;
import org.h2gis.functions.factory.H2GISFunctions;
import org.junit.AfterClass;
import org.junit.BeforeClass;
import org.junit.Test;
import org.locationtech.jts.geom.Geometry;
import org.locationtech.jts.io.WKTReader;

import java.io.File;
import java.io.IOException;
import java.sql.Connection;
import java.sql.ResultSet;
import java.sql.SQLException;
import java.sql.Statement;
<<<<<<< HEAD

=======
import org.h2.jdbc.JdbcSQLException;
import org.h2.jdbc.JdbcSQLNonTransientException;
import org.h2gis.functions.factory.H2GISFunctions;
import org.h2gis.functions.factory.H2GISDBFactory;
import org.junit.AfterClass;
import org.junit.BeforeClass;
import org.junit.Test;
>>>>>>> 25865fef
import static org.junit.Assert.*;

/**
 *
 * @author Erwan Bocher
 */
public class KMLImporterExporterTest {

    private static Connection connection;
    private static final String DB_NAME = "KMLExportTest";
    private static final WKTReader WKT_READER = new WKTReader();

    @BeforeClass
    public static void tearUp() throws Exception {
        // Keep a connection alive to not close the DataBase on each unit test
        connection = H2GISDBFactory.createSpatialDataBase(DB_NAME);
        H2GISFunctions.registerFunction(connection.createStatement(), new KMLWrite(), "");
        H2GISFunctions.registerFunction(connection.createStatement(), new ST_AsKml(), "");
    }

    @AfterClass
    public static void tearDown() throws Exception {
        connection.close();
    }

    @Test
    public void exportKMLPoints() throws SQLException {
        Statement stat = connection.createStatement();
        File kmlFile = new File("target/kml_points.kml");
        try {
            stat.execute("DROP TABLE IF EXISTS KML_POINTS");
            stat.execute("create table KML_POINTS(id int primary key, the_geom POINT, response boolean)");
            stat.execute("insert into KML_POINTS values(1, ST_Geomfromtext('POINT (2.19 47.58)', 4326), true)");
            stat.execute("insert into KML_POINTS values(2, ST_Geomfromtext('POINT (1.06 47.59)',  4326), false)");
            // Create a KML file
            stat.execute("CALL KMLWrite('target/kml_points.kml', 'KML_POINTS')");
            assertTrue(kmlFile.exists());
        } finally {
            stat.close();
            assertTrue(kmlFile.delete());
            assertFalse(kmlFile.exists());
        }
    }

    @Test
    public void exportKMLLineString() throws SQLException {
        Statement stat = connection.createStatement();
        File kmlFile = new File("target/kml_lineString.kml");
        try {
            stat.execute("DROP TABLE IF EXISTS KML_LINESTRING");
            stat.execute("create table KML_LINESTRING(id int primary key, the_geom LINESTRING)");
            stat.execute("insert into KML_LINESTRING values(1, ST_Geomfromtext('LINESTRING (2.19 47.58,1.19 46.58)', 4326))");
            stat.execute("insert into KML_LINESTRING values(2, ST_Geomfromtext('LINESTRING (1.06 47.59,1.19 46.58)', 4326))");
            // Create a KML file
            stat.execute("CALL KMLWrite('target/kml_lineString.kml', 'KML_LINESTRING')");
            assertTrue(kmlFile.exists());
        } finally {
            stat.close();
            assertTrue(kmlFile.delete());
            assertFalse(kmlFile.exists());
        }
    }

    @Test
    public void exportKMZPoints() throws SQLException {
        Statement stat = connection.createStatement();
        File kmzFile = new File("target/kml_points.kmz");
        try {
            stat.execute("DROP TABLE IF EXISTS KML_POINTS");
            stat.execute("create table KML_POINTS(id int primary key, the_geom POINT, response boolean)");
            stat.execute("insert into KML_POINTS values(1, ST_Geomfromtext('POINT (2.19 47.58)',4326), true)");
            stat.execute("insert into KML_POINTS values(2, ST_Geomfromtext('POINT (1.06 47.59)',4326), false)");
            // Create a KMZ file
            stat.execute("CALL KMLWrite('target/kml_points.kmz', 'KML_POINTS')");
            assertTrue(kmzFile.exists());
        } finally {
            stat.close();
            assertTrue(kmzFile.delete());
            assertFalse(kmzFile.exists());
        }
    }

    @Test
    public void createKMLPoint() throws Exception {
        Geometry geom = WKT_READER.read("POINT(1 2)");
        StringBuilder sb = new StringBuilder();
        KMLGeometry.toKMLGeometry(geom, sb);
        assertEquals("<Point><coordinates>1.0,2.0</coordinates></Point>", sb.toString());
    }

    @Test
    public void createKMLLineString() throws Exception {
        Geometry geom = WKT_READER.read("LINESTRING(1 1, 2 2, 3 3)");
        StringBuilder sb = new StringBuilder();
        KMLGeometry.toKMLGeometry(geom, sb);
        assertEquals("<LineString><coordinates>1.0,1.0 2.0,2.0 3.0,3.0</coordinates></LineString>", sb.toString());
    }

    @Test
    public void createKMLPolygon() throws Exception {
        Geometry geom = WKT_READER.read("POLYGON ((140 370, 60 150, 220 120, 310 180, 372 355, 240 260, 140 370))");
        StringBuilder sb = new StringBuilder();
        KMLGeometry.toKMLGeometry(geom, sb);
        assertEquals("<Polygon><outerBoundaryIs><LinearRing><coordinates>"
                + "140.0,370.0 60.0,150.0 220.0,120.0 310.0,180.0 372.0,355.0 240.0,260.0 140.0,370.0"
                + "</coordinates></LinearRing></outerBoundaryIs></Polygon>", sb.toString());
    }

    @Test
    public void createKMLPolygonWithHoles() throws Exception {
        Geometry geom = WKT_READER.read("POLYGON ((100 360, 320 360, 320 150, 100 150, 100 360), \n"
                + "  (146 326, 198 326, 198 275, 146 275, 146 326), \n"
                + "  (230 240, 270 240, 270 190, 230 190, 230 240))");
        StringBuilder sb = new StringBuilder();
        KMLGeometry.toKMLGeometry(geom, sb);
        assertEquals("<Polygon><outerBoundaryIs><LinearRing><coordinates>"
                + "100.0,360.0 320.0,360.0 320.0,150.0 100.0,150.0 100.0,360.0</coordinates>"
                + "</LinearRing></outerBoundaryIs><innerBoundaryIs><LinearRing><coordinates>"
                + "146.0,326.0 198.0,326.0 198.0,275.0 146.0,275.0 146.0,326.0</coordinates>"
                + "</LinearRing></innerBoundaryIs><innerBoundaryIs><LinearRing>"
                + "<coordinates>230.0,240.0 270.0,240.0 270.0,190.0 230.0,190.0 230.0,240.0"
                + "</coordinates></LinearRing></innerBoundaryIs></Polygon>", sb.toString());
    }

    @Test
    public void createKMLMultiGeometry() throws Exception {
        Geometry geom = WKT_READER.read("GEOMETRYCOLLECTION (POLYGON ((100 360, 320 360, "
                + "320 150, 100 150, 100 360), \n"
                + "  (146 326, 198 326, 198 275, 146 275, 146 326), \n"
                + "  (230 240, 270 240, 270 190, 230 190, 230 240)), \n"
                + "  LINESTRING (140 420, 286 425, 383 315), \n"
                + "  POINT (79 305))");
        StringBuilder sb = new StringBuilder();
        KMLGeometry.toKMLGeometry(geom, sb);
        assertEquals("<MultiGeometry><Polygon><outerBoundaryIs><LinearRing>"
                + "<coordinates>100.0,360.0 320.0,360.0 320.0,150.0 100.0,150.0 100.0,360.0"
                + "</coordinates></LinearRing></outerBoundaryIs><innerBoundaryIs><LinearRing>"
                + "<coordinates>146.0,326.0 198.0,326.0 198.0,275.0 146.0,275.0 146.0,326.0"
                + "</coordinates></LinearRing></innerBoundaryIs><innerBoundaryIs><LinearRing>"
                + "<coordinates>230.0,240.0 270.0,240.0 270.0,190.0 230.0,190.0 230.0,240.0"
                + "</coordinates></LinearRing></innerBoundaryIs></Polygon><LineString>"
                + "<coordinates>140.0,420.0 286.0,425.0 383.0,315.0</coordinates>"
                + "</LineString><Point><coordinates>79.0,305.0</coordinates></Point></MultiGeometry>", sb.toString());
    }

    @Test
    public void exportKMZPointsBadSRID() throws SQLException {
        Statement stat = connection.createStatement();
        stat.execute("DROP TABLE IF EXISTS KML_POINTS");
        stat.execute("create table KML_POINTS(id int primary key, the_geom POINT, response boolean)");
        stat.execute("insert into KML_POINTS values(1, ST_Geomfromtext('POINT (47.58 2.19)',27572), true)");
        stat.execute("insert into KML_POINTS values(2, ST_Geomfromtext('POINT (47.59 1.06)',27572), false)");
        // Create a KMZ file
        try {
            stat.execute("CALL KMLWrite('target/kml_points.kmz', 'KML_POINTS')");
        } catch (SQLException ex) {
            assertTrue(true);
        } finally {
            stat.close();
            File kmzFile = new File("target/kml_points.kmz");
            assertTrue(kmzFile.delete());
            assertFalse(kmzFile.exists());
        }
    }

    @Test
    public void exportKMZPointsNoSRID() throws SQLException {
        Statement stat = connection.createStatement();
        stat.execute("DROP TABLE IF EXISTS KML_POINTS");
        stat.execute("create table KML_POINTS(id int primary key, the_geom POINT, response boolean)");
        stat.execute("insert into KML_POINTS values(1, ST_Geomfromtext('POINT (47.58 2.19)'), true)");
        stat.execute("insert into KML_POINTS values(2, ST_Geomfromtext('POINT (47.59 1.06)'), false)");
        // Create a KMZ file
        try {
            stat.execute("CALL KMLWrite('target/kml_points.kmz', 'KML_POINTS')");
        } catch (SQLException ex) {
            assertTrue(true);
        } finally {
            stat.close();
            File kmzFile = new File("target/kml_points.kmz");
            assertTrue(kmzFile.delete());
            assertFalse(kmzFile.exists());
        }
    }

    @Test
    public void testST_AsKml1() throws SQLException {
        try (Statement stat = connection.createStatement()) {
            stat.execute("DROP TABLE IF EXISTS KML_POINTS");
            stat.execute("create table KML_POINTS(id int primary key, the_geom POINT, response boolean)");
            stat.execute("insert into KML_POINTS values(1, ST_Geomfromtext('POINT (2.19 47.58)',4326), true)");
            // Create a KMZ file
            ResultSet res = stat.executeQuery("SELECT ST_AsKml(the_geom) from KML_POINTS");
            res.next();
            assertEquals("<Point><coordinates>2.19,47.58</coordinates></Point>", res.getString(1));
            res.close();
        }
    }

    @Test
    public void testST_AsKml2() throws SQLException {
        try (Statement stat = connection.createStatement()) {
            ResultSet res = stat.executeQuery("SELECT ST_AsKml(ST_Geomfromtext("
                    + "    'LINESTRING(-1.53 47.24 100, -1.51 47.22 100, -1.50 47.19 100,"
                    + "                -1.49 47.17 100)',4326), true, 2);");
            res.next();
            assertEquals("<LineString><extrude>1</extrude><kml:altitudeMode>relativeToGround</kml:altitudeMode><coordinates>-1.53,47.24,100.0 -1.51,47.22,100.0 -1.5,47.19,100.0 -1.49,47.17,100.0</coordinates></LineString>", res.getString(1));
            res.close();
        }
    }

    @Test
    public void testST_AsKml3() throws SQLException {
        try (Statement stat = connection.createStatement()) {
            ResultSet res = stat.executeQuery("SELECT ST_AsKml(ST_Geomfromtext("
                    + "    'LINESTRING(-1.53 47.24 100, -1.51 47.22 100, -1.50 47.19 100,"
                    + "                -1.49 47.17 100)',4326), true, 1);");
            res.next();
            assertEquals("<LineString><extrude>1</extrude><kml:altitudeMode>clampToGround</kml:altitudeMode><coordinates>-1.53,47.24,100.0 -1.51,47.22,100.0 -1.5,47.19,100.0 -1.49,47.17,100.0</coordinates></LineString>", res.getString(1));
            res.close();
        }
    }

    @Test
    public void testST_AsKml4() throws SQLException {
        try (Statement stat = connection.createStatement()) {
            ResultSet res = stat.executeQuery("SELECT ST_AsKml(ST_Geomfromtext("
                    + "    'LINESTRING(-1.53 47.24 100, -1.51 47.22 100, -1.50 47.19 100,"
                    + "                -1.49 47.17 100)',4326), true, 4);");
            res.next();
            assertEquals("<LineString><extrude>1</extrude><kml:altitudeMode>absolute</kml:altitudeMode><coordinates>-1.53,47.24,100.0 -1.51,47.22,100.0 -1.5,47.19,100.0 -1.49,47.17,100.0</coordinates></LineString>", res.getString(1));
            res.close();
        }
    }

    @Test
    public void testST_AsKml5() throws SQLException {
        try (Statement stat = connection.createStatement()) {
            ResultSet res = stat.executeQuery("SELECT ST_AsKml(ST_Geomfromtext("
                    + "    'LINESTRING(-1.53 47.24 100, -1.51 47.22 100, -1.50 47.19 100,"
                    + "                -1.49 47.17 100)',4326), true, 8);");
            res.next();
            assertEquals("<LineString><extrude>1</extrude><gx:altitudeMode>clampToSeaFloor</gx:altitudeMode><coordinates>-1.53,47.24,100.0 -1.51,47.22,100.0 -1.5,47.19,100.0 -1.49,47.17,100.0</coordinates></LineString>", res.getString(1));
            res.close();
        }
    }

    @Test
    public void testST_AsKml6() throws SQLException {
        try (Statement stat = connection.createStatement()) {
            ResultSet res = stat.executeQuery("SELECT ST_AsKml(ST_Geomfromtext("
                    + "    'LINESTRING(-1.53 47.24 100, -1.51 47.22 100, -1.50 47.19 100,"
                    + "                -1.49 47.17 100)',4326), true, 16);");
            res.next();
            assertEquals("<LineString><extrude>1</extrude><gx:altitudeMode>relativeToSeaFloor</gx:altitudeMode><coordinates>-1.53,47.24,100.0 -1.51,47.22,100.0 -1.5,47.19,100.0 -1.49,47.17,100.0</coordinates></LineString>", res.getString(1));
            res.close();
        }
    }


    @Test(expected = JdbcSQLNonTransientException.class)
    public void testST_AsKml7() throws Throwable {
        try (Statement stat = connection.createStatement()) {
            stat.execute("SELECT ST_AsKml(ST_Geomfromtext("
                    + "    'LINESTRING(-1.53 47.24 100, -1.51 47.22 100, -1.50 47.19 100,"
                    + "                -1.49 47.17 100)',4326), true, 666);");
        } catch (JdbcSQLException e) {
<<<<<<< HEAD
            throw e.getOriginalCause();
=======
            throw e.getNextException();
        } finally {
            stat.close();
>>>>>>> 25865fef
        }
    }

    @Test(expected = SQLException.class)
    public void importFileNoExist() throws SQLException, IOException {
        Statement stat = connection.createStatement();
        stat.execute("CALL KMLRead('target/blabla.kml', 'BLABLA')");
    }

    @Test(expected = SQLException.class)
    public void importFileWithBadExtension() throws SQLException, IOException {
        Statement stat = connection.createStatement();
        File file = new File("target/area_export.blabla");
        file.createNewFile();
        stat.execute("CALL KMLRead('target/area_export.blabla', 'BLABLA')");
    }
}<|MERGE_RESOLUTION|>--- conflicted
+++ resolved
@@ -20,24 +20,14 @@
 
 package org.h2gis.functions.io.kml;
 
-import org.h2.jdbc.JdbcSQLException;
-import org.h2gis.functions.factory.H2GISDBFactory;
-import org.h2gis.functions.factory.H2GISFunctions;
-import org.junit.AfterClass;
-import org.junit.BeforeClass;
-import org.junit.Test;
 import org.locationtech.jts.geom.Geometry;
 import org.locationtech.jts.io.WKTReader;
-
 import java.io.File;
 import java.io.IOException;
 import java.sql.Connection;
 import java.sql.ResultSet;
 import java.sql.SQLException;
 import java.sql.Statement;
-<<<<<<< HEAD
-
-=======
 import org.h2.jdbc.JdbcSQLException;
 import org.h2.jdbc.JdbcSQLNonTransientException;
 import org.h2gis.functions.factory.H2GISFunctions;
@@ -45,7 +35,6 @@
 import org.junit.AfterClass;
 import org.junit.BeforeClass;
 import org.junit.Test;
->>>>>>> 25865fef
 import static org.junit.Assert.*;
 
 /**
@@ -77,7 +66,7 @@
         File kmlFile = new File("target/kml_points.kml");
         try {
             stat.execute("DROP TABLE IF EXISTS KML_POINTS");
-            stat.execute("create table KML_POINTS(id int primary key, the_geom POINT, response boolean)");
+            stat.execute("create table KML_POINTS(id int primary key, the_geom Geometry(POINT), response boolean)");
             stat.execute("insert into KML_POINTS values(1, ST_Geomfromtext('POINT (2.19 47.58)', 4326), true)");
             stat.execute("insert into KML_POINTS values(2, ST_Geomfromtext('POINT (1.06 47.59)',  4326), false)");
             // Create a KML file
@@ -85,7 +74,9 @@
             assertTrue(kmlFile.exists());
         } finally {
             stat.close();
-            assertTrue(kmlFile.delete());
+            if(kmlFile.exists()) {
+                assertTrue(kmlFile.delete());
+            }
             assertFalse(kmlFile.exists());
         }
     }
@@ -96,7 +87,7 @@
         File kmlFile = new File("target/kml_lineString.kml");
         try {
             stat.execute("DROP TABLE IF EXISTS KML_LINESTRING");
-            stat.execute("create table KML_LINESTRING(id int primary key, the_geom LINESTRING)");
+            stat.execute("create table KML_LINESTRING(id int primary key, the_geom GEOMETRY(LINESTRING))");
             stat.execute("insert into KML_LINESTRING values(1, ST_Geomfromtext('LINESTRING (2.19 47.58,1.19 46.58)', 4326))");
             stat.execute("insert into KML_LINESTRING values(2, ST_Geomfromtext('LINESTRING (1.06 47.59,1.19 46.58)', 4326))");
             // Create a KML file
@@ -104,7 +95,9 @@
             assertTrue(kmlFile.exists());
         } finally {
             stat.close();
-            assertTrue(kmlFile.delete());
+            if(kmlFile.exists()) {
+                assertTrue(kmlFile.delete());
+            }
             assertFalse(kmlFile.exists());
         }
     }
@@ -115,7 +108,7 @@
         File kmzFile = new File("target/kml_points.kmz");
         try {
             stat.execute("DROP TABLE IF EXISTS KML_POINTS");
-            stat.execute("create table KML_POINTS(id int primary key, the_geom POINT, response boolean)");
+            stat.execute("create table KML_POINTS(id int primary key, the_geom GEOMETRY(POINT), response boolean)");
             stat.execute("insert into KML_POINTS values(1, ST_Geomfromtext('POINT (2.19 47.58)',4326), true)");
             stat.execute("insert into KML_POINTS values(2, ST_Geomfromtext('POINT (1.06 47.59)',4326), false)");
             // Create a KMZ file
@@ -123,7 +116,9 @@
             assertTrue(kmzFile.exists());
         } finally {
             stat.close();
-            assertTrue(kmzFile.delete());
+            if(kmzFile.exists()) {
+                assertTrue(kmzFile.delete());
+            }
             assertFalse(kmzFile.exists());
         }
     }
@@ -195,7 +190,7 @@
     public void exportKMZPointsBadSRID() throws SQLException {
         Statement stat = connection.createStatement();
         stat.execute("DROP TABLE IF EXISTS KML_POINTS");
-        stat.execute("create table KML_POINTS(id int primary key, the_geom POINT, response boolean)");
+        stat.execute("create table KML_POINTS(id int primary key, the_geom GEOMETRY(POINT), response boolean)");
         stat.execute("insert into KML_POINTS values(1, ST_Geomfromtext('POINT (47.58 2.19)',27572), true)");
         stat.execute("insert into KML_POINTS values(2, ST_Geomfromtext('POINT (47.59 1.06)',27572), false)");
         // Create a KMZ file
@@ -215,7 +210,7 @@
     public void exportKMZPointsNoSRID() throws SQLException {
         Statement stat = connection.createStatement();
         stat.execute("DROP TABLE IF EXISTS KML_POINTS");
-        stat.execute("create table KML_POINTS(id int primary key, the_geom POINT, response boolean)");
+        stat.execute("create table KML_POINTS(id int primary key, the_geom GEOMETRY(POINT), response boolean)");
         stat.execute("insert into KML_POINTS values(1, ST_Geomfromtext('POINT (47.58 2.19)'), true)");
         stat.execute("insert into KML_POINTS values(2, ST_Geomfromtext('POINT (47.59 1.06)'), false)");
         // Create a KMZ file
@@ -233,93 +228,90 @@
 
     @Test
     public void testST_AsKml1() throws SQLException {
-        try (Statement stat = connection.createStatement()) {
-            stat.execute("DROP TABLE IF EXISTS KML_POINTS");
-            stat.execute("create table KML_POINTS(id int primary key, the_geom POINT, response boolean)");
-            stat.execute("insert into KML_POINTS values(1, ST_Geomfromtext('POINT (2.19 47.58)',4326), true)");
-            // Create a KMZ file
-            ResultSet res = stat.executeQuery("SELECT ST_AsKml(the_geom) from KML_POINTS");
-            res.next();
-            assertEquals("<Point><coordinates>2.19,47.58</coordinates></Point>", res.getString(1));
-            res.close();
-        }
+        Statement stat = connection.createStatement();
+        stat.execute("DROP TABLE IF EXISTS KML_POINTS");
+        stat.execute("create table KML_POINTS(id int primary key, the_geom GEOMETRY(POINT), response boolean)");
+        stat.execute("insert into KML_POINTS values(1, ST_Geomfromtext('POINT (2.19 47.58)',4326), true)");
+        // Create a KMZ file
+        ResultSet res = stat.executeQuery("SELECT ST_AsKml(the_geom) from KML_POINTS");
+        res.next();
+        assertEquals("<Point><coordinates>2.19,47.58</coordinates></Point>", res.getString(1));
+        res.close();
+        stat.close();
     }
 
     @Test
     public void testST_AsKml2() throws SQLException {
-        try (Statement stat = connection.createStatement()) {
-            ResultSet res = stat.executeQuery("SELECT ST_AsKml(ST_Geomfromtext("
-                    + "    'LINESTRING(-1.53 47.24 100, -1.51 47.22 100, -1.50 47.19 100,"
-                    + "                -1.49 47.17 100)',4326), true, 2);");
-            res.next();
-            assertEquals("<LineString><extrude>1</extrude><kml:altitudeMode>relativeToGround</kml:altitudeMode><coordinates>-1.53,47.24,100.0 -1.51,47.22,100.0 -1.5,47.19,100.0 -1.49,47.17,100.0</coordinates></LineString>", res.getString(1));
-            res.close();
-        }
+        Statement stat = connection.createStatement();
+        ResultSet res = stat.executeQuery("SELECT ST_AsKml(ST_Geomfromtext("
+                + "    'LINESTRING(-1.53 47.24 100, -1.51 47.22 100, -1.50 47.19 100,"
+                + "                -1.49 47.17 100)',4326), true, 2);");
+        res.next();
+        assertEquals("<LineString><extrude>1</extrude><kml:altitudeMode>relativeToGround</kml:altitudeMode><coordinates>-1.53,47.24,100.0 -1.51,47.22,100.0 -1.5,47.19,100.0 -1.49,47.17,100.0</coordinates></LineString>", res.getString(1));
+        res.close();
+        stat.close();
     }
 
     @Test
     public void testST_AsKml3() throws SQLException {
-        try (Statement stat = connection.createStatement()) {
-            ResultSet res = stat.executeQuery("SELECT ST_AsKml(ST_Geomfromtext("
-                    + "    'LINESTRING(-1.53 47.24 100, -1.51 47.22 100, -1.50 47.19 100,"
-                    + "                -1.49 47.17 100)',4326), true, 1);");
-            res.next();
-            assertEquals("<LineString><extrude>1</extrude><kml:altitudeMode>clampToGround</kml:altitudeMode><coordinates>-1.53,47.24,100.0 -1.51,47.22,100.0 -1.5,47.19,100.0 -1.49,47.17,100.0</coordinates></LineString>", res.getString(1));
-            res.close();
-        }
+        Statement stat = connection.createStatement();
+        ResultSet res = stat.executeQuery("SELECT ST_AsKml(ST_Geomfromtext("
+                + "    'LINESTRING(-1.53 47.24 100, -1.51 47.22 100, -1.50 47.19 100,"
+                + "                -1.49 47.17 100)',4326), true, 1);");
+        res.next();
+        assertEquals("<LineString><extrude>1</extrude><kml:altitudeMode>clampToGround</kml:altitudeMode><coordinates>-1.53,47.24,100.0 -1.51,47.22,100.0 -1.5,47.19,100.0 -1.49,47.17,100.0</coordinates></LineString>", res.getString(1));
+        res.close();
+        stat.close();
     }
 
     @Test
     public void testST_AsKml4() throws SQLException {
-        try (Statement stat = connection.createStatement()) {
-            ResultSet res = stat.executeQuery("SELECT ST_AsKml(ST_Geomfromtext("
-                    + "    'LINESTRING(-1.53 47.24 100, -1.51 47.22 100, -1.50 47.19 100,"
-                    + "                -1.49 47.17 100)',4326), true, 4);");
-            res.next();
-            assertEquals("<LineString><extrude>1</extrude><kml:altitudeMode>absolute</kml:altitudeMode><coordinates>-1.53,47.24,100.0 -1.51,47.22,100.0 -1.5,47.19,100.0 -1.49,47.17,100.0</coordinates></LineString>", res.getString(1));
-            res.close();
-        }
+        Statement stat = connection.createStatement();
+        ResultSet res = stat.executeQuery("SELECT ST_AsKml(ST_Geomfromtext("
+                + "    'LINESTRING(-1.53 47.24 100, -1.51 47.22 100, -1.50 47.19 100,"
+                + "                -1.49 47.17 100)',4326), true, 4);");
+        res.next();
+        assertEquals("<LineString><extrude>1</extrude><kml:altitudeMode>absolute</kml:altitudeMode><coordinates>-1.53,47.24,100.0 -1.51,47.22,100.0 -1.5,47.19,100.0 -1.49,47.17,100.0</coordinates></LineString>", res.getString(1));
+        res.close();
+        stat.close();
     }
 
     @Test
     public void testST_AsKml5() throws SQLException {
-        try (Statement stat = connection.createStatement()) {
-            ResultSet res = stat.executeQuery("SELECT ST_AsKml(ST_Geomfromtext("
-                    + "    'LINESTRING(-1.53 47.24 100, -1.51 47.22 100, -1.50 47.19 100,"
-                    + "                -1.49 47.17 100)',4326), true, 8);");
-            res.next();
-            assertEquals("<LineString><extrude>1</extrude><gx:altitudeMode>clampToSeaFloor</gx:altitudeMode><coordinates>-1.53,47.24,100.0 -1.51,47.22,100.0 -1.5,47.19,100.0 -1.49,47.17,100.0</coordinates></LineString>", res.getString(1));
-            res.close();
-        }
+        Statement stat = connection.createStatement();
+        ResultSet res = stat.executeQuery("SELECT ST_AsKml(ST_Geomfromtext("
+                + "    'LINESTRING(-1.53 47.24 100, -1.51 47.22 100, -1.50 47.19 100,"
+                + "                -1.49 47.17 100)',4326), true, 8);");
+        res.next();
+        assertEquals("<LineString><extrude>1</extrude><gx:altitudeMode>clampToSeaFloor</gx:altitudeMode><coordinates>-1.53,47.24,100.0 -1.51,47.22,100.0 -1.5,47.19,100.0 -1.49,47.17,100.0</coordinates></LineString>", res.getString(1));
+        res.close();
+        stat.close();
     }
 
     @Test
     public void testST_AsKml6() throws SQLException {
-        try (Statement stat = connection.createStatement()) {
-            ResultSet res = stat.executeQuery("SELECT ST_AsKml(ST_Geomfromtext("
-                    + "    'LINESTRING(-1.53 47.24 100, -1.51 47.22 100, -1.50 47.19 100,"
-                    + "                -1.49 47.17 100)',4326), true, 16);");
-            res.next();
-            assertEquals("<LineString><extrude>1</extrude><gx:altitudeMode>relativeToSeaFloor</gx:altitudeMode><coordinates>-1.53,47.24,100.0 -1.51,47.22,100.0 -1.5,47.19,100.0 -1.49,47.17,100.0</coordinates></LineString>", res.getString(1));
-            res.close();
-        }
+        Statement stat = connection.createStatement();
+        ResultSet res = stat.executeQuery("SELECT ST_AsKml(ST_Geomfromtext("
+                + "    'LINESTRING(-1.53 47.24 100, -1.51 47.22 100, -1.50 47.19 100,"
+                + "                -1.49 47.17 100)',4326), true, 16);");
+        res.next();
+        assertEquals("<LineString><extrude>1</extrude><gx:altitudeMode>relativeToSeaFloor</gx:altitudeMode><coordinates>-1.53,47.24,100.0 -1.51,47.22,100.0 -1.5,47.19,100.0 -1.49,47.17,100.0</coordinates></LineString>", res.getString(1));
+        res.close();
+        stat.close();
     }
 
 
     @Test(expected = JdbcSQLNonTransientException.class)
     public void testST_AsKml7() throws Throwable {
-        try (Statement stat = connection.createStatement()) {
+        Statement stat = connection.createStatement();
+        try {
             stat.execute("SELECT ST_AsKml(ST_Geomfromtext("
                     + "    'LINESTRING(-1.53 47.24 100, -1.51 47.22 100, -1.50 47.19 100,"
                     + "                -1.49 47.17 100)',4326), true, 666);");
         } catch (JdbcSQLException e) {
-<<<<<<< HEAD
-            throw e.getOriginalCause();
-=======
             throw e.getNextException();
         } finally {
             stat.close();
->>>>>>> 25865fef
         }
     }
 
