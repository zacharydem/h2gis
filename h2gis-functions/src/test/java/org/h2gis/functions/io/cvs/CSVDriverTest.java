--- conflicted
+++ resolved
@@ -104,7 +104,6 @@
             assertTrue(rs.next());
             assertEquals(3,rs.getDouble(1),1e-2);
         }
-<<<<<<< HEAD
     }
 
     @Test
@@ -128,9 +127,6 @@
             rs.close();
         }
     }
-
-=======
-    } 
     
      @Test
     public void testDriverQueryOptions() throws SQLException, IOException {
@@ -149,9 +145,5 @@
             assertTrue(rs.next());
             assertEquals(3,rs.getDouble(1),1e-2);
         }
-    } 
-    
-    
-    
->>>>>>> 7f78c44a
+    }
 }