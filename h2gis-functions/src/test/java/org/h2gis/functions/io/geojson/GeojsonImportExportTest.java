--- conflicted
+++ resolved
@@ -1238,9 +1238,6 @@
             stat.execute("DROP TABLE IF EXISTS TABLE_POINTS_READ");
         }
     }
-<<<<<<< HEAD
-}
-=======
     
     @Test
     public void testReadlGeojsonFeatures() throws Exception {
@@ -1272,5 +1269,4 @@
             assertGeometryEquals("POINT Z (-1.637021666666667 47.15928666666667 10.2)", res.getObject(1));   
         }
     }
-}
->>>>>>> 8305f123
+}