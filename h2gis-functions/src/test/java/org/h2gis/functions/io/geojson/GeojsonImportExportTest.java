/**
 * H2GIS is a library that brings spatial support to the H2 Database Engine
 * <http://www.h2database.com>. H2GIS is developed by CNRS
 * <http://www.cnrs.fr/>.
 *
 * This code is part of the H2GIS project. H2GIS is free software; 
 * you can redistribute it and/or modify it under the terms of the GNU
 * Lesser General Public License as published by the Free Software Foundation;
 * version 3.0 of the License.
 *
 * H2GIS is distributed in the hope that it will be useful, but
 * WITHOUT ANY WARRANTY; without even the implied warranty of MERCHANTABILITY or
 * FITNESS FOR A PARTICULAR PURPOSE. See the GNU Lesser General Public License
 * for more details <http://www.gnu.org/licenses/>.
 *
 *
 * For more information, please consult: <http://www.h2gis.org/>
 * or contact directly: info_at_h2gis.org
 */

package org.h2gis.functions.io.geojson;

import org.h2.jdbc.JdbcSQLDataException;
import org.h2.jdbc.JdbcSQLException;
import org.h2.util.StringUtils;
import org.h2gis.api.EmptyProgressVisitor;
import org.h2gis.functions.factory.H2GISDBFactory;
import org.h2gis.functions.factory.H2GISFunctions;
import org.h2gis.postgis_jts_osgi.DataSourceFactoryImpl;
import org.junit.jupiter.api.*;
import org.locationtech.jts.geom.Coordinate;
import org.locationtech.jts.geom.Geometry;
import org.locationtech.jts.io.WKTReader;

import java.io.File;
import java.io.IOException;
import java.nio.file.Files;
import java.sql.*;
import java.util.Properties;

import org.h2gis.unitTest.GeometryAsserts;
import org.osgi.service.jdbc.DataSourceFactory;
import org.slf4j.Logger;
import org.slf4j.LoggerFactory;

import javax.sql.DataSource;

import static org.junit.jupiter.api.Assertions.*;

import static org.h2gis.unitTest.GeometryAsserts.assertGeometryEquals;
/**
 *
 * @author Erwan Bocher
 * @author Hai Trung Pham
 */
public class GeojsonImportExportTest {

    private static Connection connection;
    private static final String DB_NAME = "GeojsonExportTest";
    private static final WKTReader WKTREADER = new WKTReader();
    private static final Logger log = LoggerFactory.getLogger(GeojsonImportExportTest.class);

    @BeforeAll
    public static void tearUp() throws Exception {
        // Keep a connection alive to not close the DataBase on each unit test
        connection = H2GISDBFactory.createSpatialDataBase(DB_NAME);
        H2GISFunctions.registerFunction(connection.createStatement(), new ST_AsGeoJSON(), "");
        H2GISFunctions.registerFunction(connection.createStatement(), new GeoJsonWrite(), "");
        H2GISFunctions.registerFunction(connection.createStatement(), new GeoJsonRead(), "");
        H2GISFunctions.registerFunction(connection.createStatement(), new ST_GeomFromGeoJSON(), "");

    }

    @AfterAll
    public static void tearDown() throws Exception {
        connection.close();
    }

    @Test
    public void testGeojsonPoint() throws Exception {
        try (Statement stat = connection.createStatement()) {
            stat.execute("DROP TABLE IF EXISTS TABLE_POINT");
            stat.execute("create table TABLE_POINT(idarea int primary key, the_geom GEOMETRY(POINT))");
            stat.execute("insert into TABLE_POINT values(1, 'POINT(1 2)')");
            ResultSet res = stat.executeQuery("SELECT ST_AsGeoJSON(the_geom) from TABLE_POINT;");
            res.next();
            assertEquals("{\"type\":\"Point\",\"coordinates\":[1.0,2.0]}", res.getString(1));
            res.close();
        }
    }

    @Test
    public void testGeojsonPointRound() throws Exception {
        try (Statement stat = connection.createStatement()) {
            stat.execute("DROP TABLE IF EXISTS TABLE_POINT");
            stat.execute("create table TABLE_POINT(idarea int primary key, the_geom GEOMETRY(POINT))");
            stat.execute("insert into TABLE_POINT values(1, 'POINT(1.12345678911 2.12345678911 )')");
            ResultSet res = stat.executeQuery("SELECT ST_AsGeoJSON(the_geom) from TABLE_POINT;");
            res.next();
            assertEquals("{\"type\":\"Point\",\"coordinates\":[1.123456789,2.123456789]}", res.getString(1));
            res.close();
        }
    }

    @Test
    public void testGeojsonPointRound2() throws Exception {
        try (Statement stat = connection.createStatement()) {
            stat.execute("DROP TABLE IF EXISTS TABLE_POINT");
            stat.execute("create table TABLE_POINT(idarea int primary key, the_geom GEOMETRY(POINT))");
            stat.execute("insert into TABLE_POINT values(1, 'POINT(1.12345678911 2.12345678911 )')");
            ResultSet res = stat.executeQuery("SELECT ST_AsGeoJSON(the_geom, 2) from TABLE_POINT;");
            res.next();
            assertEquals("{\"type\":\"Point\",\"coordinates\":[1.12,2.12]}", res.getString(1));
            res.close();
        }
    }

    @Test
    public void testGeojsonPointZ() throws Exception {
        try (Statement stat = connection.createStatement()) {
            stat.execute("DROP TABLE IF EXISTS TABLE_POINT");
            stat.execute("create table TABLE_POINT(idarea int primary key, the_geom GEOMETRY(POINTZ))");
            stat.execute("insert into TABLE_POINT values(1, 'POINT(1 2 3)')");
            ResultSet res = stat.executeQuery("SELECT ST_AsGeoJSON(the_geom) from TABLE_POINT;");
            res.next();
            assertEquals("{\"type\":\"Point\",\"coordinates\":[1.0,2.0,3.0]}", res.getString(1));
            res.close();
        }
    }

    @Test
    public void testGeojsonLineString() throws Exception {
        try (Statement stat = connection.createStatement()) {
            stat.execute("DROP TABLE IF EXISTS TABLE_LINE");
            stat.execute("create table TABLE_LINE(idarea int primary key, the_geom GEOMETRY(LINESTRING))");
            stat.execute("insert into TABLE_LINE values(1, 'LINESTRING(1 2, 2 3)')");
            ResultSet res = stat.executeQuery("SELECT ST_AsGeoJSON(the_geom) from TABLE_LINE;");
            res.next();
            assertEquals("{\"type\":\"LineString\",\"coordinates\":[[1.0,2.0],[2.0,3.0]]}", res.getString(1));
            res.close();
        }
    }

    @Test
    public void testGeojsonPolygon() throws Exception {
        try (Statement stat = connection.createStatement()) {
            stat.execute("DROP TABLE IF EXISTS TABLE_POLYGON");
            stat.execute("create table TABLE_POLYGON(idarea int primary key, the_geom GEOMETRY(POLYGON))");
            stat.execute("insert into TABLE_POLYGON values(1, 'POLYGON((0 0, 2 0, 2 2, 0 2, 0 0))')");
            ResultSet res = stat.executeQuery("SELECT ST_AsGeoJSON(the_geom) from TABLE_POLYGON;");
            res.next();
            assertEquals(res.getString(1), "{\"type\":\"Polygon\",\"coordinates\":"
                    + "[[[0.0,0.0],[2.0,0.0],[2.0,2.0],[0.0,2.0],[0.0,0.0]]]}");
            res.close();
        }
    }

    @Test
    public void testGeojsonPolygonWithHole() throws Exception {
        try (Statement stat = connection.createStatement()) {
            stat.execute("DROP TABLE IF EXISTS TABLE_POLYGON");
            stat.execute("create table TABLE_POLYGON(idarea int primary key, the_geom GEOMETRY(POLYGON))");
            stat.execute("insert into TABLE_POLYGON values(1, 'POLYGON ((101 345, 300 345, 300 100, 101 100, 101 345), \n"
                    + "  (130 300, 190 300, 190 220, 130 220, 130 300), \n"
                    + "  (220 200, 255 200, 255 138, 220 138, 220 200))')");
            ResultSet res = stat.executeQuery("SELECT ST_AsGeoJSON(the_geom) from TABLE_POLYGON;");
            res.next();
            assertEquals(res.getString(1), "{\"type\":\"Polygon\",\"coordinates\":["
                    + "[[101.0,345.0],[300.0,345.0],[300.0,100.0],[101.0,100.0],[101.0,345.0]],"
                    + "[[130.0,300.0],[190.0,300.0],[190.0,220.0],[130.0,220.0],[130.0,300.0]],"
                    + "[[220.0,200.0],[255.0,200.0],[255.0,138.0],[220.0,138.0],[220.0,200.0]]]}");
            res.close();
        }
    }

    @Test
    public void testGeojsonMultiPoint() throws Exception {
        try (Statement stat = connection.createStatement()) {
            stat.execute("DROP TABLE IF EXISTS TABLE_MULTIPOINT");
            stat.execute("create table TABLE_MULTIPOINT(idarea int primary key, the_geom GEOMETRY(MULTIPOINT))");
            stat.execute("insert into TABLE_MULTIPOINT values(1, 'MULTIPOINT ((190 320), (180 160), (394 276))')");
            ResultSet res = stat.executeQuery("SELECT ST_AsGeoJSON(the_geom) from TABLE_MULTIPOINT;");
            res.next();
            assertEquals(res.getString(1), "{\"type\":\"MultiPoint\",\"coordinates\":["
                    + "[190.0,320.0],"
                    + "[180.0,160.0],"
                    + "[394.0,276.0]]}");
            res.close();
        }
    }

    @Test
    public void testGeojsonMultiLineString() throws Exception {
        try (Statement stat = connection.createStatement()) {
            stat.execute("DROP TABLE IF EXISTS TABLE_MULTILINESTRING");
            stat.execute("create table TABLE_MULTILINESTRING(idarea int primary key, the_geom GEOMETRY(MULTILINESTRING))");
            stat.execute("insert into TABLE_MULTILINESTRING values(1, 'MULTILINESTRING ((80 240, 174 356, 280 250), \n"
                    + "  (110 140, 170 240, 280 360))')");
            ResultSet res = stat.executeQuery("SELECT ST_AsGeoJSON(the_geom) from TABLE_MULTILINESTRING;");
            res.next();
            assertEquals(res.getString(1), "{\"type\":\"MultiLineString\",\"coordinates\":["
                    + "[[80.0,240.0],[174.0,356.0],[280.0,250.0]],"
                    + "[[110.0,140.0],[170.0,240.0],[280.0,360.0]]]}");
            res.close();
        }
    }

    @Test
    public void testGeojsonMultiPolygon() throws Exception {
        try (Statement stat = connection.createStatement()) {
            stat.execute("DROP TABLE IF EXISTS TABLE_MULTIPOLYGON");
            stat.execute("create table TABLE_MULTIPOLYGON(idarea int primary key, the_geom GEOMETRY(MULTIPOLYGON))");
            stat.execute("insert into TABLE_MULTIPOLYGON values(1, 'MULTIPOLYGON (((120 370, 180 370, 180 290, 120 290, 120 370)), \n"
                    + "  ((162 245, 234 245, 234 175, 162 175, 162 245)), \n"
                    + "  ((210 390, 235 390, 235 308, 210 308, 210 390)))')");
            ResultSet res = stat.executeQuery("SELECT ST_AsGeoJSON(the_geom) from TABLE_MULTIPOLYGON;");
            res.next();
            assertEquals(res.getString(1), "{\"type\":\"MultiPolygon\",\"coordinates\":["
                    + "[[[120.0,370.0],[180.0,370.0],[180.0,290.0],[120.0,290.0],[120.0,370.0]]],"
                    + "[[[162.0,245.0],[234.0,245.0],[234.0,175.0],[162.0,175.0],[162.0,245.0]]],"
                    + "[[[210.0,390.0],[235.0,390.0],[235.0,308.0],[210.0,308.0],[210.0,390.0]]]]}");
            res.close();
        }
    }

    @Test
    public void testGeojsonGeometryCollection() throws Exception {
        try (Statement stat = connection.createStatement()) {
            stat.execute("DROP TABLE IF EXISTS TABLE_GEOMETRYCOLLECTION");
            stat.execute("create table TABLE_GEOMETRYCOLLECTION(idarea int primary key, the_geom GEOMETRY)");
            stat.execute("insert into TABLE_GEOMETRYCOLLECTION values(1, 'GEOMETRYCOLLECTION ("
                    + "POLYGON ((100 360, 140 360, 140 320, 100 320, 100 360)), \n"
                    + "  POINT (130 290), \n"
                    + "  LINESTRING (190 360, 190 280))')");
            ResultSet res = stat.executeQuery("SELECT ST_AsGeoJSON(the_geom) from TABLE_GEOMETRYCOLLECTION;");
            res.next();
            assertEquals(res.getString(1), "{\"type\":\"GeometryCollection\",\"geometries\":["
                    + "{\"type\":\"Polygon\",\"coordinates\":["
                    + "[[100.0,360.0],[140.0,360.0],[140.0,320.0],[100.0,320.0],[100.0,360.0]]"
                    + "]},"
                    + "{\"type\":\"Point\",\"coordinates\":[130.0,290.0]},"
                    + "{\"type\":\"LineString\",\"coordinates\":[[190.0,360.0],[190.0,280.0]]}]}");
            res.close();
        }
    }

    @Test
    public void testWriteReadGeojsonPoint() throws Exception {
        try (Statement stat = connection.createStatement()) {
            stat.execute("DROP TABLE IF EXISTS TABLE_POINTS");
            stat.execute("DROP TABLE IF EXISTS TABLE_POINTS_READ");
            stat.execute("create table TABLE_POINTS(the_geom GEOMETRY(POINT))");
            stat.execute("insert into TABLE_POINTS values( 'POINT(1 2)')");
            stat.execute("insert into TABLE_POINTS values( 'POINT(10 200)')");
            stat.execute("CALL GeoJsonWrite('target/points.geojson', 'TABLE_POINTS', true);");
            stat.execute("CALL GeoJsonRead('target/points.geojson', 'TABLE_POINTS_READ');");
            ResultSet res = stat.executeQuery("SELECT * FROM TABLE_POINTS_READ;");
            res.next();
            assertTrue(((Geometry) res.getObject(1)).equals(WKTREADER.read("POINT(1 2)")));
            res.next();
            assertTrue(((Geometry) res.getObject(1)).equals(WKTREADER.read("POINT(10 200)")));
            res.close();
            stat.execute("DROP TABLE IF EXISTS TABLE_POINTS_READ");
        }
    }

    @Test
    public void testWriteReadGeojsonPointZ() throws Exception {
        try (Statement stat = connection.createStatement()) {
            stat.execute("DROP TABLE IF EXISTS TABLE_POINTS");
            stat.execute("DROP TABLE IF EXISTS TABLE_POINTS_READ");
            stat.execute("create table TABLE_POINTS(the_geom GEOMETRY(POINTZ))");
            stat.execute("insert into TABLE_POINTS values( 'POINT(1 2 3)')");
            stat.execute("insert into TABLE_POINTS values( 'POINT(10 200 2000)')");
            stat.execute("CALL GeoJsonWrite('target/points.geojson', 'TABLE_POINTS', true);");
            stat.execute("CALL GeoJsonRead('target/points.geojson', 'TABLE_POINTS_READ');");
            ResultSet res = stat.executeQuery("SELECT * FROM TABLE_POINTS_READ;");
            res.next();
            assertEquals(3,((Geometry) res.getObject(1)).getCoordinate().getZ());
            res.next();
            assertEquals(2000,((Geometry) res.getObject(1)).getCoordinate().getZ());
            res.close();
            stat.execute("DROP TABLE IF EXISTS TABLE_POINTS_READ");
        }
    }

    @Test
    public void testWriteReadGeojsonPointProperties() throws Exception {
        Statement stat = connection.createStatement();
        try {
            stat.execute("DROP TABLE IF EXISTS TABLE_POINTS");
            stat.execute("create table TABLE_POINTS(the_geom GEOMETRY(POINT), id INT, climat VARCHAR, tempo TIMESTAMP)");
            stat.execute("insert into TABLE_POINTS values( 'POINT(1 2)', 1, 'bad', NOW())");
            stat.execute("insert into TABLE_POINTS values( 'POINT(10 200)', 2, 'good', NOW())");
            stat.execute("CALL GeoJsonWrite('target/points_properties.geojson', 'TABLE_POINTS', true);");
            stat.execute("CALL GeoJsonRead('target/points_properties.geojson', 'TABLE_POINTS_READ');");
            try (ResultSet res = stat.executeQuery("SELECT * FROM TABLE_POINTS_READ;")) {
                res.next();
                assertTrue(((Geometry) res.getObject(1)).equals(WKTREADER.read("POINT(1 2)")));
                assertTrue((res.getInt(2) == 1));
                assertEquals("bad", res.getString(3));
                res.next();
                assertTrue(((Geometry) res.getObject(1)).equals(WKTREADER.read("POINT(10 200)")));
                assertTrue((res.getInt(2) == 2));
                assertEquals("good", res.getString(3));
            }
        } finally {
            stat.execute("DROP TABLE IF EXISTS TABLE_POINTS_READ");
            stat.close();
        }
    }

    @Test
    public void testWriteReadGeojsonLinestring() throws Exception {
        try (Statement stat = connection.createStatement()) {
            stat.execute("DROP TABLE IF EXISTS TABLE_LINESTRINGS");
            stat.execute("create table TABLE_LINESTRINGS(the_geom GEOMETRY(LINESTRING))");
            stat.execute("insert into TABLE_LINESTRINGS values( 'LINESTRING(1 2, 5 3, 10 19)')");
            stat.execute("insert into TABLE_LINESTRINGS values( 'LINESTRING(1 10, 20 15)')");
            stat.execute("CALL GeoJsonWrite('target/lines.geojson', 'TABLE_LINESTRINGS', true);");
            stat.execute("CALL GeoJsonRead('target/lines.geojson', 'TABLE_LINESTRINGS_READ');");
            ResultSet res = stat.executeQuery("SELECT * FROM TABLE_LINESTRINGS_READ;");
            res.next();
            assertTrue(((Geometry) res.getObject(1)).equals(WKTREADER.read("LINESTRING(1 2, 5 3, 10 19)")));
            res.next();
            assertTrue(((Geometry) res.getObject(1)).equals(WKTREADER.read("LINESTRING(1 10, 20 15)")));
            res.close();
            stat.execute("DROP TABLE IF EXISTS TABLE_POINTS_READ");
        }
    }

    @Test
    public void testWriteReadGeojsonMultiLinestring() throws Exception {
        try (Statement stat = connection.createStatement()) {
            stat.execute("DROP TABLE IF EXISTS TABLE_MULTILINESTRINGS");
            stat.execute("create table TABLE_MULTILINESTRINGS(the_geom GEOMETRY(MULTILINESTRING))");
            stat.execute("insert into TABLE_MULTILINESTRINGS values( 'MULTILINESTRING ((90 220, 260 320, 280 200), \n"
                    + "  (150 140, 210 190, 210 220))')");
            stat.execute("insert into TABLE_MULTILINESTRINGS values( 'MULTILINESTRING ((126 324, 280 300), \n"
                    + "  (140 190, 320 220))')");
            stat.execute("CALL GeoJsonWrite('target/mutilines.geojson', 'TABLE_MULTILINESTRINGS', true);");
            stat.execute("CALL GeoJsonRead('target/mutilines.geojson', 'TABLE_MULTILINESTRINGS_READ');");
            ResultSet res = stat.executeQuery("SELECT * FROM TABLE_MULTILINESTRINGS_READ;");
            res.next();
            assertTrue(((Geometry) res.getObject(1)).equals(WKTREADER.read("MULTILINESTRING ((90 220, 260 320, 280 200), \n"
                    + "  (150 140, 210 190, 210 220))")));
            res.next();
            assertTrue(((Geometry) res.getObject(1)).equals(WKTREADER.read("MULTILINESTRING ((126 324, 280 300), \n"
                    + "  (140 190, 320 220))")));
            res.close();
            stat.execute("DROP TABLE IF EXISTS TABLE_MULTILINESTRINGS_READ");
        }
    }

    @Test
    public void testWriteReadGeojsonMultiPoint() throws Exception {
        try (Statement stat = connection.createStatement()) {
            stat.execute("DROP TABLE IF EXISTS TABLE_MULTIPOINTS");
            stat.execute("create table TABLE_MULTIPOINTS(the_geom GEOMETRY(MULTIPOINT))");
            stat.execute("insert into TABLE_MULTIPOINTS values( 'MULTIPOINT ((140 260), (246 284))')");
            stat.execute("insert into TABLE_MULTIPOINTS values( 'MULTIPOINT ((150 290), (180 170), (266 275))')");
            stat.execute("CALL GeoJsonWrite('target/multipoints.geojson', 'TABLE_MULTIPOINTS', true);");
            stat.execute("CALL GeoJsonRead('target/multipoints.geojson', 'TABLE_MULTIPOINTS_READ');");
            ResultSet res = stat.executeQuery("SELECT * FROM TABLE_MULTIPOINTS_READ;");
            res.next();
            assertTrue(((Geometry) res.getObject(1)).equals(WKTREADER.read("MULTIPOINT ((140 260), (246 284))")));
            res.next();
            assertTrue(((Geometry) res.getObject(1)).equals(WKTREADER.read("MULTIPOINT ((150 290), (180 170), (266 275))")));
            res.close();
            stat.execute("DROP TABLE IF EXISTS TABLE_MULTIPOINTS_READ");
        }
    }

    @Test
    public void testWriteReadGeojsonPolygon() throws Exception {
        try (Statement stat = connection.createStatement()) {
            stat.execute("DROP TABLE IF EXISTS TABLE_POLYGON");
            stat.execute("create table TABLE_POLYGON(the_geom GEOMETRY(POLYGON))");
            stat.execute("insert into TABLE_POLYGON values( 'POLYGON ((110 320, 220 320, 220 200, 110 200, 110 320))')");
            stat.execute("CALL GeoJsonWrite('target/polygon.geojson', 'TABLE_POLYGON', true);");
            stat.execute("CALL GeoJsonRead('target/polygon.geojson', 'TABLE_POLYGON_READ');");
            ResultSet res = stat.executeQuery("SELECT * FROM TABLE_POLYGON_READ;");
            res.next();
            assertTrue(((Geometry) res.getObject(1)).equals(WKTREADER.read("POLYGON ((110 320, 220 320, 220 200, 110 200, 110 320))")));
            res.close();
            stat.execute("DROP TABLE IF EXISTS TABLE_POLYGON_READ");
        }
    }

    @Test
    public void testWriteReadGeojsonPolygonWithHoles() throws Exception {
        try (Statement stat = connection.createStatement()) {
            stat.execute("DROP TABLE IF EXISTS TABLE_POLYGON");
            stat.execute("create table TABLE_POLYGON(the_geom GEOMETRY(POLYGON))");
            stat.execute("insert into TABLE_POLYGON values( 'POLYGON ((100 300, 300 300, 300 100, 100 100, 100 300), \n"
                    + "  (120 280, 170 280, 170 220, 120 220, 120 280), \n"
                    + "  (191 195, 250 195, 250 140, 191 140, 191 195))')");
            stat.execute("CALL GeoJsonWrite('target/polygonholes.geojson', 'TABLE_POLYGON', true);");
            stat.execute("CALL GeoJsonRead('target/polygonholes.geojson', 'TABLE_POLYGON_READ');");
            ResultSet res = stat.executeQuery("SELECT * FROM TABLE_POLYGON_READ;");
            res.next();
            assertTrue(((Geometry) res.getObject(1)).equals(WKTREADER.read("POLYGON ((100 300, 300 300, 300 100, 100 100, 100 300), \n"
                    + "  (120 280, 170 280, 170 220, 120 220, 120 280), \n"
                    + "  (191 195, 250 195, 250 140, 191 140, 191 195))")));
            res.close();
            stat.execute("DROP TABLE IF EXISTS TABLE_POLYGON_READ");
        }
    }

    @Test
    public void testWriteReadGeojsonMultiPolygon() throws Exception {
        try (Statement stat = connection.createStatement()) {
            stat.execute("DROP TABLE IF EXISTS TABLE_MULTIPOLYGON");
            stat.execute("create table TABLE_MULTIPOLYGON(the_geom GEOMETRY(MULTIPOLYGON))");
            stat.execute("insert into TABLE_MULTIPOLYGON values( 'MULTIPOLYGON (((95 352, 160 352, 160 290, 95 290, 95 352)), \n"
                    + "  ((151 235, 236 235, 236 176, 151 176, 151 235)), \n"
                    + "  ((200 350, 245 350, 245 278, 200 278, 200 350)))')");
            stat.execute("CALL GeoJsonWrite('target/mutilipolygon.geojson', 'TABLE_MULTIPOLYGON', true);");
            stat.execute("CALL GeoJsonRead('target/mutilipolygon.geojson', 'TABLE_MULTIPOLYGON_READ');");
            ResultSet res = stat.executeQuery("SELECT * FROM TABLE_MULTIPOLYGON_READ;");
            res.next();
            assertTrue(((Geometry) res.getObject(1)).equals(WKTREADER.read("MULTIPOLYGON (((95 352, 160 352, 160 290, 95 290, 95 352)), \n"
                    + "  ((151 235, 236 235, 236 176, 151 176, 151 235)), \n"
                    + "  ((200 350, 245 350, 245 278, 200 278, 200 350)))")));
            res.close();
            stat.execute("DROP TABLE IF EXISTS TABLE_MULTIPOLYGON_READ");
        }
    }

    @Test
    public void testWriteReadGeojsonGeometryCollection() throws Exception {
        try (Statement stat = connection.createStatement()) {
            stat.execute("DROP TABLE IF EXISTS TABLE_GEOMETRYCOLLECTION");
            stat.execute("create table TABLE_GEOMETRYCOLLECTION(the_geom GEOMETRY)");
            stat.execute("insert into TABLE_GEOMETRYCOLLECTION values( 'GEOMETRYCOLLECTION (POLYGON ((80 320, 110 320, 110 280, 80 280, 80 320)), \n"
                    + "  LINESTRING (70 190, 77 200, 150 240), \n"
                    + "  POINT (160 300))')");
            stat.execute("CALL GeoJsonWrite('target/geometrycollection.geojson', 'TABLE_GEOMETRYCOLLECTION', true);");
            stat.execute("CALL GeoJsonRead('target/geometrycollection.geojson', 'TABLE_GEOMETRYCOLLECTION_READ');");
            ResultSet res = stat.executeQuery("SELECT * FROM TABLE_GEOMETRYCOLLECTION_READ;");
            res.next();
            Geometry geom = (Geometry) res.getObject(1);
            assertEquals(3, geom.getNumGeometries());
            assertTrue(geom.getGeometryN(0).equals(WKTREADER.read("POLYGON ((80 320, 110 320, 110 280, 80 280, 80 320))")));
            assertTrue(geom.getGeometryN(1).equals(WKTREADER.read("LINESTRING (70 190, 77 200, 150 240)")));
            assertTrue(geom.getGeometryN(2).equals(WKTREADER.read("POINT (160 300)")));
            res.close();
            stat.execute("DROP TABLE IF EXISTS TABLE_GEOMETRYCOLLECTION_READ");
        }
    }

    @Test
    public void testWriteReadGeojsonSingleMultiPolygon() throws Exception {
        try (Statement stat = connection.createStatement()) {
            stat.execute("DROP TABLE IF EXISTS TABLE_MULTIPOLYGON");
            stat.execute("create table TABLE_MULTIPOLYGON(the_geom GEOMETRY(MULTIPOLYGON))");
            stat.execute("insert into TABLE_MULTIPOLYGON values( 'MULTIPOLYGON (((95 352, 160 352, 160 290, 95 290, 95 352)))')");
            stat.execute("CALL GeoJsonWrite('target/mutilipolygon.geojson', 'TABLE_MULTIPOLYGON', true);");
            stat.execute("CALL GeoJsonRead('target/mutilipolygon.geojson', 'TABLE_MULTIPOLYGON_READ');");
            ResultSet res = stat.executeQuery("SELECT * FROM TABLE_MULTIPOLYGON_READ;");
            res.next();
            assertTrue(((Geometry) res.getObject(1)).equals(WKTREADER.read("MULTIPOLYGON (((95 352, 160 352, 160 290, 95 290, 95 352)))")));
            res.close();
            stat.execute("DROP TABLE IF EXISTS TABLE_MULTIPOLYGON_READ");
        }
    }

    @Test
    public void testWriteReadGeojsonSingleMultiPoint() throws Exception {
        try (Statement stat = connection.createStatement()) {
            stat.execute("DROP TABLE IF EXISTS TABLE_MULTIPOINTS");
            stat.execute("create table TABLE_MULTIPOINTS(the_geom GEOMETRY(MULTIPOINT))");
            stat.execute("insert into TABLE_MULTIPOINTS values( 'MULTIPOINT ((140 260))')");
            stat.execute("CALL GeoJsonWrite('target/multipoints.geojson', 'TABLE_MULTIPOINTS', true);");
            stat.execute("CALL GeoJsonRead('target/multipoints.geojson', 'TABLE_MULTIPOINTS_READ');");
            ResultSet res = stat.executeQuery("SELECT * FROM TABLE_MULTIPOINTS_READ;");
            res.next();
            assertTrue(((Geometry) res.getObject(1)).equals(WKTREADER.read("MULTIPOINT ((140 260))")));
            res.close();
            stat.execute("DROP TABLE IF EXISTS TABLE_MULTIPOINTS_READ");
        }
    }

    @Test
    public void testWriteReadGeojsonSingleMultiLinestring() throws Exception {
        try (Statement stat = connection.createStatement()) {
            stat.execute("DROP TABLE IF EXISTS TABLE_MULTILINESTRINGS");
            stat.execute("create table TABLE_MULTILINESTRINGS(the_geom GEOMETRY(MULTILINESTRING))");
            stat.execute("insert into TABLE_MULTILINESTRINGS values( 'MULTILINESTRING ((90 220, 260 320, 280 200))')");
            stat.execute("CALL GeoJsonWrite('target/mutilines.geojson', 'TABLE_MULTILINESTRINGS', true);");
            stat.execute("CALL GeoJsonRead('target/mutilines.geojson', 'TABLE_MULTILINESTRINGS_READ');");
            ResultSet res = stat.executeQuery("SELECT * FROM TABLE_MULTILINESTRINGS_READ;");
            res.next();
            assertTrue(((Geometry) res.getObject(1)).equals(WKTREADER.read("MULTILINESTRING ((90 220, 260 320, 280 200))")));
            res.close();
            stat.execute("DROP TABLE IF EXISTS TABLE_MULTILINESTRINGS_READ");
        }
    }

    @Test
    public void testWriteReadGeojsonCRS() throws Exception {
        try (Statement stat = connection.createStatement()) {
            stat.execute("DROP TABLE IF EXISTS TABLE_POINTS_CRS");
            stat.execute("create table TABLE_POINTS_CRS(the_geom GEOMETRY(POINT,4326), id INT, climat VARCHAR)");
            stat.execute("insert into TABLE_POINTS_CRS values( ST_GEOMFROMTEXT('POINT(1 2)', 4326), 1, 'bad')");
            stat.execute("insert into TABLE_POINTS_CRS values( ST_GEOMFROMTEXT('POINT(10 200)',4326), 2, 'good')");
            stat.execute("CALL GeoJsonWrite('target/points_crs_properties.geojson', 'TABLE_POINTS_CRS', true);");
            stat.execute("CALL GeoJsonRead('target/points_crs_properties.geojson', 'TABLE_POINTS_CRS_READ');");
            ResultSet res = stat.executeQuery("SELECT * FROM TABLE_POINTS_CRS_READ;");
            res.next();
            Geometry geom = (Geometry) res.getObject(1);
            assertTrue(geom.equals(WKTREADER.read("POINT(1 2)")));
            assertTrue((geom.getSRID() == 4326));
            res.close();
            stat.execute("DROP TABLE IF EXISTS TABLE_POINTS_CRS_READ");
        }
    }

    @Test
    public void testWriteReadBadSRID() throws Exception {
        try (Statement stat = connection.createStatement()) {
            stat.execute("DROP TABLE IF EXISTS TABLE_POINTS");
            stat.execute("create table TABLE_POINTS(the_geom GEOMETRY(POINT,9999), id INT, climat VARCHAR)");
            stat.execute("insert into TABLE_POINTS values( ST_GEOMFROMTEXT('POINT(1 2)', 9999), 1, 'bad')");
            stat.execute("insert into TABLE_POINTS values( ST_GEOMFROMTEXT('POINT(10 200)',9999), 2, 'good')");
            stat.execute("CALL GeoJsonWrite('target/points_properties.geojson', 'TABLE_POINTS', true);");
            stat.execute("CALL GeoJsonRead('target/points_properties.geojson', 'TABLE_POINTS_READ');");
            ResultSet res = stat.executeQuery("SELECT * FROM TABLE_POINTS_READ;");
            res.next();
            Geometry geom = (Geometry) res.getObject(1);
            assertTrue(geom.equals(WKTREADER.read("POINT(1 2)")));
            assertTrue((geom.getSRID() == 0));
            res.close();
            stat.execute("DROP TABLE IF EXISTS TABLE_POINTS_READ");
        }
    }

    @Test
    public void testWriteReadGeojsonMixedGeometries() throws Exception {
        try (Statement stat = connection.createStatement()) {
            stat.execute("DROP TABLE IF EXISTS TABLE_MIXED");
            stat.execute("create table TABLE_MIXED(the_geom GEOMETRY)");
            stat.execute("insert into TABLE_MIXED values( 'MULTIPOINT ((140 260), (246 284))')");
            stat.execute("insert into TABLE_MIXED values( 'LINESTRING (150 290, 180 170, 266 275)')");
            stat.execute("CALL GeoJsonWrite('target/mixedgeom.geojson', 'TABLE_MIXED', true);");
            stat.execute("CALL GeoJsonRead('target/mixedgeom.geojson', 'TABLE_MIXED_READ');");
            ResultSet res = stat.executeQuery("SELECT * FROM TABLE_MIXED_READ;");
            res.next();
            assertTrue(((Geometry) res.getObject(1)).equals(WKTREADER.read("MULTIPOINT ((140 260), (246 284))")));
            res.next();
            assertTrue(((Geometry) res.getObject(1)).equals(WKTREADER.read("LINESTRING (150 290, 180 170, 266 275)")));
            res.close();
            stat.execute("DROP TABLE IF EXISTS TABLE_MIXED_READ");
        }
    }

    @Test
    public void testReadGeoJSON1() throws Exception {
        try (Statement stat = connection.createStatement()) {
            ResultSet res = stat.executeQuery("SELECT ST_GeomFromGeoJSON('{\"type\":\"Point\",\"coordinates\":[10,1]}')");
            res.next();
            assertEquals("POINT (10 1)", res.getString(1));
        }
    }

    @Test
    public void testReadGeoJSON2() throws Exception {
        try (Statement stat = connection.createStatement()) {
            ResultSet res = stat.executeQuery("SELECT ST_GeomFromGeoJSON('{\"type\":\"LineString\",\"coordinates\":[[1,1],[10,10]]}')");
            res.next();
            assertEquals("LINESTRING (1 1, 10 10)", res.getString(1));
        }
    }

    @Test
    public void testReadGeoJSON3() throws Exception {
        try (Statement stat = connection.createStatement()) {
            ResultSet res = stat.executeQuery("SELECT ST_GeomFromGeoJSON('{ \"type\": \"MultiPoint\", \"coordinates\": [ [100, 0], [101, 1] ]}')");
            res.next();
            assertEquals("MULTIPOINT ((100 0), (101 1))", res.getString(1));
        }
    }

    @Test
    public void testWriteReadNullGeojsonPoint() throws Exception {
        try (Statement stat = connection.createStatement()) {
            stat.execute("DROP TABLE IF EXISTS TABLE_POINTS");
            stat.execute("create table TABLE_POINTS(the_geom GEOMETRY(POINT), id int)");
            stat.execute("insert into TABLE_POINTS values( null, 1)");
            stat.execute("insert into TABLE_POINTS values( 'POINT(10 200)', 2)");
            stat.execute("CALL GeoJsonWrite('target/null_point.geojson', 'TABLE_POINTS', true);");
            stat.execute("CALL GeoJsonRead('target/null_point.geojson', 'TABLE_POINTS_READ');");
            ResultSet res = stat.executeQuery("SELECT * FROM TABLE_POINTS_READ;");
            res.next();
            assertNull(res.getObject(1));
            res.next();
            assertTrue(((Geometry) res.getObject(1)).equals(WKTREADER.read("POINT(10 200)")));
            res.close();
            stat.execute("DROP TABLE IF EXISTS TABLE_POINTS_READ");
        }
    }


    @Test
    public void testWriteReadlGeojsonComplex() throws Exception {
        try (Statement stat = connection.createStatement()) {
            stat.execute("DROP TABLE IF EXISTS TABLE_COMPLEX, TABLE_COMPLEX_READ");
            stat.execute("create table TABLE_COMPLEX(the_geom geometry, gid long)");
            stat.execute("insert into TABLE_COMPLEX values( null, 1463655908000)");
            stat.execute("insert into TABLE_COMPLEX values( 'POINT(10 200)', 1)");
            stat.execute("insert into TABLE_COMPLEX values( 'LINESTRING(15 20, 0 0)',  NULL)");
            stat.execute("CALL GeoJsonWrite('target/complex.geojson', 'TABLE_COMPLEX', true);");
            stat.execute("CALL GeoJsonRead('target/complex.geojson', 'TABLE_COMPLEX_READ');");
            ResultSet res = stat.executeQuery("SELECT * FROM TABLE_COMPLEX_READ;");
            res.next();
            assertNull(res.getObject(1));
            res.next();
            assertTrue(((Geometry) res.getObject(1)).equals(WKTREADER.read("POINT(10 200)")));
            res.next();
            assertTrue(((Geometry) res.getObject(1)).equals(WKTREADER.read("LINESTRING(15 20, 0 0)")));
            res.close();
            stat.execute("DROP TABLE IF EXISTS TABLE_POINTS_READ");
        }
    }

    @Test
    public void testReadComplexFile() throws Exception {
        try (Statement stat = connection.createStatement()) {
            stat.execute("DROP TABLE IF EXISTS TABLE_COMPLEX_READ");
            stat.execute("CALL GeoJsonRead(" + StringUtils.quoteStringSQL(GeojsonImportExportTest.class.getResource("complex.geojson").getPath()) + ", 'TABLE_COMPLEX_READ');");
            ResultSet res = stat.executeQuery("SELECT * FROM TABLE_COMPLEX_READ;");
            ResultSetMetaData metadata = res.getMetaData();
            assertEquals(15, metadata.getColumnCount());
            assertEquals("GEOMETRY", metadata.getColumnTypeName(1));
            assertEquals("DOUBLE", metadata.getColumnTypeName(2));
            assertEquals("DOUBLE", metadata.getColumnTypeName(3));
            assertEquals("BIGINT", metadata.getColumnTypeName(4));
            assertEquals("BIGINT", metadata.getColumnTypeName(5));
            assertEquals("BIGINT", metadata.getColumnTypeName(6));
            assertEquals("VARCHAR", metadata.getColumnTypeName(7));
            assertEquals("DOUBLE", metadata.getColumnTypeName(8));
            assertEquals("DOUBLE", metadata.getColumnTypeName(9));
            assertEquals("VARCHAR", metadata.getColumnTypeName(10));
            assertEquals("BOOLEAN", metadata.getColumnTypeName(11));
            assertEquals("VARCHAR", metadata.getColumnTypeName(12));
            assertEquals("DOUBLE", metadata.getColumnTypeName(13));
            assertEquals("DOUBLE", metadata.getColumnTypeName(14));
            assertEquals("DOUBLE", metadata.getColumnTypeName(15));
            res.next();
            assertNull(res.getObject(1));
            assertEquals(79.04200463708992, res.getDouble(2));
            assertEquals("#C5E805", res.getString(7));
            assertNull(res.getObject(14));
            assertNull(res.getObject(15));
            res.next();
            assertNull(res.getObject(1));
            assertNull(res.getObject(2));
            assertEquals("#C5E805", res.getString(7));
            assertEquals("12.0", res.getString(10));
            assertNull(res.getObject(11));
            assertTrue(res.getBoolean(12));
            res.next();
            assertEquals(10.2d, ((Geometry) res.getObject(1)).getCoordinate().getZ(), 0);
            assertNull(res.getObject(13));
            assertEquals(0.87657195d, res.getDouble(14), 0);
            assertEquals(234.16d, res.getDouble(15), 0);
            res.close();
            stat.execute("DROP TABLE IF EXISTS TABLE_POINTS_READ");
        }
    }

    @Test
    public void testReadProperties() throws Exception {
        try (Statement stat = connection.createStatement()) {
            stat.execute("DROP TABLE IF EXISTS TABLE_PROPERTIES_READ;");
            stat.execute("CALL GeoJsonRead(" + StringUtils.quoteStringSQL(GeojsonImportExportTest.class.getResource("data.geojson").getPath()) + ", 'TABLE_PROPERTIES_READ');");
            ResultSet res = stat.executeQuery("SELECT * FROM TABLE_PROPERTIES_READ;");
            res.next();
            assertTrue(((Geometry) res.getObject(1)).equals(WKTREADER.read("POLYGON ((7.49587624983838 48.5342070572556, 7.49575955525988 48.5342516702309, 7.49564286068138 48.5342070572556, 7.49564286068138 48.534117831187, 7.49575955525988 48.5340732180938, 7.49587624983838 48.534117831187, 7.49587624983838 48.5342070572556))")));
            assertEquals(-105576, res.getDouble(2), 0);
            assertEquals(275386, res.getDouble(3), 0);
            assertEquals(56.848998452816424, res.getDouble(4), 0);
            assertEquals(55.87291487481895, res.getDouble(5), 0);
            assertEquals(0.0, res.getDouble(6), 0);
            assertNull(res.getString(7));
            assertEquals(2, res.getDouble(8), 0);
            assertEquals("2017-01-19T18:29:26+01:00", res.getString(9));
            assertEquals("1484846966000", res.getBigDecimal(10).toString());
            assertEquals("2017-01-19T18:29:27+01:00", res.getString(11));
            assertEquals("1484846967000", res.getBigDecimal(12).toString());
            assertEquals("{\"member1\":1,\"member2\":{\"member21\":21,\"member22\":22}}", res.getString(13));
            assertEquals("[49,40.0,{\"member1\":1,\"member2\":{\"member21\":21,\"member22\":22}},\"string\",[13,\"string\",{\"member3\":3,\"member4\":4}]]", res.getString(14));
            assertEquals("[58,47,58,57,58,49,58,51,58,58,49,57,58,58,49,58,57,56,57,58,59,58,57,58,49,47,48,57,48,58,57,57,51,56,52,57,51,57,49,58,55,58,50,48,48,52,56,57,48,58,52,48,53,50,57,54,57,47,58,57,54,54,53,56,57,55,58,58,57,58,57,57]", res.getString(15));
            res.next();
            res.close();
        }
    }

    @Test
    public void testWriteReadProperties() throws Exception {
        try (Statement stat = connection.createStatement()) {
            stat.execute("DROP TABLE IF EXISTS TABLE_PROPERTIES;");
            stat.execute("CALL GeoJsonRead(" + StringUtils.quoteStringSQL(GeojsonImportExportTest.class.getResource("data.geojson").getPath()) + ", 'TABLE_PROPERTIES');");
            stat.execute("CALL GeoJsonWrite('target/properties_read.geojson','TABLE_PROPERTIES', true)");
            stat.execute("DROP TABLE IF EXISTS TABLE_PROPERTIES_READ;");
            stat.execute("CALL GeoJsonRead('target/properties_read.geojson', 'TABLE_PROPERTIES_READ')");
            ResultSet res = stat.executeQuery("SELECT * FROM TABLE_PROPERTIES_READ;");
            res.next();
            assertTrue(((Geometry) res.getObject(1)).equals(WKTREADER.read("POLYGON ((7.49587624983838 48.5342070572556, 7.49575955525988 48.5342516702309, 7.49564286068138 48.5342070572556, 7.49564286068138 48.534117831187, 7.49575955525988 48.5340732180938, 7.49587624983838 48.534117831187, 7.49587624983838 48.5342070572556))")));
            assertEquals(-105576, res.getDouble(2), 0);
            assertEquals(275386, res.getDouble(3), 0);
            assertEquals(56.848998452816424, res.getDouble(4), 0);
            assertEquals(55.87291487481895, res.getDouble(5), 0);
            assertEquals(0.0, res.getDouble(6), 0);
            assertNull(res.getString(7));
            assertEquals(2, res.getDouble(8), 0);
            assertEquals("2017-01-19T18:29:26+01:00", res.getString(9));
            assertEquals("1484846966000", res.getBigDecimal(10).toString());
            assertEquals("2017-01-19T18:29:27+01:00", res.getString(11));
            assertEquals("1484846967000", res.getBigDecimal(12).toString());
            assertEquals("{\"member1\":1,\"member2\":{\"member21\":21,\"member22\":22}}", res.getString(13));
            assertEquals("[49,40.0,{\"member1\":1,\"member2\":{\"member21\":21,\"member22\":22}},\"string\",[13,\"string\",{\"member3\":3,\"member4\":4}]]", res.getString(14));
            assertEquals("[58,47,58,57,58,49,58,51,58,58,49,57,58,58,49,58,57,56,57,58,59,58,57,58,49,47,48,57,48,58,57,57,51,56,52,57,51,57,49,58,55,58,50,48,48,52,56,57,48,58,52,48,53,50,57,54,57,47,58,57,54,54,53,56,57,55,58,58,57,58,57,57]", res.getString(15));
            res.next();
            res.close();
        }
    }

    @Test
    public void testWriteReadNullField() throws Exception {
        try (Statement stat = connection.createStatement()) {
            stat.execute("DROP TABLE IF EXISTS TABLE_NULL;");
            stat.execute("CALL GeoJsonRead(" + StringUtils.quoteStringSQL(GeojsonImportExportTest.class.getResource("null.geojson").getPath()) + ", 'TABLE_NULL');");
            stat.execute("CALL GeoJsonWrite('target/null_read.geojson','TABLE_NULL', true)");
            stat.execute("DROP TABLE IF EXISTS TABLE_NULL_READ");
            stat.execute("CALL GeoJsonRead('target/null_read.geojson', 'TABLE_NULL_READ')");
            ResultSet res = stat.executeQuery("SELECT * FROM TABLE_NULL_READ;");
            res.next();
            assertNull((res.getObject(1)));
            assertEquals("string", res.getString(2));
            assertEquals("{\"member1\":1,\"member2\":{\"member21\":null,\"member22\":22},\"member3\":null}", res.getString(3));
            assertEquals("[49,40.0,{\"member1\":null,\"member2\":{\"member21\":null,\"member22\":22}},\"string\",[13,\"string\",{\"member3\":null,\"member4\":4},null]]", res.getString(4));
            res.next();
            assertNull((res.getObject(1)));
            assertTrue(res.getBoolean(2));
            assertEquals("{\"member\":1}", res.getString(3));
            assertEquals("[1,2]", res.getString(4));            
            res.next();
            assertNull((res.getObject(1)));
            assertEquals(2, res.getInt(2), 0);
            assertEquals("{\"member\":1}", res.getString(3));
            assertEquals("[1,2]", res.getString(4)); 
            res.next();
            assertNull((res.getObject(1)));
            assertEquals("{\"member3\":4}", res.getString(2));
            assertEquals("{\"member\":1}", res.getString(3));
            assertEquals("[1,2]", res.getString(4)); 
            res.next();
            assertNull((res.getObject(1)));
            assertEquals("[5,6,6]", res.getString(2));
            assertEquals("{\"member\":1}", res.getString(3));
            assertEquals("[1,2]", res.getString(4)); 
            res.next();
            assertNull((res.getObject(1)));
            assertNull(res.getString(2));
            assertEquals("{\"member\":1}", res.getString(3));
            assertEquals("[1,2]", res.getString(4)); 
            res.close();
        }
    }

    @Test
    public void testReadAdditionalProps() throws Exception {
        try (Statement stat = connection.createStatement()) {
            stat.execute("DROP TABLE IF EXISTS TABLE_ADDITIONALPROPS_READ;");
            stat.execute("CALL GeoJsonRead(" + StringUtils.quoteStringSQL(GeojsonImportExportTest.class.getResource("additionalProps.geojson").getPath()) + ", 'TABLE_ADDITIONALPROPS_READ');");
            ResultSet res = stat.executeQuery("SELECT * FROM TABLE_ADDITIONALPROPS_READ;");
            res.next();
            assertTrue(((Geometry) res.getObject(1)).equals(WKTREADER.read("POINT (100.0 0.0)")));
            assertEquals(105576, res.getDouble(2), 0);
            res.next();
            res.close();
        }
    }

    @Test
    public void testWriteReadEmptyTable() throws SQLException {
        try (Statement stat = connection.createStatement()) {
            stat.execute("DROP TABLE IF EXISTS TABLE_POINTS");
            stat.execute("DROP TABLE IF EXISTS TABLE_POINTS_READ");
            stat.execute("create table TABLE_POINTS(the_geom GEOMETRY(POINT))");
            stat.execute("CALL GeoJsonWrite('target/points.geojson', 'TABLE_POINTS', true);");
            stat.execute("CALL GeoJsonRead('target/points.geojson', 'TABLE_POINTS_READ');");
            ResultSet res = stat.executeQuery("SELECT * FROM TABLE_POINTS_READ;");
            ResultSetMetaData rsmd = res.getMetaData();
            assertEquals(0, rsmd.getColumnCount());
            assertFalse(res.next());
        }
    }

    @Test
    public void testWriteReadGeojsonProperties() throws Exception {
        try (Statement stat = connection.createStatement()) {
            stat.execute("DROP TABLE IF EXISTS TABLE_MIXED_PROPS");
            stat.execute("create table TABLE_MIXED_PROPS(the_geom GEOMETRY, decimal_field DECIMAL(4, 2), numeric_field NUMERIC(4,2), real_field REAL)");
            stat.execute("insert into TABLE_MIXED_PROPS values( 'MULTIPOINT ((140 260), (246 284))', 12.12, 14.23, 23)");
            stat.execute("CALL GeoJsonWrite('target/mixedgeomprops.geojson', 'TABLE_MIXED_PROPS', true);");
            stat.execute("CALL GeoJsonRead('target/mixedgeomprops.geojson', 'TABLE_MIXED_PROPS_READ');");
            ResultSet res = stat.executeQuery("SELECT * FROM TABLE_MIXED_PROPS_READ;");
            res.next();
            assertTrue(((Geometry) res.getObject(1)).equals(WKTREADER.read("MULTIPOINT ((140 260), (246 284))")));
            assertEquals(12.12, res.getDouble(2), 0);
            assertEquals(14.23, res.getDouble(3), 0);
            assertEquals(23, res.getDouble(4), 0);
            res.close();
            stat.execute("DROP TABLE IF EXISTS TABLE_MIXED_PROPS_READ");
        }
    }

    @Test
    public void exportImportFile() throws SQLException, IOException {
        Statement stat = connection.createStatement();
        File fileOut = new File("target/lineal_export.geojson");
        stat.execute("DROP TABLE IF EXISTS LINEAL");
        stat.execute("create table lineal(idarea int primary key, the_geom GEOMETRY(LINESTRING Z))");
        stat.execute("insert into lineal values(1, 'LINESTRING(-10 109 5, 12 2 6)')");
        // Create a geojson file using table area
        stat.execute("CALL GeoJSONWrite('target/lineal_export.geojson', 'LINEAL', true)");
        // Read this geojson file to check values
        assertTrue(fileOut.exists());
        stat.execute("DROP TABLE IF EXISTS IMPORT_LINEAL;");
        stat.execute("CALL GeoJSONRead('target/lineal_export.geojson', 'IMPORT_LINEAL', true)");
        try (ResultSet res = stat.executeQuery("SELECT IDAREA FROM IMPORT_LINEAL;")) {
            res.next();
            assertEquals(1, res.getInt(1));
        }  
    }


    @Test
    public void exportImportFileWithSpace() throws SQLException, IOException {
        assertThrows(JdbcSQLDataException.class, () -> {
            Statement stat = connection.createStatement();
            File fileOut = new File("target/lineal export.geojson");
            stat.execute("DROP TABLE IF EXISTS LINEAL");
            stat.execute("create table lineal(idarea int primary key, the_geom GEOMETRY(LINESTRING))");
            stat.execute("insert into lineal values(1, 'LINESTRING(-10 109 5, 12  6)')");
            // Create a shape file using table area
            stat.execute("CALL GeoJSONWrite('target/lineal export.geojson', 'LINEAL')");
            // Read this shape file to check values
            assertTrue(fileOut.exists());
            stat.execute("DROP TABLE IF EXISTS IMPORT_LINEAL;");
            stat.execute("CALL GeoJSONRead('target/lineal export.geojson')");
        });
    }

    @Test
    public void exportImportFileWithDot() throws SQLException, IOException {
        assertThrows(JdbcSQLDataException.class, () -> {
            Statement stat = connection.createStatement();
            File fileOut = new File("target/lineal.export.geojson");
            stat.execute("DROP TABLE IF EXISTS LINEAL");
            stat.execute("create table lineal(idarea int primary key, the_geom GEOMETRY(LINESTRING))");
            stat.execute("insert into lineal values(1, 'LINESTRING(-10 109 5, 12  6)')");
            // Create a shape file using table area
            stat.execute("CALL GeoJSONWrite('target/lineal.export.geojson', 'LINEAL')");
            // Read this shape file to check values
            assertTrue(fileOut.exists());
            stat.execute("DROP TABLE IF EXISTS IMPORT_LINEAL;");
            stat.execute("CALL GeoJSONRead('target/lineal.export.geojson')");
        });
    }

    @Test
    public void exportImportResultSet() throws SQLException, IOException {
        Statement stat = connection.createStatement();
        File fileOut = new File("target/lineal_export.geojson");
        stat.execute("DROP TABLE IF EXISTS LINEAL");
        stat.execute("create table lineal(idarea int primary key, the_geom GEOMETRY(LINESTRING Z))");
        stat.execute("insert into lineal values(1, 'LINESTRING(-10 109 5, 12 2 6)')");
        ResultSet resultSet = stat.executeQuery("SELECT * FROM lineal");
        GeoJsonWriteDriver gjw = new GeoJsonWriteDriver(connection);
        gjw.write(new EmptyProgressVisitor(), resultSet, new File("target/lineal_export.geojson"), null, true);
        // Read this geojson file to check values
        assertTrue(fileOut.exists());
        stat.execute("DROP TABLE IF EXISTS IMPORT_LINEAL,LINEAL_EXPORT;");
        stat.execute("CALL GeoJSONRead('target/lineal_export.geojson')");
        try (ResultSet res = stat.executeQuery("SELECT IDAREA FROM LINEAL_EXPORT;")) {
            res.next();
            assertEquals(1, res.getInt(1));
        }
    }

    @Test
    public void exportQueryImportFile() throws SQLException, IOException {
        Statement stat = connection.createStatement();
        File fileOut = new File("target/lineal_export.geojson");
        stat.execute("DROP TABLE IF EXISTS LINEAL");
        stat.execute("create table lineal(idarea int primary key, the_geom GEOMETRY(LINESTRING Z))");
        stat.execute("insert into lineal values(1, 'LINESTRING(-10 109 5, 12 2 6)'),(2, 'LINESTRING(-15 109 5, 120 2 6)')");
        // Create a geojson file using a query
        stat.execute("CALL GeoJSONWrite('target/lineal_export.geojson', '(SELECT THE_GEOM FROM LINEAL LIMIT 1 )', true)");
        // Read this shape file to check values
        assertTrue(fileOut.exists());
        stat.execute("DROP TABLE IF EXISTS IMPORT_LINEAL,LINEAL_EXPORT;");
        stat.execute("CALL GeoJSONRead('target/lineal_export.geojson')");

        try (ResultSet res = stat.executeQuery("SELECT COUNT(*) FROM LINEAL_EXPORT;")) {
            res.next();
            assertEquals(1, res.getInt(1));
        }
    }

    @Test
    public void exportQueryImportFileOption() throws SQLException, IOException {
        Statement stat = connection.createStatement();
        File fileOut = new File("target/lineal_export.geojson");
        stat.execute("DROP TABLE IF EXISTS LINEAL");
        stat.execute("create table lineal(idarea int primary key, the_geom GEOMETRY(LINESTRING Z))");
        stat.execute("insert into lineal values(1, 'LINESTRING(-10 109 5, 12 2 6)'),(2, 'LINESTRING(-15 109 5, 120 2 6)')");
        // Create a geojson file using a query
        stat.execute("CALL GeoJSONWrite('target/lineal_export.geojson', '(SELECT THE_GEOM FROM LINEAL LIMIT 1 )', true)");
        // Read this shape file to check values
        assertTrue(fileOut.exists());
        stat.execute("DROP TABLE IF EXISTS IMPORT_LINEAL;");
        stat.execute("CALL GeoJSONRead('target/lineal_export.geojson', 'IMPORT_LINEAL', true)");

        try (ResultSet res = stat.executeQuery("SELECT COUNT(*) FROM IMPORT_LINEAL;")) {
            res.next();
            assertEquals(1, res.getInt(1));
        }
        stat.execute("CALL GeoJSONRead('target/lineal_export.geojson', true)");

        try (ResultSet res = stat.executeQuery("SELECT COUNT(*) FROM IMPORT_LINEAL;")) {
            res.next();
            assertEquals(1, res.getInt(1));
        }
    }

    @Test
    public void exportQueryImportFileGZOption() throws SQLException, IOException {
        Statement stat = connection.createStatement();
        File fileOut = new File("target/lineal_export.gz");
        stat.execute("DROP TABLE IF EXISTS LINEAL");
        stat.execute("create table lineal(idarea int primary key, the_geom GEOMETRY(LINESTRING Z))");
        stat.execute("insert into lineal values(1, 'LINESTRING(-10 109 5, 12 2 6)'),(2, 'LINESTRING(-15 109 5, 120 2 6)')");
        // Create a geojson file using a query
        stat.execute("CALL GeoJSONWrite('target/lineal_export.gz', '(SELECT THE_GEOM FROM LINEAL LIMIT 1 )', true)");
        // Read this shape file to check values
        assertTrue(fileOut.exists());
        stat.execute("DROP TABLE IF EXISTS IMPORT_LINEAL;");
        stat.execute("CALL GeoJSONRead('target/lineal_export.gz')");

        try (ResultSet res = stat.executeQuery("SELECT COUNT(*) FROM LINEAL_EXPORT;")) {
            res.next();
            assertEquals(1, res.getInt(1));
        }
    }
    
    @Test
    public void exportQueryImportFileGZOption2() throws SQLException, IOException {
        Statement stat = connection.createStatement();
        File fileOut = new File("target/lineal_export.gz");
        stat.execute("DROP TABLE IF EXISTS LINEAL");
        stat.execute("create table lineal(idarea int primary key, the_geom GEOMETRY(LINESTRING Z))");
        stat.execute("insert into lineal values(1, 'LINESTRING(-10 109 5, 12 2 6)'),(2, 'LINESTRING(-15 109 5, 120 2 6)')");
        // Create a geojson file using a query
        stat.execute("CALL GeoJSONWrite('target/lineal_export.geojson.gz', '(SELECT THE_GEOM FROM LINEAL LIMIT 1 )', true)");
        // Read this shape file to check values
        assertTrue(fileOut.exists());
        stat.execute("DROP TABLE IF EXISTS LINEAL_EXPORT_GEOJSON;");
        stat.execute("CALL GeoJSONRead('target/lineal_export.geojson.gz')");

        try (ResultSet res = stat.executeQuery("SELECT COUNT(*) FROM LINEAL_EXPORT_GEOJSON;")) {
            res.next();
            assertEquals(1, res.getInt(1));
        }
        stat.execute("CALL GeoJSONRead('target/lineal_export.geojson.gz', true)");

        try (ResultSet res = stat.executeQuery("SELECT COUNT(*) FROM LINEAL_EXPORT_GEOJSON;")) {
            res.next();
            assertEquals(1, res.getInt(1));
        }
    }

    @Test
    public void exportResultSetBadEncoding() throws SQLException, IOException {
        assertThrows(JdbcSQLDataException.class, () -> {
            Statement stat = connection.createStatement();
            stat.execute("DROP TABLE IF EXISTS LINEAL");
            stat.execute("create table lineal(idarea int primary key, the_geom GEOMETRY(LINESTRING))");
            stat.execute("insert into lineal values(1, 'LINESTRING(-10 109 5, 12  6)')");
            ResultSet resultSet = stat.executeQuery("SELECT * FROM lineal");            
            GeoJsonDriverFunction geoJsonDriver = new GeoJsonDriverFunction();
            geoJsonDriver.exportTable(connection, "(SELECT * FROM lineal)", new File("target/lineal_export.geojson"), "CP52", true, new EmptyProgressVisitor());
        });
    }

    @Test
    public void exportBadEncoding() throws SQLException, IOException {
        assertThrows(JdbcSQLDataException.class, () -> {
            Statement stat = connection.createStatement();
            stat.execute("DROP TABLE IF EXISTS LINEAL");
            stat.execute("create table lineal(idarea int primary key, the_geom GEOMETRY(LINESTRING))");
            stat.execute("insert into lineal values(1, 'LINESTRING(-10 109 5, 12  6)')");
            GeoJsonDriverFunction geoJsonDriver = new GeoJsonDriverFunction();
            geoJsonDriver.exportTable(connection, "lineal", new File("target/lineal_export.geojson"), "CP52", true, new EmptyProgressVisitor());  
        });
    }


    @Test
    public void testSelectWriteReadGeojsonLinestring() throws Exception {
        try (Statement stat = connection.createStatement()) {
            stat.execute("DROP TABLE IF EXISTS TABLE_LINESTRINGS, TABLE_LINESTRINGS_READ");
            stat.execute("create table TABLE_LINESTRINGS(the_geom GEOMETRY(LINESTRING), id int)");
            stat.execute("insert into TABLE_LINESTRINGS values( 'LINESTRING(1 2, 5 3, 10 19)', 1)");
            stat.execute("insert into TABLE_LINESTRINGS values( 'LINESTRING(1 10, 20 15)', 2)");
            stat.execute("CALL GeoJsonWrite('target/lines.geojson', '(SELECT * FROM TABLE_LINESTRINGS WHERE ID=2)', true);");
            stat.execute("CALL GeoJsonRead('target/lines.geojson', 'TABLE_LINESTRINGS_READ');");
            ResultSet res = stat.executeQuery("SELECT * FROM TABLE_LINESTRINGS_READ;");
            res.next();
            assertTrue(((Geometry) res.getObject(1)).equals(WKTREADER.read("LINESTRING(1 10, 20 15)")));
            res.close();
            stat.execute("DROP TABLE IF EXISTS TABLE_LINESTRINGS_READ");
        }
    }

    @Test
    public void testSelectWriteRead() throws Exception {
        try (Statement stat = connection.createStatement()) {
            stat.execute("CALL GeoJsonWrite('target/lines.geojson', '(SELECT ST_GEOMFROMTEXT(''LINESTRING(1 10, 20 15)'', 4326) as the_geom)', true);");
            stat.execute("CALL GeoJsonRead('target/lines.geojson', 'TABLE_LINESTRINGS_READ');");
            ResultSet res = stat.executeQuery("SELECT * FROM TABLE_LINESTRINGS_READ;");
            res.next();
            assertTrue(((Geometry) res.getObject(1)).equals(WKTREADER.read("LINESTRING(1 10, 20 15)")));
            res.close();
            stat.execute("DROP TABLE IF EXISTS TABLE_LINESTRINGS_READ");
        }
    }

    @Test
    public void testReadCRS84() throws Exception {
        Statement stat = connection.createStatement();
        stat.execute("CALL GeoJsonRead(" + StringUtils.quoteStringSQL(GeojsonImportExportTest.class.getResource("urn_crs84.geojson").getPath()) + ")");
        ResultSet res = stat.executeQuery("SELECT * FROM URN_CRS84;");
        res.next();
        assertGeometryEquals("SRID=4326;POINT(7.49587624983838 48.5342070572556)", (Geometry) res.getObject(1));
        res.close();
        stat.execute("DROP TABLE IF EXISTS URN_CRS84");
    }

    @Test
    public void testWriteReadGeojsonTableCase() throws Exception {
        Statement stat = connection.createStatement();
        try {
            stat.execute("DROP TABLE IF EXISTS TABLE_POINTS");
            stat.execute("create table TABLE_POINTS(the_geom GEOMETRY(POINT), id INT, climat VARCHAR)");
            stat.execute("insert into TABLE_POINTS values( 'POINT(1 2)', 1, 'bad')");
            stat.execute("CALL GeoJsonWrite('target/points_properties.geojson', 'table_points', true);");
            stat.execute("CALL GeoJsonRead('target/points_properties.geojson', 'table_points_import');");
            try (ResultSet res = stat.executeQuery("SELECT * FROM table_points_import;")) {
                res.next();
                assertTrue(((Geometry) res.getObject(1)).equals(WKTREADER.read("POINT(1 2)")));
                assertTrue((res.getInt(2) == 1));
                assertEquals("bad", res.getString(3));
            }
        } finally {
            stat.execute("DROP TABLE IF EXISTS table_points_import");
            stat.close();
        }
    }

    @Test
    public void testReadWithNullValues() throws Exception {
        Statement stat = connection.createStatement();
        stat.execute("CALL GeoJsonRead(" + StringUtils.quoteStringSQL(GeojsonImportExportTest.class.getResource("startNull.geojson").getPath()) + ")");
        ResultSet res = stat.executeQuery("SELECT * FROM startNull;");
        ResultSetMetaData metaData = res.getMetaData();
        assertEquals("org.locationtech.jts.geom.Geometry", metaData.getColumnClassName(1));
        assertEquals("java.lang.Long", metaData.getColumnClassName(2));
        assertEquals("java.lang.String", metaData.getColumnClassName(3));
        assertEquals("java.lang.Long", metaData.getColumnClassName(4));
        assertEquals("java.lang.Long", metaData.getColumnClassName(5));
        assertEquals("java.lang.Long", metaData.getColumnClassName(6));
        assertEquals("java.lang.String", metaData.getColumnClassName(7));
        assertEquals("java.lang.String", metaData.getColumnClassName(8));
        assertEquals("java.lang.Long", metaData.getColumnClassName(9));
        assertEquals("java.lang.String", metaData.getColumnClassName(10));
        assertEquals("java.lang.Long", metaData.getColumnClassName(11));
        assertEquals("java.lang.Double", metaData.getColumnClassName(12));
    }


    @Test
    public void exportImportPointPostGIS(TestInfo testInfo) throws IOException, SQLException {
        String url = "jdbc:postgresql://localhost:5432/orbisgis_db";
        Properties props = new Properties();
        props.setProperty("user", "orbisgis");
        props.setProperty("password", "orbisgis");
        props.setProperty("url", url);
        DataSourceFactory dataSourceFactory = new DataSourceFactoryImpl();
        Connection con= null;
        try {
            DataSource ds  = dataSourceFactory.createDataSource(props);
            con = ds.getConnection();

        } catch (SQLException e) {
            log.warn("Cannot connect to the database to execute the test "+ testInfo.getDisplayName());
        }
        if(con!=null){
            Statement stat = con.createStatement();
            File ouputFile = new File("target/punctual_export_postgis.geojson");
            Files.deleteIfExists(ouputFile.toPath());
            stat.execute("DROP TABLE IF EXISTS PUNCTUAL");
            stat.execute("create table punctual(idarea int primary key, the_geom GEOMETRY(POINTZ, 4326))");
            stat.execute("insert into punctual values(1, ST_GEOMFROMTEXT('POINT(-10 109 5)',4326))");
            // Create a shape file using table area
            GeoJsonDriverFunction driver = new GeoJsonDriverFunction();
            driver.exportTable(con,"punctual", ouputFile,new EmptyProgressVisitor());
            // Read this shape file to check values
            assertTrue(ouputFile.exists());
            stat.execute("DROP TABLE IF EXISTS IMPORT_PUNCTUAL;");
            driver.importFile(con,  "IMPORT_PUNCTUAL", ouputFile, true, new EmptyProgressVisitor());
            ResultSet res = stat.executeQuery("SELECT THE_GEOM FROM IMPORT_PUNCTUAL;");
            res.next();
            Geometry geom = (Geometry) res.getObject(1);
            assertEquals(4326, geom.getSRID());
            Coordinate coord = geom.getCoordinate();
            assertEquals(coord.getZ(), 5, 10E-1);
            stat.execute("DROP TABLE IF EXISTS IMPORT_PUNCTUAL;");
            res.close();
        }
    }
    
     @Test
    public void testSelectWrite() throws Exception {
        try (Statement stat = connection.createStatement()) {
            stat.execute("CALL GeoJsonWrite('target/lines.geojson', '(SELECT ST_GEOMFROMTEXT(''LINESTRING(1 10, 20 15)'', 4326) as the_geom)', true);");
            stat.execute("CALL GeoJsonRead('target/lines.geojson', 'TABLE_LINESTRINGS_READ');");
            ResultSet res = stat.executeQuery("SELECT * FROM TABLE_LINESTRINGS_READ;");
            res.next();
            Geometry geom = (Geometry) res.getObject("THE_GEOM");
            assertEquals(4326, geom.getSRID());
            GeometryAsserts.assertGeometryEquals("SRID=4326;LINESTRING(1 10, 20 15)", geom);
            res.close();
            stat.execute("DROP TABLE IF EXISTS TABLE_LINESTRINGS_READ");
        }
    }

    @Test
    public void testSelectWritePostGIS(TestInfo testInfo) throws Exception {
        String url = "jdbc:postgresql://localhost:5432/orbisgis_db";
        Properties props = new Properties();
        props.setProperty("user", "orbisgis");
        props.setProperty("password", "orbisgis");
        props.setProperty("url", url);
        DataSourceFactory dataSourceFactory = new DataSourceFactoryImpl();
        Connection con = null;
        try {
            DataSource ds = dataSourceFactory.createDataSource(props);
            con = ds.getConnection();

        } catch (SQLException e) {
            log.warn("Cannot connect to the database to execute the test " + testInfo.getDisplayName());
        }
        if (con != null) {
            // Create a shape file using table area
            GeoJsonDriverFunction driver = new GeoJsonDriverFunction();
            driver.exportTable(con, "(SELECT ST_GEOMFROMTEXT('LINESTRING(1 10, 20 15)', 4326) as the_geom)",  new File("target/lines.geojson"), true,new EmptyProgressVisitor());
            driver.importFile(con, "TABLE_LINESTRINGS_READ", new File("target/lines.geojson"), new EmptyProgressVisitor());
            try (Statement stat = con.createStatement()) {
                ResultSet res = stat.executeQuery("SELECT * FROM TABLE_LINESTRINGS_READ;");
                res.next();
                Geometry geom = (Geometry) res.getObject("THE_GEOM");
                assertEquals(4326, geom.getSRID());
                GeometryAsserts.assertGeometryEquals("SRID=4326;LINESTRING(1 10, 20 15)", geom);
                res.close();
                stat.execute("DROP TABLE IF EXISTS TABLE_LINESTRINGS_READ");
            }
        }
    }
    
        
    @Test
    public void testSelectWriteReadGeojsonParameters() throws Exception {
        try (Statement stat = connection.createStatement()) {
            stat.execute("DROP TABLE IF EXISTS TABLE_LINESTRINGS;");
            stat.execute("create table TABLE_LINESTRINGS(the_geom GEOMETRY(LINESTRING), id int)");
            stat.execute("insert into TABLE_LINESTRINGS values( 'LINESTRING(1 2, 5 3, 10 19)', 1)");
            stat.execute("insert into TABLE_LINESTRINGS values( 'LINESTRING(1 10, 20 15)', 2)");
            stat.execute("CALL GeoJsonWrite('target/lines.geojson', '(SELECT * FROM TABLE_LINESTRINGS WHERE ID=2)', TRUE);");
            stat.execute("CALL GeoJsonRead('target/lines.geojson', 'TABLE_LINESTRINGS_READ', true);");
            ResultSet res = stat.executeQuery("SELECT * FROM TABLE_LINESTRINGS_READ;");
            res.next();
            assertTrue(((Geometry) res.getObject(1)).equals(WKTREADER.read("LINESTRING(1 10, 20 15)")));
            res.close();
            stat.execute("CALL GeoJsonRead('target/lines.geojson', true);");
            res = stat.executeQuery("SELECT * FROM TABLE_LINESTRINGS_READ;");
            res.next();
            assertTrue(((Geometry) res.getObject(1)).equals(WKTREADER.read("LINESTRING(1 10, 20 15)")));
            res.close();
            stat.execute("DROP TABLE IF EXISTS TABLE_LINESTRINGS_READ");
        }
    }
    
    @Test
    public void testSelectWriteManyTimes() throws Exception {
        try (Statement stat = connection.createStatement()) {
            stat.execute("DROP TABLE IF EXISTS TABLE_LINESTRINGS;");
            stat.execute("create table TABLE_LINESTRINGS(the_geom GEOMETRY(LINESTRING), id int)");
            stat.execute("insert into TABLE_LINESTRINGS values( 'LINESTRING(1 2, 5 3, 10 19)', 1)");
            stat.execute("insert into TABLE_LINESTRINGS values( 'LINESTRING(1 10, 20 15)', 2)");
            stat.execute("CALL GeoJsonWrite('target/lines.geojson', '(SELECT * FROM TABLE_LINESTRINGS WHERE ID=2)', true);");
            assertThrows(JdbcSQLException.class, () -> {
                stat.execute("CALL GeoJsonWrite('target/lines.geojson', 'TABLE_LINESTRINGS_READ');");
            });
            stat.execute("DROP TABLE IF EXISTS TABLE_LINESTRINGS_READ");
        }
    }
    
    @Test
    public void testWriteReadNoSensitive() throws Exception {
        try (Statement stat = connection.createStatement()) {
            stat.execute("DROP TABLE IF EXISTS TABLE_POINTS");
            stat.execute("DROP TABLE IF EXISTS TABLE_POINTS_READ");
            stat.execute("create table TABLE_POINTS(the_geom GEOMETRY(POINTZ))");
            stat.execute("insert into TABLE_POINTS values( 'POINT(1 2 3)')");
            stat.execute("insert into TABLE_POINTS values( 'POINT(10 200 2000)')");
            stat.execute("CALL GeoJsonWrite('target/points.geojson', 'table_POINTS', true);");
            stat.execute("CALL GeoJsonRead('target/points.geojson', 'TABLE_POINTS_READ');");
            ResultSet res = stat.executeQuery("SELECT * FROM TABLE_POINTS_READ;");
            res.next();
            assertEquals(3,((Geometry) res.getObject(1)).getCoordinate().getZ());
            res.next();
            assertEquals(2000,((Geometry) res.getObject(1)).getCoordinate().getZ());
            res.close();
            stat.execute("DROP TABLE IF EXISTS TABLE_POINTS_READ");
        }
    }
<<<<<<< HEAD
    
=======

>>>>>>> f17753e8
    @Test
    public void testReadlGeojsonFeatures() throws Exception {
        try (Statement stat = connection.createStatement()) {
            stat.execute("CALL GeoJsonRead(" + StringUtils.quoteStringSQL(GeojsonImportExportTest.class.getResource("features.geojson").getPath()) + ", 'TABLE_FEATURES', true);");
<<<<<<< HEAD
            ResultSet res = stat.executeQuery("SELECT count(*) FROM TABLE_FEATURES;");          
            res.next();
            assertEquals(3, res.getInt(1));            
        }
    }
    
=======
            ResultSet res = stat.executeQuery("SELECT count(*) FROM TABLE_FEATURES;");
            res.next();
            assertEquals(3, res.getInt(1));
        }
    }

>>>>>>> f17753e8
    @Test
    public void testReadlGeojsonFeature() throws Exception {
        try (Statement stat = connection.createStatement()) {
            stat.execute("CALL GeoJsonRead(" + StringUtils.quoteStringSQL(GeojsonImportExportTest.class.getResource("feature.geojson").getPath()) + ", 'TABLE_FEATURE', true);");
<<<<<<< HEAD
            ResultSet res = stat.executeQuery("SELECT * FROM TABLE_FEATURE;");          
            res.next();
            assertGeometryEquals("POINT Z (-1.637021666666667 47.15928666666667 10.2)", res.getObject(1));   
            assertEquals(79.04200463708992, res.getDouble(2));
        }
    }
    
=======
            ResultSet res = stat.executeQuery("SELECT * FROM TABLE_FEATURE;");
            res.next();
            assertGeometryEquals("POINT Z (-1.637021666666667 47.15928666666667 10.2)", res.getObject(1));
            assertEquals(79.04200463708992, res.getDouble(2));
        }
    }

>>>>>>> f17753e8
    @Test
    public void testReadlGeojsonGeometry() throws Exception {
        try (Statement stat = connection.createStatement()) {
            stat.execute("CALL GeoJsonRead(" + StringUtils.quoteStringSQL(GeojsonImportExportTest.class.getResource("geometry.geojson").getPath()) + ", 'TABLE_GEOMETRY', true);");
<<<<<<< HEAD
            ResultSet res = stat.executeQuery("SELECT * FROM TABLE_GEOMETRY;");          
            res.next();
            assertGeometryEquals("POINT Z (-1.637021666666667 47.15928666666667 10.2)", res.getObject(1));   
=======
            ResultSet res = stat.executeQuery("SELECT * FROM TABLE_GEOMETRY;");
            res.next();
            assertGeometryEquals("POINT Z (-1.637021666666667 47.15928666666667 10.2)", res.getObject(1));
>>>>>>> f17753e8
        }
    }
}<|MERGE_RESOLUTION|>--- conflicted
+++ resolved
@@ -44,6 +44,7 @@
 import org.slf4j.LoggerFactory;
 
 import javax.sql.DataSource;
+import org.h2.jdbc.JdbcSQLNonTransientException;
 
 import static org.junit.jupiter.api.Assertions.*;
 
@@ -632,20 +633,20 @@
             ResultSetMetaData metadata = res.getMetaData();
             assertEquals(15, metadata.getColumnCount());
             assertEquals("GEOMETRY", metadata.getColumnTypeName(1));
-            assertEquals("DOUBLE", metadata.getColumnTypeName(2));
-            assertEquals("DOUBLE", metadata.getColumnTypeName(3));
+            assertEquals("DOUBLE PRECISION", metadata.getColumnTypeName(2));
+            assertEquals("DOUBLE PRECISION", metadata.getColumnTypeName(3));
             assertEquals("BIGINT", metadata.getColumnTypeName(4));
             assertEquals("BIGINT", metadata.getColumnTypeName(5));
             assertEquals("BIGINT", metadata.getColumnTypeName(6));
-            assertEquals("VARCHAR", metadata.getColumnTypeName(7));
-            assertEquals("DOUBLE", metadata.getColumnTypeName(8));
-            assertEquals("DOUBLE", metadata.getColumnTypeName(9));
-            assertEquals("VARCHAR", metadata.getColumnTypeName(10));
+            assertEquals("CHARACTER VARYING", metadata.getColumnTypeName(7));
+            assertEquals("DOUBLE PRECISION", metadata.getColumnTypeName(8));
+            assertEquals("DOUBLE PRECISION", metadata.getColumnTypeName(9));
+            assertEquals("CHARACTER VARYING", metadata.getColumnTypeName(10));
             assertEquals("BOOLEAN", metadata.getColumnTypeName(11));
-            assertEquals("VARCHAR", metadata.getColumnTypeName(12));
-            assertEquals("DOUBLE", metadata.getColumnTypeName(13));
-            assertEquals("DOUBLE", metadata.getColumnTypeName(14));
-            assertEquals("DOUBLE", metadata.getColumnTypeName(15));
+            assertEquals("CHARACTER VARYING", metadata.getColumnTypeName(12));
+            assertEquals("DOUBLE PRECISION", metadata.getColumnTypeName(13));
+            assertEquals("DOUBLE PRECISION", metadata.getColumnTypeName(14));
+            assertEquals("DOUBLE PRECISION", metadata.getColumnTypeName(15));
             res.next();
             assertNull(res.getObject(1));
             assertEquals(79.04200463708992, res.getDouble(2));
@@ -744,27 +745,27 @@
             assertNull((res.getObject(1)));
             assertTrue(res.getBoolean(2));
             assertEquals("{\"member\":1}", res.getString(3));
-            assertEquals("[1,2]", res.getString(4));            
+            assertEquals("[1,2]", res.getString(4));
             res.next();
             assertNull((res.getObject(1)));
             assertEquals(2, res.getInt(2), 0);
             assertEquals("{\"member\":1}", res.getString(3));
-            assertEquals("[1,2]", res.getString(4)); 
+            assertEquals("[1,2]", res.getString(4));
             res.next();
             assertNull((res.getObject(1)));
             assertEquals("{\"member3\":4}", res.getString(2));
             assertEquals("{\"member\":1}", res.getString(3));
-            assertEquals("[1,2]", res.getString(4)); 
+            assertEquals("[1,2]", res.getString(4));
             res.next();
             assertNull((res.getObject(1)));
             assertEquals("[5,6,6]", res.getString(2));
             assertEquals("{\"member\":1}", res.getString(3));
-            assertEquals("[1,2]", res.getString(4)); 
+            assertEquals("[1,2]", res.getString(4));
             res.next();
             assertNull((res.getObject(1)));
             assertNull(res.getString(2));
             assertEquals("{\"member\":1}", res.getString(3));
-            assertEquals("[1,2]", res.getString(4)); 
+            assertEquals("[1,2]", res.getString(4));
             res.close();
         }
     }
@@ -833,7 +834,7 @@
         try (ResultSet res = stat.executeQuery("SELECT IDAREA FROM IMPORT_LINEAL;")) {
             res.next();
             assertEquals(1, res.getInt(1));
-        }  
+        }
     }
 
 
@@ -956,7 +957,7 @@
             assertEquals(1, res.getInt(1));
         }
     }
-    
+
     @Test
     public void exportQueryImportFileGZOption2() throws SQLException, IOException {
         Statement stat = connection.createStatement();
@@ -990,7 +991,7 @@
             stat.execute("DROP TABLE IF EXISTS LINEAL");
             stat.execute("create table lineal(idarea int primary key, the_geom GEOMETRY(LINESTRING))");
             stat.execute("insert into lineal values(1, 'LINESTRING(-10 109 5, 12  6)')");
-            ResultSet resultSet = stat.executeQuery("SELECT * FROM lineal");            
+            ResultSet resultSet = stat.executeQuery("SELECT * FROM lineal");
             GeoJsonDriverFunction geoJsonDriver = new GeoJsonDriverFunction();
             geoJsonDriver.exportTable(connection, "(SELECT * FROM lineal)", new File("target/lineal_export.geojson"), "CP52", true, new EmptyProgressVisitor());
         });
@@ -1004,7 +1005,7 @@
             stat.execute("create table lineal(idarea int primary key, the_geom GEOMETRY(LINESTRING))");
             stat.execute("insert into lineal values(1, 'LINESTRING(-10 109 5, 12  6)')");
             GeoJsonDriverFunction geoJsonDriver = new GeoJsonDriverFunction();
-            geoJsonDriver.exportTable(connection, "lineal", new File("target/lineal_export.geojson"), "CP52", true, new EmptyProgressVisitor());  
+            geoJsonDriver.exportTable(connection, "lineal", new File("target/lineal_export.geojson"), "CP52", true, new EmptyProgressVisitor());
         });
     }
 
@@ -1132,8 +1133,8 @@
             res.close();
         }
     }
-    
-     @Test
+
+    @Test
     public void testSelectWrite() throws Exception {
         try (Statement stat = connection.createStatement()) {
             stat.execute("CALL GeoJsonWrite('target/lines.geojson', '(SELECT ST_GEOMFROMTEXT(''LINESTRING(1 10, 20 15)'', 4326) as the_geom)', true);");
@@ -1180,8 +1181,8 @@
             }
         }
     }
-    
-        
+
+
     @Test
     public void testSelectWriteReadGeojsonParameters() throws Exception {
         try (Statement stat = connection.createStatement()) {
@@ -1203,7 +1204,7 @@
             stat.execute("DROP TABLE IF EXISTS TABLE_LINESTRINGS_READ");
         }
     }
-    
+
     @Test
     public void testSelectWriteManyTimes() throws Exception {
         try (Statement stat = connection.createStatement()) {
@@ -1218,7 +1219,7 @@
             stat.execute("DROP TABLE IF EXISTS TABLE_LINESTRINGS_READ");
         }
     }
-    
+
     @Test
     public void testWriteReadNoSensitive() throws Exception {
         try (Statement stat = connection.createStatement()) {
@@ -1238,43 +1239,21 @@
             stat.execute("DROP TABLE IF EXISTS TABLE_POINTS_READ");
         }
     }
-<<<<<<< HEAD
-    
-=======
-
->>>>>>> f17753e8
+
     @Test
     public void testReadlGeojsonFeatures() throws Exception {
         try (Statement stat = connection.createStatement()) {
             stat.execute("CALL GeoJsonRead(" + StringUtils.quoteStringSQL(GeojsonImportExportTest.class.getResource("features.geojson").getPath()) + ", 'TABLE_FEATURES', true);");
-<<<<<<< HEAD
-            ResultSet res = stat.executeQuery("SELECT count(*) FROM TABLE_FEATURES;");          
-            res.next();
-            assertEquals(3, res.getInt(1));            
-        }
-    }
-    
-=======
             ResultSet res = stat.executeQuery("SELECT count(*) FROM TABLE_FEATURES;");
             res.next();
             assertEquals(3, res.getInt(1));
         }
     }
 
->>>>>>> f17753e8
     @Test
     public void testReadlGeojsonFeature() throws Exception {
         try (Statement stat = connection.createStatement()) {
             stat.execute("CALL GeoJsonRead(" + StringUtils.quoteStringSQL(GeojsonImportExportTest.class.getResource("feature.geojson").getPath()) + ", 'TABLE_FEATURE', true);");
-<<<<<<< HEAD
-            ResultSet res = stat.executeQuery("SELECT * FROM TABLE_FEATURE;");          
-            res.next();
-            assertGeometryEquals("POINT Z (-1.637021666666667 47.15928666666667 10.2)", res.getObject(1));   
-            assertEquals(79.04200463708992, res.getDouble(2));
-        }
-    }
-    
-=======
             ResultSet res = stat.executeQuery("SELECT * FROM TABLE_FEATURE;");
             res.next();
             assertGeometryEquals("POINT Z (-1.637021666666667 47.15928666666667 10.2)", res.getObject(1));
@@ -1282,20 +1261,13 @@
         }
     }
 
->>>>>>> f17753e8
     @Test
     public void testReadlGeojsonGeometry() throws Exception {
         try (Statement stat = connection.createStatement()) {
             stat.execute("CALL GeoJsonRead(" + StringUtils.quoteStringSQL(GeojsonImportExportTest.class.getResource("geometry.geojson").getPath()) + ", 'TABLE_GEOMETRY', true);");
-<<<<<<< HEAD
-            ResultSet res = stat.executeQuery("SELECT * FROM TABLE_GEOMETRY;");          
-            res.next();
-            assertGeometryEquals("POINT Z (-1.637021666666667 47.15928666666667 10.2)", res.getObject(1));   
-=======
             ResultSet res = stat.executeQuery("SELECT * FROM TABLE_GEOMETRY;");
             res.next();
             assertGeometryEquals("POINT Z (-1.637021666666667 47.15928666666667 10.2)", res.getObject(1));
->>>>>>> f17753e8
         }
     }
 }