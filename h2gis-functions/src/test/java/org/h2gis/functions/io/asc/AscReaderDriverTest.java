/**
 * H2GIS is a library that brings spatial support to the H2 Database Engine
 * <http://www.h2database.com>. H2GIS is developed by CNRS
 * <http://www.cnrs.fr/>.
 *
 * This code is part of the H2GIS project. H2GIS is free software;
 * you can redistribute it and/or modify it under the terms of the GNU
 * Lesser General Public License as published by the Free Software Foundation;
 * version 3.0 of the License.
 *
 * H2GIS is distributed in the hope that it will be useful, but
 * WITHOUT ANY WARRANTY; without even the implied warranty of MERCHANTABILITY or
 * FITNESS FOR A PARTICULAR PURPOSE. See the GNU Lesser General Public License
 * for more details <http://www.gnu.org/licenses/>.
 *
 *
 * For more information, please consult: <http://www.h2gis.org/>
 * or contact directly: info_at_h2gis.org
 */

package org.h2gis.functions.io.asc;

import org.h2gis.api.EmptyProgressVisitor;
import org.h2gis.functions.factory.H2GISDBFactory;
import org.h2gis.postgis_jts_osgi.DataSourceFactoryImpl;
import org.junit.jupiter.api.AfterEach;
import org.junit.jupiter.api.BeforeEach;
import org.junit.jupiter.api.Test;
import org.junit.jupiter.api.TestInfo;
import org.locationtech.jts.geom.Envelope;
import org.locationtech.jts.geom.Geometry;
import org.locationtech.jts.geom.GeometryFactory;

import java.io.File;
import java.io.IOException;
import java.sql.Connection;
import java.sql.ResultSet;
import java.sql.SQLException;
import java.sql.Statement;
import java.util.Properties;

import org.h2gis.unitTest.GeometryAsserts;
import org.osgi.service.jdbc.DataSourceFactory;
import org.slf4j.Logger;
import org.slf4j.LoggerFactory;

import javax.sql.DataSource;

import static org.junit.jupiter.api.Assertions.*;

public class AscReaderDriverTest {

    private Connection connection;
    private static final String DB_NAME = "ASCRead_db";

    private static final Logger log = LoggerFactory.getLogger(AscReaderDriverTest.class);

    @BeforeEach
    public void tearUp() throws Exception {
        connection = H2GISDBFactory.createSpatialDataBase(DB_NAME);
    }

    @AfterEach
    public void tearDown() throws Exception {
        if(connection != null) {
            connection.close();
        }
    }

    @Test
    public void testReadPrecip() throws IOException, SQLException {
        Statement st = connection.createStatement();
        st.execute("DROP TABLE IF EXISTS PRECIP30MIN");
        AscReaderDriver reader = new AscReaderDriver();
        reader.read(connection, new File(AscReaderDriverTest.class.getResource("precip30min.asc").getPath()), new EmptyProgressVisitor(), "PRECIP30MIN", 4326);

        // Check first read cell
        try(ResultSet rs = st.executeQuery("SELECT * FROM PRECIP30MIN WHERE ST_INTERSECTS(THE_GEOM, ST_SETSRID(ST_MAKEPOINT(-179.75,-80.25), 4326))")) {
            assertTrue(rs.next());
            assertEquals(234, rs.getInt("Z"));
        }

        // Check last read cell
        st = connection.createStatement();
        try(ResultSet rs = st.executeQuery("SELECT * FROM PRECIP30MIN WHERE ST_INTERSECTS(THE_GEOM, ST_SETSRID(ST_MAKEPOINT(-172.75, -89.75), 4326))")) {
            assertTrue(rs.next());
            assertEquals(114, rs.getInt("Z"));
        }
        // Check nodata cell
        st = connection.createStatement();
        try(ResultSet rs = st.executeQuery("SELECT * FROM PRECIP30MIN WHERE ST_INTERSECTS(THE_GEOM,  ST_SETSRID(ST_MAKEPOINT(-177.25, -84.25), 4326))")) {
            assertFalse(rs.next());
        }
    }

    @Test
    public void testReadPrecipDouble() throws IOException, SQLException {
        Statement st = connection.createStatement();
        st.execute("DROP TABLE IF EXISTS PRECIP30MIN");
        AscReaderDriver reader = new AscReaderDriver();
        reader.setZType(2);
        reader.read(connection, new File(AscReaderDriverTest.class.getResource("precip30min.asc").getPath()), new EmptyProgressVisitor(), "PRECIP30MIN", 4326);

        // Check first read cell
        try(ResultSet rs = st.executeQuery("SELECT * FROM PRECIP30MIN WHERE ST_INTERSECTS(THE_GEOM, ST_SETSRID(ST_MAKEPOINT(-179.75,-80.25), 4326))")) {
            assertTrue(rs.next());
            assertEquals(234.0, rs.getDouble("Z"), 0.00001);
        }

        // Check last read cell
        st = connection.createStatement();
        try(ResultSet rs = st.executeQuery("SELECT * FROM PRECIP30MIN WHERE ST_INTERSECTS(THE_GEOM, ST_SETSRID(ST_MAKEPOINT(-172.75, -89.75), 4326))")) {
            assertTrue(rs.next());
            assertEquals(114, rs.getDouble("Z"), 0.00001);
        }
        // Check nodata cell
        st = connection.createStatement();
        try(ResultSet rs = st.executeQuery("SELECT * FROM PRECIP30MIN WHERE ST_INTERSECTS(THE_GEOM,  ST_SETSRID(ST_MAKEPOINT(-177.25, -84.25), 4326))")) {
            assertFalse(rs.next());
        }
    }

    @Test
    public void testReadPrecipCenterNodata() throws IOException, SQLException {
        AscReaderDriver reader = new AscReaderDriver();
        reader.setDeleteTable(true);
        reader.setImportNodata(true);
        reader.read(connection, new File(AscReaderDriverTest.class.getResource("precip30min_center.asc").getPath()), new EmptyProgressVisitor(), "PRECIP30MIN", 4326);

        // Check database content
        // Check first read cell
        Statement st = connection.createStatement();

        try(ResultSet rs = st.executeQuery("SELECT * FROM PRECIP30MIN WHERE ST_INTERSECTS(THE_GEOM, ST_SETSRID(ST_MAKEPOINT(-180, -80.50), 4326))")) {
            assertTrue(rs.next());
            assertEquals(234, rs.getInt("Z"));
        }

        // Check last read cell
        st = connection.createStatement();
        try(ResultSet rs = st.executeQuery("SELECT * FROM PRECIP30MIN WHERE ST_INTERSECTS(THE_GEOM, ST_SETSRID(ST_MAKEPOINT(-173, -90), 4326))")) {
            assertTrue(rs.next());
            assertEquals(114, rs.getInt("Z"));
        }

        st.execute("CALL SHPWRITE('target/grid.shp', 'PRECIP30MIN')");
        //st.execute("CALL SHPWRITE('target/grid_nodata.shp', '(SELECT * FROM PRECIP30MIN WHERE ST_INTERSECTS(THE_GEOM,  st_buffer(ST_SETSRID(ST_MAKEPOINT(-179.5,-80.25), 4326), 0.1)))')");

        // Check nodata cell
        st = connection.createStatement();
        try(ResultSet rs = st.executeQuery("SELECT * FROM PRECIP30MIN WHERE ST_INTERSECTS(THE_GEOM, ST_SETSRID(ST_MAKEPOINT(-177.50, -84.5), 4326))")) {
            assertTrue(rs.next());
            assertEquals(-9999, rs.getInt("Z"));
        }
    }

    @Test
    public void testReadPrecipCenter() throws IOException, SQLException {
        AscReaderDriver reader = new AscReaderDriver();
        reader.setDeleteTable(true);
        reader.read(connection, new File(AscReaderDriverTest.class.getResource("precip30min_center.asc").getPath()), new EmptyProgressVisitor(), "PRECIP30MIN", 4326);

        // Check database content

        // Check first read cell
        Statement st = connection.createStatement();

        try(ResultSet rs = st.executeQuery("SELECT * FROM PRECIP30MIN WHERE ST_INTERSECTS(THE_GEOM, ST_SETSRID(ST_MAKEPOINT(-180, -80.50), 4326))")) {
            assertTrue(rs.next());
            assertEquals(234, rs.getInt("Z"));
        }

        // Check last read cell
        st = connection.createStatement();
        try(ResultSet rs = st.executeQuery("SELECT * FROM PRECIP30MIN WHERE ST_INTERSECTS(THE_GEOM, ST_SETSRID(ST_MAKEPOINT(-173, -90), 4326))")) {
            assertTrue(rs.next());
            assertEquals(114, rs.getInt("Z"));
        }

        // Check nodata cell
        st = connection.createStatement();
        try(ResultSet rs = st.executeQuery("SELECT * FROM PRECIP30MIN WHERE ST_INTERSECTS(THE_GEOM, ST_SETSRID(ST_MAKEPOINT(-177.50, -84.5), 4326))")) {
            assertFalse(rs.next());
        }
    }
    @Test
    public void testReadPrecipPoint() throws IOException, SQLException {
        AscReaderDriver reader = new AscReaderDriver();
        reader.setAs3DPoint(true);
        reader.setDeleteTable(true);
        reader.read(connection, new File(AscReaderDriverTest.class.getResource("precip30min.asc").getPath()), new EmptyProgressVisitor(), "PRECIP30MIN", 4326);


        // Check database content

        // Check first read cell
        Statement st = connection.createStatement();
        try(ResultSet rs = st.executeQuery("SELECT ST_Z(THE_GEOM) Z FROM PRECIP30MIN WHERE ST_INTERSECTS(THE_GEOM, ST_SETSRID(ST_EXPAND(ST_MAKEPOINT(-179.74,-80.18), 0.25, 0.25), 4326))")) {
            assertTrue(rs.next());
            assertEquals(234, rs.getInt("Z"));
        }

        // Check last read cell
        st = connection.createStatement();
        try(ResultSet rs = st.executeQuery("SELECT ST_Z(THE_GEOM) Z FROM PRECIP30MIN WHERE ST_INTERSECTS(THE_GEOM, ST_SETSRID(ST_EXPAND( ST_MAKEPOINT(-172.604,-89.867), 0.25, 0.25), 4326))")) {
            assertTrue(rs.next());
            assertEquals(114, rs.getInt("Z"));
        }

        // Check nodata cell
        st = connection.createStatement();
        try(ResultSet rs = st.executeQuery("SELECT  ST_Z(THE_GEOM) Z FROM PRECIP30MIN WHERE ST_INTERSECTS(THE_GEOM, ST_SETSRID(ST_EXPAND( ST_MAKEPOINT(-177.438, -84.077), 0.25, 0.25), 4326))")) {
            assertFalse(rs.next());
        }
    }


    @Test
    public void testReadPrecipEnvelope() throws IOException, SQLException {
        AscReaderDriver reader = new AscReaderDriver();
        reader.setExtractEnvelope(new Envelope(-178.242, -174.775, -89.707, -85.205));
        reader.setDeleteTable(true);
        reader.read(connection, new File(AscReaderDriverTest.class.getResource("precip30min.asc").getPath()), new EmptyProgressVisitor(), "PRECIP30MIN", 4326);
        // Check database content
        // Check number of extracted cells
        Statement st = connection.createStatement();
        try(ResultSet rs = st.executeQuery("SELECT COUNT(*) CPT FROM PRECIP30MIN")) {
            assertTrue(rs.next());
            assertEquals(90, rs.getInt("CPT"));
        }
    }

    @Test
    public void testReadPrecipDownscale() throws IOException, SQLException {
        AscReaderDriver reader = new AscReaderDriver();
        reader.setDownScale(5);
        reader.setDeleteTable(true);
        reader.read(connection, new File(AscReaderDriverTest.class.getResource("precip30min.asc").getPath()), new EmptyProgressVisitor(), "PRECIP30MIN", 4326);
        // Check database content

        // Check number of extracted cells
        Statement st = connection.createStatement();
        try(ResultSet rs = st.executeQuery("SELECT COUNT(*) CPT FROM PRECIP30MIN")) {
            assertTrue(rs.next());
            assertEquals((15 / 5) * (20 / 5), rs.getInt("CPT"));
        }
    }


    @Test
    public void testASCRead() throws IOException, SQLException {
        Statement st = connection.createStatement();
        st.execute("DROP TABLE PRECIP30MIN IF EXISTS");
        st.execute(String.format("CALL ASCREAD('%s')",AscReaderDriverTest.class.getResource("precip30min.asc").getFile()));

        // Check number of extracted cells
        try(ResultSet rs = st.executeQuery("SELECT COUNT(*) CPT FROM PRECIP30MIN")) {
            assertTrue(rs.next());
            assertEquals(299, rs.getInt("CPT"));
        }

        Envelope env = new Envelope(-178.242, -174.775, -89.707, -85.205);
        GeometryFactory factory = new GeometryFactory();
        Geometry envGeom = factory.toGeometry(env);
        envGeom.setSRID(3857);
        st.execute("DROP TABLE PRECIP30MIN IF EXISTS");
        st.execute(String.format("CALL ASCREAD('%s', 'PRECIP30MIN', '%s'" +
                "::GEOMETRY , 1, TRUE)",AscReaderDriverTest.class.getResource("precip30min.asc").getFile(),
                envGeom.toString()
                ));

        // Check number of extracted cells
        try(ResultSet rs = st.executeQuery("SELECT COUNT(*) CPT FROM PRECIP30MIN")) {
            assertTrue(rs.next());
            assertEquals(90, rs.getInt("CPT"));
        }
        st.execute("DROP TABLE PRECIP30MIN IF EXISTS");
        st.execute(String.format("CALL ASCREAD('%s', 'PRECIP30MIN', NULL, 5, TRUE)",AscReaderDriverTest.class.getResource("precip30min.asc").getFile()));

        // Check number of extracted cells
        try(ResultSet rs = st.executeQuery("SELECT COUNT(*) CPT FROM PRECIP30MIN")) {
            assertTrue(rs.next());
            assertEquals((15 / 5) * (20 / 5), rs.getInt("CPT"));
        }
    }

    @Test
    public void testASCReadPoints() throws IOException, SQLException {
        Statement st = connection.createStatement();
        st.execute("DROP TABLE PRECIP30MIN IF EXISTS");
        st.execute(String.format("CALL ASCREAD('%s')",AscReaderDriverTest.class.getResource("precip30min.asc").getFile()));
        try(ResultSet rs = st.executeQuery("SELECT the_geom  FROM PRECIP30MIN limit 1")) {
            assertTrue(rs.next());
            GeometryAsserts.assertGeometryEquals("SRID=3857;POINT Z (-179.75 -80.25 234)", rs.getObject("THE_GEOM"));
        }
    }

    @Test
    public void testReadPrecipEnvelopePOSTGIS(TestInfo testInfo) throws IOException, SQLException {
        String url = "jdbc:postgresql://localhost:5432/orbisgis_db";
        Properties props = new Properties();
        props.setProperty("user", "orbisgis");
        props.setProperty("password", "orbisgis");
        props.setProperty("url", url);
        DataSourceFactory dataSourceFactory = new DataSourceFactoryImpl();
        Connection con = null;
        try {
            DataSource ds = dataSourceFactory.createDataSource(props);
            con = ds.getConnection();

        } catch (SQLException e) {
            log.warn("Cannot connect to the database to execute the test " + testInfo.getDisplayName());
        }
        if (con != null) {
            AscReaderDriver reader = new AscReaderDriver();
            reader.setExtractEnvelope(new Envelope(-178.242, -174.775, -89.707, -85.205));
            reader.setDeleteTable(true);
            reader.read(con, new File(AscReaderDriverTest.class.getResource("precip30min.asc").getPath()), new EmptyProgressVisitor(), "PRECIP30MIN", 4326);
            // Check database content
            // Check number of extracted cells
            Statement st = con.createStatement();
            try (ResultSet rs = st.executeQuery("SELECT COUNT(*) CPT FROM PRECIP30MIN")) {
                assertTrue(rs.next());
                assertEquals(90, rs.getInt("CPT"));
            }
        }
    }
<<<<<<< HEAD
    
    @Test
    public void testASCReadPointsTwoTimes() throws IOException, SQLException {
        Statement st = connection.createStatement();
        st.execute("DROP TABLE PRECIP30MIN IF EXISTS");
        st.execute(String.format("CALL ASCREAD('%s')",AscReaderDriverTest.class.getResource("precip30min.asc").getFile()));
        try(ResultSet rs = st.executeQuery("SELECT the_geom  FROM PRECIP30MIN limit 1")) {
            assertTrue(rs.next());
            GeometryAsserts.assertGeometryEquals("SRID=3857;POINT Z (-179.75 -80.25 234)", rs.getObject("THE_GEOM"));
        }
        st.execute("DROP TABLE PRECIP30MIN_NEXT IF EXISTS");
        st.execute(String.format("CALL ASCREAD('%s','PRECIP30MIN_NEXT')",AscReaderDriverTest.class.getResource("precip30min.asc").getFile()));
        try(ResultSet rs = st.executeQuery("SELECT the_geom  FROM PRECIP30MIN_NEXT limit 1")) {
            assertTrue(rs.next());
            GeometryAsserts.assertGeometryEquals("SRID=3857;POINT Z (-179.75 -80.25 234)", rs.getObject("THE_GEOM"));
        }
    }
=======

    @Test
    public void testASCReadMultiTables() throws IOException, SQLException {
        Statement st = connection.createStatement();
        st.execute("DROP TABLE PRECIP30MIN1 IF EXISTS");
        st.execute(String.format("CALL ASCREAD('%s', 'PRECIP30MIN1')",AscReaderDriverTest.class.getResource("precip30min.asc").getFile()));
        st.execute(String.format("CALL ASCREAD('%s', 'PRECIP30MIN2')",AscReaderDriverTest.class.getResource("precip30min.asc").getFile()));

        try (ResultSet rs = st.executeQuery("SELECT COUNT(*) CPT FROM PRECIP30MIN1")) {
            assertTrue(rs.next());
            assertEquals(299, rs.getInt("CPT"));
        }
        try (ResultSet rs = st.executeQuery("SELECT COUNT(*) CPT FROM PRECIP30MIN2")) {
            assertTrue(rs.next());
            assertEquals(299, rs.getInt("CPT"));
        }
    }

    @Test
    public void testReadPrecipDownscaleSQL() throws IOException, SQLException {
        Statement st = connection.createStatement();
        st.execute("DROP TABLE PRECIP30MIN IF EXISTS");
        st.execute(String.format("CALL ASCREAD('%s', 'PRECIP30MIN', NULL, 5, TRUE)",AscReaderDriverTest.class.getResource("precip30min.asc").getFile()));

        // Check number of extracted cells
        try(ResultSet rs = st.executeQuery("SELECT COUNT(*) CPT FROM PRECIP30MIN")) {
            assertTrue(rs.next());
            assertEquals((15 / 5) * (20 / 5), rs.getInt("CPT"));
        }
        // check fir cell value
        try(ResultSet rs = st.executeQuery("SELECT the_geom  FROM PRECIP30MIN limit 1")) {
            assertTrue(rs.next());
            GeometryAsserts.assertGeometryEquals("SRID=3857;POLYGON Z ((-180 -82.5 234, -180 -80 234, -177.5 -80 234, -177.5 -82.5 234, -180 -82.5 234))", rs.getObject("THE_GEOM"));
        }
    }


>>>>>>> 08f2e7c8
}<|MERGE_RESOLUTION|>--- conflicted
+++ resolved
@@ -325,7 +325,6 @@
             }
         }
     }
-<<<<<<< HEAD
     
     @Test
     public void testASCReadPointsTwoTimes() throws IOException, SQLException {
@@ -343,43 +342,32 @@
             GeometryAsserts.assertGeometryEquals("SRID=3857;POINT Z (-179.75 -80.25 234)", rs.getObject("THE_GEOM"));
         }
     }
-=======
-
-    @Test
-    public void testASCReadMultiTables() throws IOException, SQLException {
-        Statement st = connection.createStatement();
-        st.execute("DROP TABLE PRECIP30MIN1 IF EXISTS");
-        st.execute(String.format("CALL ASCREAD('%s', 'PRECIP30MIN1')",AscReaderDriverTest.class.getResource("precip30min.asc").getFile()));
-        st.execute(String.format("CALL ASCREAD('%s', 'PRECIP30MIN2')",AscReaderDriverTest.class.getResource("precip30min.asc").getFile()));
-
-        try (ResultSet rs = st.executeQuery("SELECT COUNT(*) CPT FROM PRECIP30MIN1")) {
-            assertTrue(rs.next());
-            assertEquals(299, rs.getInt("CPT"));
-        }
-        try (ResultSet rs = st.executeQuery("SELECT COUNT(*) CPT FROM PRECIP30MIN2")) {
-            assertTrue(rs.next());
-            assertEquals(299, rs.getInt("CPT"));
-        }
-    }
-
-    @Test
-    public void testReadPrecipDownscaleSQL() throws IOException, SQLException {
-        Statement st = connection.createStatement();
-        st.execute("DROP TABLE PRECIP30MIN IF EXISTS");
-        st.execute(String.format("CALL ASCREAD('%s', 'PRECIP30MIN', NULL, 5, TRUE)",AscReaderDriverTest.class.getResource("precip30min.asc").getFile()));
-
-        // Check number of extracted cells
-        try(ResultSet rs = st.executeQuery("SELECT COUNT(*) CPT FROM PRECIP30MIN")) {
-            assertTrue(rs.next());
-            assertEquals((15 / 5) * (20 / 5), rs.getInt("CPT"));
-        }
-        // check fir cell value
-        try(ResultSet rs = st.executeQuery("SELECT the_geom  FROM PRECIP30MIN limit 1")) {
-            assertTrue(rs.next());
-            GeometryAsserts.assertGeometryEquals("SRID=3857;POLYGON Z ((-180 -82.5 234, -180 -80 234, -177.5 -80 234, -177.5 -82.5 234, -180 -82.5 234))", rs.getObject("THE_GEOM"));
-        }
-    }
-
-
->>>>>>> 08f2e7c8
+
+    @Test
+    public void testASCReadPointsZType() throws IOException, SQLException {
+        Statement st = connection.createStatement();
+        st.execute("DROP TABLE PRECIP30MIN IF EXISTS");
+        st.execute(String.format("CALL ASCREAD('%s', 1)",AscReaderDriverTest.class.getResource("precip30min.asc").getFile()));
+        try(ResultSet rs = st.executeQuery("SELECT the_geom, z  FROM PRECIP30MIN limit 1")) {
+            assertTrue(rs.next());
+            GeometryAsserts.assertGeometryEquals("SRID=3857;POINT Z (-179.75 -80.25 234)", rs.getObject("THE_GEOM"));
+            assertTrue(rs.getObject("Z") instanceof Integer);
+        }
+
+        st.execute("DROP TABLE PRECIP30MIN IF EXISTS");
+        st.execute(String.format("CALL ASCREAD('%s', 2)",AscReaderDriverTest.class.getResource("precip30min.asc").getFile()));
+        try(ResultSet rs = st.executeQuery("SELECT the_geom, z  FROM PRECIP30MIN limit 1")) {
+            assertTrue(rs.next());
+            GeometryAsserts.assertGeometryEquals("SRID=3857;POINT Z (-179.75 -80.25 234)", rs.getObject("THE_GEOM"));
+            assertTrue(rs.getObject("Z") instanceof Double);
+        }
+
+        st.execute("DROP TABLE PRECIP30MIN IF EXISTS");
+        st.execute(String.format("CALL ASCREAD('%s', 'mydemtable', 2)",AscReaderDriverTest.class.getResource("precip30min.asc").getFile()));
+        try(ResultSet rs = st.executeQuery("SELECT the_geom, z  FROM mydemtable limit 1")) {
+            assertTrue(rs.next());
+            GeometryAsserts.assertGeometryEquals("SRID=3857;POINT Z (-179.75 -80.25 234)", rs.getObject("THE_GEOM"));
+            assertTrue(rs.getObject("Z") instanceof Double);
+        }
+    }
 }