/**
 * h2spatial is a library that brings spatial support to the H2 Java database.
 *
 * h2spatial is distributed under GPL 3 license. It is produced by the "Atelier SIG"
 * team of the IRSTV Institute <http://www.irstv.fr/> CNRS FR 2488.
 *
 * Copyright (C) 2007-2014 IRSTV (FR CNRS 2488)
 *
 * h2patial is free software: you can redistribute it and/or modify it under the
 * terms of the GNU General Public License as published by the Free Software
 * Foundation, either version 3 of the License, or (at your option) any later
 * version.
 *
 * h2spatial is distributed in the hope that it will be useful, but WITHOUT ANY
 * WARRANTY; without even the implied warranty of MERCHANTABILITY or FITNESS FOR
 * A PARTICULAR PURPOSE. See the GNU General Public License for more details.
 *
 * You should have received a copy of the GNU General Public License along with
 * h2spatial. If not, see <http://www.gnu.org/licenses/>.
 *
 * For more information, please consult: <http://www.orbisgis.org/>
 * or contact directly:
 * info_at_ orbisgis.org
 */

package org.h2gis.h2spatial.ut;

import org.h2.util.OsgiDataSourceFactory;
import org.h2gis.h2spatial.CreateSpatialExtension;
import org.osgi.service.jdbc.DataSourceFactory;

import javax.sql.DataSource;

import java.awt.dnd.DnDConstants;
import java.io.File;
import java.net.URI;
import java.sql.Connection;
import java.sql.DriverManager;
import java.sql.SQLException;
import java.sql.Statement;
import java.util.Properties;

/**
 * Used to create quickly a database on unit tests.
 * @author Nicolas Fortin
 */
public class SpatialH2UT {

    public static final String H2_PARAMETERS = ";LOCK_MODE=0;LOG=0;DB_CLOSE_DELAY=5";

    private SpatialH2UT() {
        // utility
    }

    /**
     * Open the connection to an existing database
     * @param dbName
     * @return
     * @throws SQLException
     * @throws ClassNotFoundException
     */
    public static Connection openSpatialDataBase(String dbName) throws SQLException, ClassNotFoundException {
        String dbFilePath = getDataBasePath(dbName);       
        String databasePath = "jdbc:h2:"+ dbFilePath + H2_PARAMETERS;
        org.h2.Driver.load();
        // Keep a connection alive to not close the DataBase on each unit test
        return DriverManager.getConnection(databasePath,
                "sa", "sa");
    }
    /**
     * Create a spatial database
     * @param dbName filename
     * @return Connection
     * @throws java.sql.SQLException
     * @throws java.lang.ClassNotFoundException
     */
    public static Connection createSpatialDataBase(String dbName)throws SQLException, ClassNotFoundException {
        return createSpatialDataBase(dbName,true);
    }

    private static String getDataBasePath(String dbName) {
        if(dbName.startsWith("file://")) {
            return new File(URI.create(dbName)).getAbsolutePath();
        } else {
            return new File("target/test-resources/dbH2" + dbName).getAbsolutePath();
        }
    }

    /**
     * Create a database and return a DataSource
     * @param dbName DataBase name, or path URI
     * @param initSpatial True to enable basic spatial capabilities
     * @return DataSource
     * @throws SQLException
     */
    public static DataSource createDataSource(String dbName ,boolean initSpatial) throws SQLException {
        return createDataSource(dbName, initSpatial, H2_PARAMETERS);
    }

    /**
     * Create a database and return a DataSource
     * @param dbName
     * @param initSpatial
     * @param h2Parameters
     * @return
     * @throws SQLException
     */
    public static DataSource createDataSource(String dbName ,boolean initSpatial, String h2Parameters) throws SQLException {
        // Create H2 memory DataSource
        org.h2.Driver driver = org.h2.Driver.load();
        OsgiDataSourceFactory dataSourceFactory = new OsgiDataSourceFactory(driver);
        Properties properties = new Properties();
        String databasePath = initDBFile(dbName, h2Parameters);
        properties.setProperty(DataSourceFactory.JDBC_URL, databasePath);
        properties.setProperty(DataSourceFactory.JDBC_USER, "sa");
        properties.setProperty(DataSourceFactory.JDBC_PASSWORD, "sa");
        DataSource dataSource = dataSourceFactory.createDataSource(properties);
        // Init spatial ext
        if(initSpatial) {
            Connection connection = dataSource.getConnection();
            try {
                CreateSpatialExtension.initSpatialExtension(connection);
            } finally {
                connection.close();
            }
        }
        return dataSource;
    }
    private static String initDBFile( String dbName, String h2_PARAMETERS ) {
        String dbFilePath = getDataBasePath(dbName);
<<<<<<< HEAD
=======
        File dbFile = new File(dbFilePath +".mv.db");
>>>>>>> 8dd8fec1
        String databasePath = "jdbc:h2:"+ dbFilePath + h2_PARAMETERS;
        
        File dbFile = new File(dbFilePath +".h2.db");
        if(dbFile.exists()) {
            dbFile.delete();
        }
        
        dbFile = new File(dbFilePath +".mv.db");
        if(dbFile.exists()) {
            dbFile.delete();
        }
        return databasePath;
    }

    /**
     * Create a spatial database
     * @param dbName filename
     * @param initSpatial If true add spatial features to the database
     * @param h2Parameters Additional h2 parameters
     * @return Connection
     * @throws java.sql.SQLException
     * @throws java.lang.ClassNotFoundException
     */
    public static Connection createSpatialDataBase(String dbName,boolean initSpatial, String h2Parameters )throws SQLException, ClassNotFoundException {
        String databasePath = initDBFile(dbName, h2Parameters);
        org.h2.Driver.load();
        // Keep a connection alive to not close the DataBase on each unit test
        Connection connection = DriverManager.getConnection(databasePath,
                "sa", "sa");
        Statement st = connection.createStatement();
        //Create one row table for tests
        st.execute("CREATE TABLE dummy(id INTEGER);");
        st.execute("INSERT INTO dummy values (1)");
        // Init spatial ext
        if(initSpatial) {
            CreateSpatialExtension.initSpatialExtension(connection);
        }
        return connection;
    }
    /**
     * Create a spatial database
     * @param dbName filename
     * @param initSpatial If true add spatial features to the database
     * @return Connection
     * @throws java.sql.SQLException
     * @throws java.lang.ClassNotFoundException
     */
    public static Connection createSpatialDataBase(String dbName, boolean initSpatial )throws SQLException, ClassNotFoundException {
        return createSpatialDataBase(dbName, initSpatial, H2_PARAMETERS);
    }
}<|MERGE_RESOLUTION|>--- conflicted
+++ resolved
@@ -128,10 +128,7 @@
     }
     private static String initDBFile( String dbName, String h2_PARAMETERS ) {
         String dbFilePath = getDataBasePath(dbName);
-<<<<<<< HEAD
-=======
         File dbFile = new File(dbFilePath +".mv.db");
->>>>>>> 8dd8fec1
         String databasePath = "jdbc:h2:"+ dbFilePath + h2_PARAMETERS;
         
         File dbFile = new File(dbFilePath +".h2.db");
