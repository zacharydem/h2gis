/**
 * h2spatial is a library that brings spatial support to the H2 Java database.
 *
 * h2spatial is distributed under GPL 3 license. It is produced by the "Atelier SIG"
 * team of the IRSTV Institute <http://www.irstv.fr/> CNRS FR 2488.
 *
 * Copyright (C) 2007-2012 IRSTV (FR CNRS 2488)
 *
 * h2patial is free software: you can redistribute it and/or modify it under the
 * terms of the GNU General Public License as published by the Free Software
 * Foundation, either version 3 of the License, or (at your option) any later
 * version.
 *
 * h2spatial is distributed in the hope that it will be useful, but WITHOUT ANY
 * WARRANTY; without even the implied warranty of MERCHANTABILITY or FITNESS FOR
 * A PARTICULAR PURPOSE. See the GNU General Public License for more details.
 *
 * You should have received a copy of the GNU General Public License along with
 * h2spatial. If not, see <http://www.gnu.org/licenses/>.
 *
 * For more information, please consult: <http://www.orbisgis.org/>
 * or contact directly:
 * info_at_ orbisgis.org
 */
package org.h2gis.h2spatial;

import org.h2.api.AggregateFunction;
import org.h2.constant.SysProperties;
import org.h2gis.h2spatial.internal.function.spatial.predicates.ST_Contains;
import org.h2gis.h2spatial.internal.function.spatial.predicates.ST_Crosses;
import org.h2gis.h2spatial.internal.function.spatial.predicates.ST_Disjoint;
import org.h2gis.h2spatial.internal.function.spatial.predicates.ST_EnvelopesIntersect;
import org.h2gis.h2spatial.internal.function.spatial.predicates.ST_Equals;
import org.h2gis.h2spatial.internal.function.spatial.predicates.ST_Intersects;
import org.h2gis.h2spatial.internal.function.spatial.predicates.ST_Overlaps;
import org.h2gis.h2spatial.internal.function.spatial.predicates.ST_Relate;
import org.h2gis.h2spatial.internal.function.spatial.predicates.ST_Touches;
import org.h2gis.h2spatial.internal.function.spatial.predicates.ST_Within;
import org.h2gis.h2spatial.internal.function.spatial.properties.ST_Envelope;
import org.h2gis.h2spatial.internal.type.SC_MultiPolygon;
import org.h2gis.h2spatial.internal.function.HexToVarBinary;
import org.h2gis.h2spatial.internal.function.spatial.aggregate.ST_Accum;
import org.h2gis.h2spatial.internal.function.spatial.convert.ST_AsBinary;
import org.h2gis.h2spatial.internal.function.spatial.convert.ST_AsText;
import org.h2gis.h2spatial.internal.function.spatial.convert.ST_GeomFromText;
import org.h2gis.h2spatial.internal.function.spatial.convert.ST_LineFromText;
import org.h2gis.h2spatial.internal.function.spatial.convert.ST_LineFromWKB;
import org.h2gis.h2spatial.internal.function.spatial.convert.ST_MLineFromText;
import org.h2gis.h2spatial.internal.function.spatial.convert.ST_MPointFromText;
import org.h2gis.h2spatial.internal.function.spatial.convert.ST_MPolyFromText;
import org.h2gis.h2spatial.internal.function.spatial.convert.ST_PointFromText;
import org.h2gis.h2spatial.internal.function.spatial.convert.ST_PolyFromText;
import org.h2gis.h2spatial.internal.function.spatial.convert.ST_PolyFromWKB;
import org.h2gis.h2spatial.internal.function.spatial.operators.ST_Buffer;
import org.h2gis.h2spatial.internal.function.spatial.operators.ST_ConvexHull;
import org.h2gis.h2spatial.internal.function.spatial.operators.ST_Difference;
import org.h2gis.h2spatial.internal.function.spatial.operators.ST_Intersection;
import org.h2gis.h2spatial.internal.function.spatial.operators.ST_SymDifference;
import org.h2gis.h2spatial.internal.function.spatial.operators.ST_Union;
import org.h2gis.h2spatial.internal.function.spatial.properties.ColumnSRID;
import org.h2gis.h2spatial.internal.function.spatial.properties.ST_Area;
import org.h2gis.h2spatial.internal.function.spatial.properties.ST_Boundary;
import org.h2gis.h2spatial.internal.function.spatial.properties.ST_Centroid;
import org.h2gis.h2spatial.internal.function.spatial.properties.ST_Dimension;
import org.h2gis.h2spatial.internal.function.spatial.properties.ST_Distance;
import org.h2gis.h2spatial.internal.function.spatial.properties.ST_EndPoint;
import org.h2gis.h2spatial.internal.function.spatial.properties.ST_ExteriorRing;
import org.h2gis.h2spatial.internal.function.spatial.properties.ST_GeometryN;
import org.h2gis.h2spatial.internal.function.spatial.properties.ST_GeometryType;
import org.h2gis.h2spatial.internal.function.spatial.properties.ST_InteriorRingN;
import org.h2gis.h2spatial.internal.function.spatial.properties.ST_IsClosed;
import org.h2gis.h2spatial.internal.function.spatial.properties.ST_IsEmpty;
import org.h2gis.h2spatial.internal.function.spatial.properties.ST_IsRing;
import org.h2gis.h2spatial.internal.function.spatial.properties.ST_IsSimple;
import org.h2gis.h2spatial.internal.function.spatial.properties.ST_Length;
import org.h2gis.h2spatial.internal.function.spatial.properties.ST_NumGeometries;
import org.h2gis.h2spatial.internal.function.spatial.properties.ST_NumInteriorRing;
import org.h2gis.h2spatial.internal.function.spatial.properties.ST_NumInteriorRings;
import org.h2gis.h2spatial.internal.function.spatial.properties.ST_NumPoints;
import org.h2gis.h2spatial.internal.function.spatial.properties.ST_PointN;
import org.h2gis.h2spatial.internal.function.spatial.properties.ST_PointOnSurface;
import org.h2gis.h2spatial.internal.function.spatial.properties.ST_SRID;
import org.h2gis.h2spatial.internal.function.spatial.properties.ST_StartPoint;
import org.h2gis.h2spatial.internal.function.spatial.properties.ST_X;
import org.h2gis.h2spatial.internal.function.spatial.properties.ST_Y;
import org.h2gis.h2spatial.internal.function.spatial.properties.ST_Z;
import org.h2gis.h2spatial.internal.index.CreateSpatialIndex;
import org.h2gis.h2spatial.internal.type.DomainInfo;
import org.h2gis.h2spatial.internal.type.GeometryTypeFromConstraint;
import org.h2gis.h2spatial.internal.type.SC_GeomCollection;
import org.h2gis.h2spatial.internal.type.SC_Geometry;
import org.h2gis.h2spatial.internal.type.SC_LineString;
import org.h2gis.h2spatial.internal.type.SC_MultiLineString;
import org.h2gis.h2spatial.internal.type.SC_MultiPoint;
import org.h2gis.h2spatial.internal.type.SC_Point;
import org.h2gis.h2spatial.internal.type.SC_Polygon;
import org.h2gis.h2spatialapi.Function;
import org.h2gis.h2spatialapi.ScalarFunction;

import java.io.StringReader;
import java.net.URL;
import java.sql.Connection;
import java.sql.ResultSet;
import java.sql.SQLException;
import java.sql.Statement;

/**
 * Add spatial features to an H2 database
 *
 * Execute the following sql to init spatial features :
 * <pre>
 * CREATE ALIAS IF NOT EXISTS SPATIAL_INIT FOR
 *      &quot;CreateSpatialExtension.initSpatialExtension&quot;;
 * CALL SPATIAL_INIT();
 * </pre>
 * @author Erwan Bocher
 * @author Nicolas Fortin
 */
public class CreateSpatialExtension {
    /** H2 base type for geometry column {@link java.sql.ResultSetMetaData#getColumnTypeName(int)} */
    public static final String GEOMETRY_BASE_TYPE = "OTHER";

    /**
     * @return instance of all built-ins functions
     */
    public static Function[] getBuiltInsFunctions() {
        return new Function[] {
                new ST_GeomFromText(),
                new ST_Area(),
                new ST_AsBinary(),
                new ST_GeometryType(),
                new ST_PointFromText(),
                new ST_MPointFromText(),
                new ST_LineFromText(),
                new ST_MLineFromText(),
                new ST_PolyFromText(),
                new ST_MPolyFromText(),
                new HexToVarBinary(),
                new ST_Dimension(),
                new GeometryTypeFromConstraint(),
                new ST_AsText(),
                new ST_PolyFromWKB(),
                new ST_IsEmpty(),
                new ST_IsSimple(),
                new ST_Boundary(),
                new ST_Envelope(),
                new ST_X(),
                new ST_Y(),
                new ST_Z(),
                new ColumnSRID(),
                new ST_StartPoint(),
                new ST_EndPoint(),
                new ST_IsClosed(),
                new ST_IsRing(),
                new ST_LineFromWKB(),
                new ST_Length(),
                new ST_NumPoints(),
                new ST_PointN(),
                new ST_Centroid(),
                new ST_PointOnSurface(),
                new ST_Contains(),
                new ST_ExteriorRing(),
                new ST_NumInteriorRings(),
                new ST_NumInteriorRing(),
                new ST_InteriorRingN(),
                new ST_NumGeometries(),
                new ST_GeometryN(),
                new ST_Equals(),
                new ST_Disjoint(),
                new ST_Touches(),
                new ST_Within(),
                new ST_Overlaps(),
                new ST_Crosses(),
                new ST_Intersects(),
                new ST_Relate(),
                new ST_Distance(),
                new ST_Intersection(),
                new ST_Difference(),
                new ST_Union(),
                new ST_SymDifference(),
                new ST_Buffer(),
                new ST_ConvexHull(),
                new ST_SRID(),
                new ST_EnvelopesIntersect(),
                new CreateSpatialIndex(),
                new ST_Accum()};
    }

    /**
     * @return instance of all spatial built-ins field type
     */
    public static DomainInfo[] getBuiltInsType() {
        return new DomainInfo[] {
                new DomainInfo("GEOMETRY", new SC_Geometry()),
                new DomainInfo("POINT", new SC_Point()),
                new DomainInfo("LINESTRING", new SC_LineString()),
                new DomainInfo("POLYGON", new SC_Polygon()),
                new DomainInfo("GEOMCOLLECTION", new SC_GeomCollection()),
                new DomainInfo("MULTIPOINT", new SC_MultiPoint()),
                new DomainInfo("MULTILINESTRING", new SC_MultiLineString()),
                new DomainInfo("MULTIPOLYGON", new SC_MultiPolygon())
        };
    }

    /**
     * Register GEOMETRY type and register spatial functions
     * @param connection Active H2 connection
     * @param BundleSymbolicName OSGi Bundle symbolic name
     * @param BundleVersion OSGi Bundle version
     */
    public static void initSpatialExtension(Connection connection, String BundleSymbolicName, String BundleVersion) throws SQLException {
        String packagePrepend = BundleSymbolicName+":"+BundleVersion+":";
        registerGeometryType(connection,packagePrepend);
        addSpatialFunctions(connection,packagePrepend);
        connection.commit();
    }

    /**
     * Register GEOMETRY type and register spatial functions
     * @param connection Active H2 connection
     */
    public static void initSpatialExtension(Connection connection) throws SQLException {
        registerGeometryType(connection,"");
        addSpatialFunctions(connection,"");
        registerSpatialTables(connection);
    }

    /**
     * Register geometry type in an OSGi environment
     * @param connection Active H2 connection
     * @param packagePrepend For OSGi environment only, use Bundle-SymbolicName:Bundle-Version:
     * @throws SQLException
     */
    public static void registerGeometryType(Connection connection,String packagePrepend) throws SQLException {
        SysProperties.serializeJavaObject = false;
        Statement st = connection.createStatement();
        for(DomainInfo domainInfo : getBuiltInsType()) {
            // Do not drop constraint function as some table may use this constraint in CHECK statement
            registerFunction(st,domainInfo.getDomainConstraint(),packagePrepend,false);
            // Check for byte array first, to not throw an enigmatic error CastException
            String check = "SC_GEOMETRY(VALUE) AND ";
            if(domainInfo.getDomainName().equalsIgnoreCase("GEOMETRY")) {
                check = "";
            }
            st.execute("CREATE DOMAIN IF NOT EXISTS "+domainInfo.getDomainName()+" AS "+GEOMETRY_BASE_TYPE+" CHECK ("+check+getAlias(domainInfo.getDomainConstraint())+"(VALUE));");
        }
    }

    /**
     * Register view in order to create GEOMETRY_COLUMNS standard table.
     * @param connection Open connection
     */
    public static void registerSpatialTables(Connection connection) throws SQLException {
        Statement st = connection.createStatement();
        st.execute("drop view if exists geometry_columns");
        st.execute("create view geometry_columns as select TABLE_SCHEMA f_table_schema,TABLE_NAME f_table_name," +
<<<<<<< HEAD
                "COLUMN_NAME f_geometry_column,1 storage_type,GeometryTypeFromConstraint(CHECK_CONSTRAINT || REMARKS) geometry_type,2 coord_dimension,ColumnSRID(TABLE_NAME,COLUMN_NAME) srid" +
                " from INFORMATION_SCHEMA.COLUMNS WHERE CHECK_CONSTRAINT LIKE '%SC_GEOMETRY%' OR REMARKS LIKE '%SC_GEOMETRY%'");
=======
                "COLUMN_NAME f_geometry_column,1 storage_type,GeometryTypeFromConstraint(CHECK_CONSTRAINT) geometry_type,2 coord_dimension,ColumnSRID(TABLE_NAME,COLUMN_NAME) srid" +
                " from INFORMATION_SCHEMA.COLUMNS WHERE CHECK_CONSTRAINT LIKE '%SC_GEOMETRY%'");
        ResultSet rs = connection.getMetaData().getTables("","PUBLIC","SPATIAL_REF_SYS",null);
        if(!rs.next()) {
            URL resource = CreateSpatialExtension.class.getResource("spatial_ref_sys.sql");
            st.execute(String.format("RUNSCRIPT FROM '%s'",resource));
        }
>>>>>>> b732b193
    }

    /**
     * Release geometry type
     * @param connection Active h2 connection with DROP DOMAIN and DROP ALIAS rights
     */
    public static void unRegisterGeometryType(Connection connection) throws SQLException {
        Statement st = connection.createStatement();
        DomainInfo[] domainInfos = getBuiltInsType();
        for(DomainInfo domainInfo : domainInfos) {
            st.execute("DROP DOMAIN IF EXISTS "+domainInfo.getDomainName());
        }
        // Same constraint may be used by multiple domains
        // Removal must be done in another loop
        for(DomainInfo domainInfo : domainInfos) {
            unRegisterFunction(st,domainInfo.getDomainConstraint());
        }
    }

    private static String getStringProperty(Function function, String propertyKey) {
        Object value = function.getProperty(propertyKey);
        return value instanceof String ? (String)value : "";
    }

    private static boolean getBooleanProperty(Function function, String propertyKey, boolean defaultValue) {
        Object value = function.getProperty(propertyKey);
        return value instanceof Boolean ? (Boolean)value : defaultValue;
    }

	/**
	 * Create java code to add function copy paste into
	 * GeoSpatialFunctionsAddRemove to upload it
	 * @param st SQL Statement
	 * @param function Function instance
     * @param packagePrepend For OSGi environment only, use Bundle-SymbolicName:Bundle-Version:
	 */
    public static void registerFunction(Statement st,Function function,String packagePrepend) throws SQLException {
        registerFunction(st,function,packagePrepend,true);
    }

    /**
     * Create java code to add function copy paste into
     * GeoSpatialFunctionsAddRemove to upload it
     * @param st SQL Statement
     * @param function Function instance
     * @param packagePrepend For OSGi environment only, use Bundle-SymbolicName:Bundle-Version:
     * @param dropAlias Drop alias if exists before define it.
     */
    public static void registerFunction(Statement st,Function function,String packagePrepend,boolean dropAlias) throws SQLException {
        String functionClass = function.getClass().getName();
        String functionAlias = getAlias(function);

        if(function instanceof ScalarFunction) {
            ScalarFunction scalarFunction = (ScalarFunction)function;
            String functionName = scalarFunction.getJavaStaticMethod();
            if(dropAlias) {
                st.execute("DROP ALIAS IF EXISTS " + functionAlias);
            }
            String deterministic = "";
            if(getBooleanProperty(function,ScalarFunction.PROP_DETERMINISTIC,false)) {
                deterministic = " DETERMINISTIC";
            }
            // Create alias, H2 does not support prepare statement on create alias
            st.execute(new StringBuilder("CREATE ALIAS IF NOT EXISTS ").append(functionAlias).append(deterministic)
                    .append(" FOR \"").append(packagePrepend).append(functionClass).append(".").append(functionName)
                    .append("\"").toString());
        } else if(function instanceof AggregateFunction) {
                st.execute(new StringBuilder("CREATE AGGREGATE IF NOT EXISTS ").append(functionAlias).append(" FOR \"").append(functionClass).append("\"").toString());
        } else {
                throw new SQLException("Unsupported function "+functionClass);
        }
    }

    /**
     * @param function Function instance
     * @return the function ALIAS, name of the function in SQL engine
     */
    public static String getAlias(Function function) {
        String functionAlias = getStringProperty(function,Function.PROP_NAME);
        if(!functionAlias.isEmpty()) {
            return functionAlias;
        }
        return function.getClass().getSimpleName();
    }
    /**
     * Remove the specified function from the provided DataBase connection
     * @param st Active statement
     * @param function function to remove
     * @throws SQLException
     */
    public static void unRegisterFunction(Statement st, Function function) throws SQLException {
        String functionAlias = getStringProperty(function, Function.PROP_NAME);
        if(functionAlias.isEmpty()) {
            functionAlias = function.getClass().getSimpleName();
        }
        st.execute("DROP ALIAS IF EXISTS " + functionAlias);
    }
    /**
     * Register all built-ins function
     * @param connection JDBC Connection
     * @param packagePrepend For OSGi environment only, use Bundle-SymbolicName:Bundle-Version:
     * @throws SQLException
     */
	private static void addSpatialFunctions(Connection connection,String packagePrepend) throws SQLException {
        Statement st = connection.createStatement();
        for(Function function : getBuiltInsFunctions()) {
            try {
                registerFunction(st,function,packagePrepend);
            } catch (SQLException ex) {
                // Catch to register other functions
                ex.printStackTrace(System.err);
            }
        }
	}

	/**
	 * Remove spatial type and functions from the current connection.
	 * @param connection Active H2 connection with DROP ALIAS rights
	 */
	public static void disposeSpatialExtension(Connection connection) throws SQLException {
        Statement st = connection.createStatement();
        for(Function function : getBuiltInsFunctions()) {
            unRegisterFunction(st,function);
        }
        unRegisterGeometryType(connection);
	}
}<|MERGE_RESOLUTION|>--- conflicted
+++ resolved
@@ -254,18 +254,13 @@
         Statement st = connection.createStatement();
         st.execute("drop view if exists geometry_columns");
         st.execute("create view geometry_columns as select TABLE_SCHEMA f_table_schema,TABLE_NAME f_table_name," +
-<<<<<<< HEAD
                 "COLUMN_NAME f_geometry_column,1 storage_type,GeometryTypeFromConstraint(CHECK_CONSTRAINT || REMARKS) geometry_type,2 coord_dimension,ColumnSRID(TABLE_NAME,COLUMN_NAME) srid" +
                 " from INFORMATION_SCHEMA.COLUMNS WHERE CHECK_CONSTRAINT LIKE '%SC_GEOMETRY%' OR REMARKS LIKE '%SC_GEOMETRY%'");
-=======
-                "COLUMN_NAME f_geometry_column,1 storage_type,GeometryTypeFromConstraint(CHECK_CONSTRAINT) geometry_type,2 coord_dimension,ColumnSRID(TABLE_NAME,COLUMN_NAME) srid" +
-                " from INFORMATION_SCHEMA.COLUMNS WHERE CHECK_CONSTRAINT LIKE '%SC_GEOMETRY%'");
         ResultSet rs = connection.getMetaData().getTables("","PUBLIC","SPATIAL_REF_SYS",null);
         if(!rs.next()) {
             URL resource = CreateSpatialExtension.class.getResource("spatial_ref_sys.sql");
             st.execute(String.format("RUNSCRIPT FROM '%s'",resource));
         }
->>>>>>> b732b193
     }
 
     /**
