--- conflicted
+++ resolved
@@ -31,13 +31,9 @@
 import org.h2gis.h2spatialapi.DeterministicScalarFunction;
 
 /**
-<<<<<<< HEAD
- * Test if the provided (Multi)LineString is closed.
-=======
  * Return TRUE if the provided geometry is a closed LINESTRING or
  * MULTILINESTRING, null otherwise.
  *
->>>>>>> 90d4a5ca
  * @author Nicolas Fortin
  */
 public class ST_IsClosed extends DeterministicScalarFunction {
@@ -46,12 +42,8 @@
      * Default constructor
      */
     public ST_IsClosed() {
-<<<<<<< HEAD
-        addProperty(PROP_REMARKS, "Check if the provided (Multi)LineString is closed.");
-=======
         addProperty(PROP_REMARKS, "Return TRUE if the provided geometry is " +
                 "a closed LINESTRING or MULTILINESTRING, null otherwise.");
->>>>>>> 90d4a5ca
     }
 
     @Override
@@ -60,14 +52,9 @@
     }
 
     /**
-<<<<<<< HEAD
-     * @param geometry Geometry instance
-     * @return True if the provided (Multi)LineString is closed
-=======
      * @param geometry Geometry
      * @return True if the provided geometry is a closed LINESTRING or
      * MULTILINESTRING, null otherwise
->>>>>>> 90d4a5ca
      */
     public static Boolean isClosed(Geometry geometry) {
         if (geometry instanceof MultiLineString) {
