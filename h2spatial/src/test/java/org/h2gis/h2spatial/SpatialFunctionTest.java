/**
 * h2spatial is a library that brings spatial support to the H2 Java database.
 *
 * h2spatial is distributed under GPL 3 license. It is produced by the "Atelier
 * SIG" team of the IRSTV Institute <http://www.irstv.fr/> CNRS FR 2488.
 *
 * Copyright (C) 2007-2014 IRSTV (FR CNRS 2488)
 *
 * h2patial is free software: you can redistribute it and/or modify it under the
 * terms of the GNU General Public License as published by the Free Software
 * Foundation, either version 3 of the License, or (at your option) any later
 * version.
 *
 * h2spatial is distributed in the hope that it will be useful, but WITHOUT ANY
 * WARRANTY; without even the implied warranty of MERCHANTABILITY or FITNESS FOR
 * A PARTICULAR PURPOSE. See the GNU General Public License for more details.
 *
 * You should have received a copy of the GNU General Public License along with
 * h2spatial. If not, see <http://www.gnu.org/licenses/>.
 *
 * For more information, please consult: <http://www.orbisgis.org/>
 * or contact directly: info_at_ orbisgis.org
 */
package org.h2gis.h2spatial;

import org.h2.value.ValueGeometry;
import org.h2gis.h2spatial.internal.function.spatial.convert.ST_GeomFromText;
import org.h2gis.h2spatial.ut.SpatialH2UT;
import org.h2gis.utilities.GeometryTypeCodes;
import org.junit.AfterClass;
import org.junit.BeforeClass;
import org.junit.Test;

import java.net.URL;
import java.sql.Connection;
import java.sql.ResultSet;
import java.sql.SQLException;
import java.sql.Statement;
import java.util.Arrays;
import org.h2.jdbc.JdbcSQLException;

import static org.junit.Assert.*;

/**
 *
 * @author Nicolas Fortin
 * @author Adam Gouge
 */
public class SpatialFunctionTest {

    private static Connection connection;
    private static final String DB_NAME = "SpatialFunctionTest";

    @BeforeClass
    public static void tearUp() throws Exception {
        // Keep a connection alive to not close the DataBase on each unit test
        connection = SpatialH2UT.createSpatialDataBase(DB_NAME);
        // Set up test data
        URL sqlURL = SpatialFunctionTest.class.getResource("ogc_conformance_test3.sql");
        URL sqlURL2 = SpatialFunctionTest.class.getResource("spatial_index_test_data.sql");
        Statement st = connection.createStatement();
        st.execute("RUNSCRIPT FROM '" + sqlURL + "'");
        st.execute("RUNSCRIPT FROM '" + sqlURL2 + "'");
    }

    @AfterClass
    public static void tearDown() throws Exception {
        connection.close();
    }

    private static void assertGeometryEquals(String expectedWKT, byte[] valueWKB) {
        assertTrue(Arrays.equals(ValueGeometry.get(expectedWKT).getBytes(), valueWKB));
    }

    @Test
    public void test_ST_EnvelopeIntersects() throws Exception {
        Statement st = connection.createStatement();
        ResultSet rs = st.executeQuery("SELECT ST_EnvelopesIntersect(road_segments.centerline, divided_routes.centerlines) "
                + "FROM road_segments, divided_routes WHERE road_segments.fid = 102 AND divided_routes.name = 'Route 75'");
        assertTrue(rs.next());
        assertTrue(rs.getBoolean(1));
        rs.close();
    }

    @Test
    public void test_ST_UnionAggregate() throws Exception {
        Statement st = connection.createStatement();
        ResultSet rs = st.executeQuery("SELECT ST_Area(ST_Union(ST_Accum(footprint))) FROM buildings GROUP BY SUBSTRING(address,4)");
        assertTrue(rs.next());
        assertEquals(16, rs.getDouble(1), 1e-8);
        rs.close();
    }

    @Test
    public void test_ST_UnionSimple() throws Exception {
        Statement st = connection.createStatement();
        ResultSet rs = st.executeQuery("SELECT ST_Area(ST_Union('POLYGON((0 0,10 0,10 10,0 10,0 0))'))");
        assertTrue(rs.next());
        assertEquals(100, rs.getDouble(1), 0);
        rs.close();
        rs = st.executeQuery("SELECT ST_Area(ST_Union('MULTIPOLYGON(((0 0,5 0,5 5,0 5,0 0)),((5 5,10 5,10 10,5 10,5 5)))'))");
        assertTrue(rs.next());
        assertEquals(50, rs.getDouble(1), 0);
        rs.close();
    }

    @Test
    public void test_ST_UnionAggregateAlone() throws Exception {
        Statement st = connection.createStatement();
        ResultSet rs = st.executeQuery("SELECT ST_Union('MULTIPOLYGON (((1 4, 1 8, 5 5, 1 4)), ((3 8, 2 5, 5 5, 3 8)))')");
        assertTrue(rs.next());
        assertEquals("POLYGON ((1 4, 1 8, 2.6 6.8, 3 8, 5 5, 1 4))", rs.getString(1));
        rs.close();
    }

    @Test
    public void test_ST_AccumArea() throws Exception {
        Statement st = connection.createStatement();
        ResultSet rs = st.executeQuery("SELECT ST_Area(ST_Accum(footprint)) FROM buildings GROUP BY SUBSTRING(address,4)");
        assertTrue(rs.next());
        assertEquals(16, rs.getDouble(1), 1e-8);
        rs.close();
    }

    @Test
    public void test_ST_Accum() throws Exception {
        Statement st = connection.createStatement();
        ResultSet rs = st.executeQuery("SELECT ST_Accum(footprint) FROM buildings GROUP BY SUBSTRING(address,4)");
        assertTrue(rs.next());
        assertEquals("GEOMETRYCOLLECTION (POLYGON ((50 31, 54 31, 54 29, 50 29, 50 31)), POLYGON ((66 34, 62 34, 62 32, 66 32, 66 34)))", rs.getString(1));
        rs.close();
    }

    @Test
    public void testFunctionRemarks() throws SQLException {
        CreateSpatialExtension.registerFunction(connection.createStatement(), new DummyFunction(), "");
        ResultSet procedures = connection.getMetaData().getProcedures(null, null, "DUMMYFUNCTION");
        assertTrue(procedures.next());
        assertEquals(DummyFunction.REMARKS, procedures.getString("REMARKS"));
        procedures.close();
        CreateSpatialExtension.unRegisterFunction(connection.createStatement(), new DummyFunction());
    }

    @Test
    public void testSetSRID() throws SQLException {
        Statement st = connection.createStatement();
        st.execute("drop table if exists testSrid");
        st.execute("create table testSrid(the_geom geometry)");
        st.execute("insert into testSrid values (ST_GeomFromText('POINT( 15 25 )',27572))");
        ResultSet rs = st.executeQuery("SELECT ST_SRID(ST_SETSRID(the_geom,5321)) trans,ST_SRID(the_geom) original  FROM testSrid");
        assertTrue(rs.next());
        assertEquals(27572, rs.getInt("original"));
        assertEquals(5321, rs.getInt("trans"));
    }

    @Test
    public void test_ST_CoordDim() throws Exception {
        Statement st = connection.createStatement();
        st.execute("DROP TABLE IF EXISTS input_table;"
                + "CREATE TABLE input_table(geom Geometry);"
                + "INSERT INTO input_table VALUES ('POINT(1 2)'),('LINESTRING(0 0, 1 1 2)'),"
                + "('LINESTRING (1 1 1, 2 1 2, 2 2 3, 1 2 4, 1 1 5)'),('MULTIPOLYGON (((0 0, 1 1, 0 1, 0 0)))');");
        ResultSet rs = st.executeQuery(
                "SELECT ST_CoordDim(geom) FROM input_table;");
        assertTrue(rs.next());
        assertEquals(2, rs.getInt(1));
        assertTrue(rs.next());
        assertEquals(3, rs.getInt(1));
        assertTrue(rs.next());
        assertEquals(3, rs.getInt(1));
        assertTrue(rs.next());
        assertEquals(2, rs.getInt(1));
        st.execute("DROP TABLE input_table;");
    }

    @Test
    public void test_ST_GeometryN() throws Exception {
        Statement st = connection.createStatement();
        ResultSet rs = st.executeQuery("SELECT ST_GeometryN('MULTIPOLYGON(((0 0, 3 -1, 1.5 2, 0 0)), "
                + "((1 2, 4 2, 4 6, 1 6, 1 2)))', 1);");
        assertTrue(rs.next());
        assertGeometryEquals("POLYGON((0 0, 3 -1, 1.5 2, 0 0))", rs.getBytes(1));
        assertFalse(rs.next());
        rs = st.executeQuery("SELECT ST_GeometryN('MULTILINESTRING((1 1, 1 6, 2 2, -1 2), "
                + "(1 2, 4 2, 4 6))', 2);");
        assertTrue(rs.next());
        assertGeometryEquals("LINESTRING(1 2, 4 2, 4 6)", rs.getBytes(1));
        assertFalse(rs.next());
        rs = st.executeQuery("SELECT ST_GeometryN('MULTIPOINT((0 0), (1 6), (2 2), (1 2))', 2);");
        assertTrue(rs.next());
        assertGeometryEquals("POINT(1 6)", rs.getBytes(1));
        assertFalse(rs.next());
        rs = st.executeQuery("SELECT ST_GeometryN('GEOMETRYCOLLECTION("
                + "MULTIPOINT((4 4), (1 1), (1 0), (0 3)), "
                + "LINESTRING(2 6, 6 2), "
                + "POINT(4 4), "
                + "POLYGON((1 2, 4 2, 4 6, 1 6, 1 2)))', 3);");
        assertTrue(rs.next());
        assertGeometryEquals("POINT(4 4)", rs.getBytes(1));
        assertFalse(rs.next());
        rs = st.executeQuery("SELECT ST_GeometryN("
                + "ST_GeometryN('GEOMETRYCOLLECTION("
                + "MULTIPOINT((4 4), (1 1), (1 0), (0 3)),"
                + "LINESTRING(2 6, 6 2))', 1), 4);");
        assertTrue(rs.next());
        assertGeometryEquals("POINT(0 3)", rs.getBytes(1));
        assertFalse(rs.next());
        rs = st.executeQuery("SELECT ST_GeometryN('LINESTRING(1 1, 1 6, 2 2, -1 2)', 1);");
        assertTrue(rs.next());
        assertGeometryEquals("LINESTRING(1 1, 1 6, 2 2, -1 2)", rs.getBytes(1));
        assertFalse(rs.next());
    }

    @Test(expected = SQLException.class)
    public void test_ST_GeometryNIndexOutOfRange() throws Exception {
        Statement st = connection.createStatement();
        st.executeQuery("SELECT ST_GeometryN('LINESTRING(1 1, 1 6, 2 2, -1 2)', 0);");
    }

    @Test
    public void test_ST_GeometryTypeCode() throws Exception {
        Statement st = connection.createStatement();
        ResultSet rs = st.executeQuery(
                "SELECT ST_GeometryTypeCode('POINT(1 1)'::geometry)");
        assertTrue(rs.next());
        assertEquals(GeometryTypeCodes.POINT, rs.getInt(1));
        rs = st.executeQuery(
                "SELECT ST_GeometryTypeCode('LINESTRING(1 1, 2 2)'::geometry)");
        assertTrue(rs.next());
        assertEquals(GeometryTypeCodes.LINESTRING, rs.getInt(1));
        rs = st.executeQuery(
                "SELECT ST_GeometryTypeCode('POLYGON((1 1, 2 2, 5 3, 1 1))'::geometry)");
        assertTrue(rs.next());
        assertEquals(GeometryTypeCodes.POLYGON, rs.getInt(1));
        rs = st.executeQuery(
                "SELECT ST_GeometryTypeCode('MULTIPOINT(1 1,2 2)'::geometry)");
        assertTrue(rs.next());
        assertEquals(GeometryTypeCodes.MULTIPOINT, rs.getInt(1));
        rs = st.executeQuery(
                "SELECT ST_GeometryTypeCode('MULTILINESTRING((1 1, 2 2),(3 3, 5 4))'::geometry)");
        assertTrue(rs.next());
        assertEquals(GeometryTypeCodes.MULTILINESTRING, rs.getInt(1));
        rs = st.executeQuery(
                "SELECT ST_GeometryTypeCode('MULTIPOLYGON(((1 1, 2 2, 5 3, 1 1)),((0 0, 2 2, 5 3, 0 0)))'::geometry)");
        assertTrue(rs.next());
        assertEquals(GeometryTypeCodes.MULTIPOLYGON, rs.getInt(1));
        rs = st.executeQuery(
                "SELECT ST_GeometryTypeCode('GEOMETRYCOLLECTION(POINT(4 6),LINESTRING(4 6,7 10))'::geometry)");
        assertTrue(rs.next());
        assertEquals(GeometryTypeCodes.GEOMCOLLECTION, rs.getInt(1));
    }

    @Test
    public void test_ST_ASWkt() throws SQLException {
        Statement st = connection.createStatement();
        ResultSet rs = st.executeQuery("SELECT ST_ASWKT('POINT(1 1 1)')");
        try {
            assertTrue(rs.next());
            assertEquals("POINT (1 1)", rs.getString(1));
        } finally {
            rs.close();
        }

    }

    @Test
    public void test_ST_Envelope() throws SQLException {
        Statement st = connection.createStatement();
        ResultSet rs = st.executeQuery("SELECT ST_Envelope(ST_GeomFromText('LINESTRING(1 1,5 5)', 27572))");
        try {
            assertTrue(rs.next());
            assertEquals(ValueGeometry.getFromGeometry(ST_GeomFromText.toGeometry("POLYGON ((1 1, 1 5, 5 5, 5 1, 1 1))", 27572)),
                    ValueGeometry.getFromGeometry(rs.getObject(1)));
        } finally {
            rs.close();
        }
        rs = st.executeQuery("SELECT ST_SRID(ST_Envelope(ST_GeomFromText('LINESTRING(1 1,5 5)', 27572)))");
        try {
            assertTrue(rs.next());
            assertEquals(27572, rs.getInt(1));
        } finally {
            rs.close();
        }
    }

    @Test
    public void test_ST_Buffer1() throws SQLException {
        Statement st = connection.createStatement();
        ResultSet rs = st.executeQuery("SELECT ST_Buffer(\n"
                + " ST_GeomFromText('POINT(100 90)'),\n"
                + " 50, 2);");
        try {
            assertTrue(rs.next());
            assertEquals("POLYGON ((150 90, 135.35533905932738 54.64466094067263, 100 40, 64.64466094067262 54.64466094067262,"
                    + " 50 90, 64.64466094067262 125.35533905932738, 99.99999999999999 140,"
                    + " 135.35533905932738 125.35533905932738, 150 90))", rs.getString(1));
        } finally {
            rs.close();
        }
    }

    @Test
    public void test_ST_Buffer2() throws SQLException {
        Statement st = connection.createStatement();
        ResultSet rs = st.executeQuery("SELECT ST_Buffer(\n"
                + " ST_GeomFromText(\n"
                + "  'LINESTRING(50 50,150 150,150 50)'\n"
                + " ), 10, 'endcap=round join=round');");
        try {
            assertTrue(rs.next());
            assertEquals("POLYGON ((142.92893218813452 157.07106781186548, 144.44429766980397 158.31469612302544,"
                    + " 146.1731656763491 159.23879532511287, 148.04909677983872 159.8078528040323, 150 160,"
                    + " 151.95090322016128 159.8078528040323, 153.8268343236509 159.23879532511287,"
                    + " 155.55570233019603 158.31469612302544, 157.07106781186548 157.07106781186548,"
                    + " 158.31469612302544 155.55570233019603, 159.23879532511287 153.8268343236509,"
                    + " 159.8078528040323 151.95090322016128, 160 150, 160 50, 159.8078528040323 48.04909677983872,"
                    + " 159.23879532511287 46.1731656763491, 158.31469612302544 44.44429766980398, 157.07106781186548"
                    + " 42.928932188134524, 155.55570233019603 41.685303876974544, 153.8268343236509 40.76120467488713,"
                    + " 151.95090322016128 40.19214719596769, 150 40, 148.04909677983872 40.19214719596769, 146.1731656763491"
                    + " 40.76120467488713, 144.44429766980397 41.685303876974544, 142.92893218813452 42.928932188134524,"
                    + " 141.68530387697456 44.44429766980398, 140.76120467488713 46.17316567634911, 140.1921471959677"
                    + " 48.04909677983872, 140 50, 140 125.85786437626905, 57.071067811865476 42.928932188134524, 55.55570233019602"
                    + " 41.685303876974544, 53.8268343236509 40.76120467488713, 51.95090322016128 40.19214719596769, 50 40,"
                    + " 48.04909677983872 40.19214719596769, 46.1731656763491 40.76120467488713, 44.44429766980398 41.685303876974544,"
                    + " 42.928932188134524 42.928932188134524, 41.685303876974544 44.44429766980398, 40.76120467488713 46.1731656763491,"
                    + " 40.19214719596769 48.04909677983871, 40 50, 40.19214719596769 51.95090322016129, 40.76120467488713 53.8268343236509,"
                    + " 41.68530387697455 55.55570233019603, 42.928932188134524 57.071067811865476, 142.92893218813452 157.07106781186548))", rs.getString(1));
        } finally {
            rs.close();
        }
    }
<<<<<<< HEAD

=======
    
>>>>>>> 51910b27
    @Test
    public void test_ST_Buffer3() throws SQLException {
        Statement st = connection.createStatement();
        ResultSet rs = st.executeQuery("SELECT ST_Buffer(\n"
                + " ST_GeomFromText('POINT(100 90)'),\n"
                + " 50, 2);");
        try {
            assertTrue(rs.next());
            assertEquals("POLYGON ((150 90, 135.35533905932738 54.64466094067263, 100 40, 64.64466094067262 54.64466094067262,"
                    + " 50 90, 64.64466094067262 125.35533905932738, 99.99999999999999 140,"
                    + " 135.35533905932738 125.35533905932738, 150 90))", rs.getString(1));
        } finally {
            rs.close();
        }
    }
<<<<<<< HEAD

=======
    
>>>>>>> 51910b27
    @Test
    public void test_ST_Buffer4() throws SQLException {
        Statement st = connection.createStatement();
        ResultSet rs = st.executeQuery("SELECT ST_Buffer(\n"
                + " ST_GeomFromText('LINESTRING (100 250, 200 250, 150 350)'),\n"
                + " 10, 'quad_segs=2 endcap=round join=mitre');");
        try {
            assertTrue(rs.next());
            assertEquals("POLYGON ((183.81966011250108 260, 141.05572809000085 345.5278640450004, "
                    + "140.51316701949486 353.1622776601684, 145.52786404500043 358.94427190999915, "
                    + "153.16227766016837 359.48683298050514, 158.94427190999915 354.4721359549996, "
                    + "216.18033988749883 239.99999999999997, 100 240, 92.92893218813452 242.92893218813452, "
                    + "90 250, 92.92893218813452 257.0710678118655, 100 260, 183.81966011250108 260))", rs.getString(1));
<<<<<<< HEAD
=======
        } finally {
            rs.close();
        }
    }
    
    @Test
    public void test_ST_Buffer5() throws SQLException {
        Statement st = connection.createStatement();
        ResultSet rs = st.executeQuery("SELECT ST_Buffer(\n"
                + " ST_GeomFromText('LINESTRING (100 250, 200 250, 150 350)'),\n"
                + " 10, 'quad_segs=2 endcap=square join=bevel');");
        try {
            assertTrue(rs.next());
            assertEquals("POLYGON ((183.81966011250108 260, 141.05572809000085 345.5278640450004,"
                    + " 136.58359213500128 354.47213595499954, 154.47213595499957 363.41640786499875, "
                    + "208.94427190999915 254.47213595499957, 200 240, 100 240, 90 240, 90 260, "
                    + "183.81966011250108 260))", rs.getString(1));
>>>>>>> 51910b27
        } finally {
            rs.close();
        }
    }

    @Test
    public void test_ST_Buffer5() throws SQLException {
        Statement st = connection.createStatement();
        ResultSet rs = st.executeQuery("SELECT ST_Buffer(\n"
                + " ST_GeomFromText('LINESTRING (100 250, 200 250, 150 350)'),\n"
                + " 10, 'quad_segs=2 endcap=square join=bevel');");
        try {
            assertTrue(rs.next());
            assertEquals("POLYGON ((183.81966011250108 260, 141.05572809000085 345.5278640450004,"
                    + " 136.58359213500128 354.47213595499954, 154.47213595499957 363.41640786499875, "
                    + "208.94427190999915 254.47213595499957, 200 240, 100 240, 90 240, 90 260, "
                    + "183.81966011250108 260))", rs.getString(1));
        } finally {
            rs.close();
        }
    }

    @Test
    public void test_ST_Buffer6() throws SQLException {
        Statement st = connection.createStatement();
        ResultSet rs = st.executeQuery("SELECT ST_Buffer(\n"
                + " ST_GeomFromText('LINESTRING (100 250, 200 250, 150 350)'),\n"
                + " 10, 'quad_segs=2 endcap=flat join=bevel');");
        try {
            assertTrue(rs.next());
            assertEquals("POLYGON ((183.81966011250108 260, 141.05572809000085 345.5278640450004, "
                    + "158.94427190999915 354.4721359549996, "
                    + "208.94427190999915 254.47213595499957, "
                    + "200 240, 100 240, 100 260, 183.81966011250108 260))", rs.getString(1));
        } finally {
            rs.close();
        }
    }

    @Test(expected = IllegalArgumentException.class)
    public void test_ST_Buffer7() throws Throwable {
        Statement st = connection.createStatement();
        try {
        st.execute("SELECT ST_Buffer(\n"
                + " ST_GeomFromText('LINESTRING (100 250, 200 250, 150 350)'),\n"
                + " 10, 'quad_segs=2 endcap=flated');");
        }catch (JdbcSQLException e) {
            throw e.getOriginalCause();
        }
    }
    
    @Test(expected = IllegalArgumentException.class)
    public void test_ST_Buffer8() throws Throwable {
        Statement st = connection.createStatement();
        try {
            st.execute("SELECT ST_Buffer(\n"
                    + " ST_GeomFromText('LINESTRING (100 250, 200 250, 150 350)'),\n"
                    + " 10, 'quad_segments=2 endcap=flated');");
        } catch (JdbcSQLException e) {
            throw e.getOriginalCause();
        }
    }
}<|MERGE_RESOLUTION|>--- conflicted
+++ resolved
@@ -23,6 +23,7 @@
  */
 package org.h2gis.h2spatial;
 
+import org.h2.jdbc.JdbcSQLException;
 import org.h2.value.ValueGeometry;
 import org.h2gis.h2spatial.internal.function.spatial.convert.ST_GeomFromText;
 import org.h2gis.h2spatial.ut.SpatialH2UT;
@@ -37,7 +38,6 @@
 import java.sql.SQLException;
 import java.sql.Statement;
 import java.util.Arrays;
-import org.h2.jdbc.JdbcSQLException;
 
 import static org.junit.Assert.*;
 
@@ -329,11 +329,7 @@
             rs.close();
         }
     }
-<<<<<<< HEAD
-
-=======
-    
->>>>>>> 51910b27
+
     @Test
     public void test_ST_Buffer3() throws SQLException {
         Statement st = connection.createStatement();
@@ -349,11 +345,7 @@
             rs.close();
         }
     }
-<<<<<<< HEAD
-
-=======
-    
->>>>>>> 51910b27
+
     @Test
     public void test_ST_Buffer4() throws SQLException {
         Statement st = connection.createStatement();
@@ -367,26 +359,6 @@
                     + "153.16227766016837 359.48683298050514, 158.94427190999915 354.4721359549996, "
                     + "216.18033988749883 239.99999999999997, 100 240, 92.92893218813452 242.92893218813452, "
                     + "90 250, 92.92893218813452 257.0710678118655, 100 260, 183.81966011250108 260))", rs.getString(1));
-<<<<<<< HEAD
-=======
-        } finally {
-            rs.close();
-        }
-    }
-    
-    @Test
-    public void test_ST_Buffer5() throws SQLException {
-        Statement st = connection.createStatement();
-        ResultSet rs = st.executeQuery("SELECT ST_Buffer(\n"
-                + " ST_GeomFromText('LINESTRING (100 250, 200 250, 150 350)'),\n"
-                + " 10, 'quad_segs=2 endcap=square join=bevel');");
-        try {
-            assertTrue(rs.next());
-            assertEquals("POLYGON ((183.81966011250108 260, 141.05572809000085 345.5278640450004,"
-                    + " 136.58359213500128 354.47213595499954, 154.47213595499957 363.41640786499875, "
-                    + "208.94427190999915 254.47213595499957, 200 240, 100 240, 90 240, 90 260, "
-                    + "183.81966011250108 260))", rs.getString(1));
->>>>>>> 51910b27
         } finally {
             rs.close();
         }
